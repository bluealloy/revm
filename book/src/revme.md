# Revme

Is a binary that allows running statetest and eof validation.

```bash, ignore
$: revme --help
Usage: revme <COMMAND>

Commands:
  statetest       Execute Ethereum state tests
  eof-validation  Execute EOF validation tests
  evm             Run arbitrary EVM bytecode
  bytecode        Print the structure of an EVM bytecode
  bench           Run bench from specified list
  help            Print this message or the help of the given subcommand(s)

Options:
  -h, --help  Print help
```

## Running eth tests

<<<<<<< HEAD
Eth tests are suite of tests from Ethereum Foundation that are used to test EVM implementations.
Part of these tests are included in revm repository in `tests` folder.
=======
Eth tests are a suite of tests from the Ethereum Foundation that are used to test EVM implementations.
Part of these tests are included in the revm repository in the `tests` folder.
>>>>>>> 6304ec7e

Download eth tests `git clone https://github.com/ethereum/tests`. They can be run with `revme` using the following command:
`cargo run --release -p revme -- statetest tests/GeneralStateTests/ tests/LegacyTests/Constantinople/GeneralStateTests`
All statetest that can be run by revme can be found in the `GeneralStateTests` folder.<|MERGE_RESOLUTION|>--- conflicted
+++ resolved
@@ -20,13 +20,8 @@
 
 ## Running eth tests
 
-<<<<<<< HEAD
-Eth tests are suite of tests from Ethereum Foundation that are used to test EVM implementations.
-Part of these tests are included in revm repository in `tests` folder.
-=======
 Eth tests are a suite of tests from the Ethereum Foundation that are used to test EVM implementations.
 Part of these tests are included in the revm repository in the `tests` folder.
->>>>>>> 6304ec7e
 
 Download eth tests `git clone https://github.com/ethereum/tests`. They can be run with `revme` using the following command:
 `cargo run --release -p revme -- statetest tests/GeneralStateTests/ tests/LegacyTests/Constantinople/GeneralStateTests`
