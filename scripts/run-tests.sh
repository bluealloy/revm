#!/usr/bin/env bash
set -eo pipefail

# Usage: ./scripts/run-tests.sh --help

# Version for the execution spec tests
MAIN_VERSION="v5.3.0"
DEVNET_VERSION="fusaka-devnet-5@v2.1.0"

### Directories ###
FIXTURES_DIR="test-fixtures"

MAIN_DIR="$FIXTURES_DIR/main"
MAIN_STABLE_DIR="$MAIN_DIR/stable"
MAIN_DEVELOP_DIR="$MAIN_DIR/develop"

DEVNET_DIR="$FIXTURES_DIR/devnet"
DEVNET_DEVELOP_DIR="$DEVNET_DIR/develop"

LEGACY_DIR="$FIXTURES_DIR/legacytests" 

### URL and filenames ###
FIXTURES_URL="https://github.com/ethereum/execution-spec-tests/releases/download"

MAIN_STABLE_TAR="fixtures_stable.tar.gz"
MAIN_DEVELOP_TAR="fixtures_develop.tar.gz"

DEVNET_TAR="fixtures_fusaka-devnet-5.tar.gz"

LEGACY_REPO_URL="https://github.com/ethereum/legacytests.git"

# Print usage information and exit
usage() {
    echo "Usage: $0 [clean] [--keep-going] [runner] [profile] [target]"
    echo ""
    echo "Flags (can be specified before or after 'clean'):"
    echo "  --keep-going  Continue running tests even after failures."
    echo ""
    echo "Arguments (after optional 'clean' and '--keep-going'):"
    echo "  runner   (Optional) Rust runner command. Must be either 'cargo' or 'cross'. Defaults to 'cargo'."
    echo "  profile  (Optional) Rust profile to use. Defaults to 'debug' if not provided."
    echo "  target   (Optional) Rust target. Only used if provided."
    echo ""
    echo "Examples:"
    echo "  $0"
    echo "      Uses runner 'cargo', profile 'debug', and no target."
    echo ""
    echo "  $0 release"
    echo "      Uses runner 'cargo', profile 'release', and no target."
    echo ""
    echo "  $0 --keep-going release"
    echo "      Uses runner 'cargo', profile 'release', and keeps going on test failures."
    echo ""
    echo "  $0 release x86-win"
    echo "      Uses runner 'cargo', profile 'release', with target 'x86-win'."
    echo ""
    echo "  $0 clean"
    echo "      Cleans fixtures then uses runner 'cargo', profile 'debug', and no target."
    echo ""
    echo "  $0 clean --keep-going cross release x86-win"
    echo "      Cleans fixtures then uses runner 'cross', profile 'release', target 'x86-win', and keeps going on failures."
    exit 1
}

# Check for help flag in any argument.
for arg in "$@"; do
    if [ "$arg" = "-h" ] || [ "$arg" = "--help" ]; then
        usage
    fi
done

# Deletes the test fixture directory
clean() {
    echo "Cleaning test fixtures..."
    rm -rf "$FIXTURES_DIR"
    echo "Cleaned test fixtures directory."
}

# Check if all required fixture directories exist
check_fixtures() {
    if [ -d "$MAIN_STABLE_DIR" ] && [ -d "$MAIN_DEVELOP_DIR" ] && [ -d "$DEVNET_DIR" ] && [ -d "$LEGACY_DIR" ]; then
        return 0
    else
        return 1
    fi
}

# Download and extract a single fixture
# Arguments: target directory, tar file name, label for logging
download_and_extract() {
    local target_dir="$1"
    local tar_file="$2"
    local label="$3"
    local version="$4"

    echo "Downloading ${label} fixtures..."
    # Use -fsSL to fail on HTTP errors; add small retry for transient network issues
    curl -fsSL --retry 3 --retry-delay 2 "${FIXTURES_URL}/${version}/${tar_file}" -o "${FIXTURES_DIR}/${tar_file}"
    echo "Extracting ${label} fixtures..."
     # strip-components=1 removes the first top level directory from the flepath
     # This is needed because when we extract the tar, it is placed under an
     # unnecessary "fixtures/" directory.
    tar -xzf "${FIXTURES_DIR}/${tar_file}" --strip-components=1 -C "$target_dir"
}

# Download all fixtures
download_fixtures() {
    echo "Creating fixtures directory structure..."
    mkdir -p "$MAIN_STABLE_DIR" "$MAIN_DEVELOP_DIR" "$DEVNET_DIR" "$LEGACY_DIR"

    download_and_extract "$MAIN_STABLE_DIR" "$MAIN_STABLE_TAR" "main stable" "$MAIN_VERSION"
    download_and_extract "$MAIN_DEVELOP_DIR" "$MAIN_DEVELOP_TAR" "main develop" "$MAIN_VERSION"
    download_and_extract "$DEVNET_DIR" "$DEVNET_TAR" "devnet" "$DEVNET_VERSION"

    echo "Cleaning up tar files..."
    rm "${FIXTURES_DIR}/${MAIN_STABLE_TAR}" "${FIXTURES_DIR}/${MAIN_DEVELOP_TAR}" "${FIXTURES_DIR}/${DEVNET_TAR}"
    
    # Clone legacytests repository
    echo "Cloning legacytests repository..."
    git clone --depth 1 "$LEGACY_REPO_URL" "$LEGACY_DIR"
    
    echo "Fixtures download and extraction complete."
}

# Build Cargo options based on provided profile and target.
# For the profile:
#   - "debug" is the default (no extra option needed)
#   - "release" adds "--release"
#   - Any other value adds "--profile <profile>"
# For the target:
#   - If provided, add "--target <target>"
build_cargo_options() {
    CARGO_OPTS=""

    if [ "$RUST_PROFILE" = "release" ]; then
        CARGO_OPTS="--release"
    elif [ "$RUST_PROFILE" != "debug" ]; then
        CARGO_OPTS="--profile $RUST_PROFILE"
    fi

    if [ -n "$RUST_TARGET" ]; then
        CARGO_OPTS="$CARGO_OPTS --target $RUST_TARGET"
    fi
}

# Run tests for each set of fixtures using the chosen runner.
run_tests() {
    echo "Running main stable statetests..."
    $RUST_RUNNER run $CARGO_OPTS -p revme -- statetest $KEEP_GOING_FLAG "$MAIN_STABLE_DIR/state_tests"

    echo "Running main develop statetests..."
    $RUST_RUNNER run $CARGO_OPTS -p revme -- statetest $KEEP_GOING_FLAG "$MAIN_DEVELOP_DIR/state_tests"

    echo "Running devnet statetests..."
    $RUST_RUNNER run $CARGO_OPTS -p revme -- statetest $KEEP_GOING_FLAG "$DEVNET_DIR/state_tests"

<<<<<<< HEAD
    echo "Running legacy tests..."
    $RUST_RUNNER run $CARGO_OPTS -p revme -- statetest $KEEP_GOING_FLAG "$LEGACY_DIR/Cancun/GeneralStateTests"
=======
    echo "Running legacy Cancun tests..."
    $RUST_RUNNER run $CARGO_OPTS -p revme -- statetest "$LEGACY_DIR/Cancun/GeneralStateTests"
>>>>>>> 0d424ba1

    echo "Running legacy Constantinople tests..."
    $RUST_RUNNER run $CARGO_OPTS -p revme -- statetest "$LEGACY_DIR/Constantinople/GeneralStateTests"

    echo "Running main develop blockchain tests..."
    $RUST_RUNNER run $CARGO_OPTS -p revme -- btest $KEEP_GOING_FLAG "$MAIN_DEVELOP_DIR/blockchain_tests"

    echo "Running main stable blockchain tests..."
    $RUST_RUNNER run $CARGO_OPTS -p revme -- btest $KEEP_GOING_FLAG "$MAIN_STABLE_DIR/blockchain_tests"
}

##############################
# Main logic

# Initialize flags
KEEP_GOING_FLAG=""
DID_CLEAN=false

# Process "clean" and "--keep-going" flags
while true; do
    if [ "$1" = "clean" ]; then
        clean
        download_fixtures
        DID_CLEAN=true
        shift
    elif [ "$1" = "--keep-going" ]; then
        KEEP_GOING_FLAG="--keep-going"
        shift
    else
        break
    fi
done

# If no clean was specified, check for existing fixtures
if [ "$DID_CLEAN" = false ]; then
    if check_fixtures; then
        echo "Using existing test fixtures."
    else
        echo "Test fixtures not found. Downloading..."
        download_fixtures
    fi
fi

# Argument parsing for runner, profile, target.
# Expected order (after optional clean and --keep-going): [runner] [profile] [target]
# If the first argument is "cargo" or "cross", then it is the runner.
# Otherwise, runner defaults to "cargo", and the arguments are profile and target.
if [ "$#" -eq 0 ]; then
    RUST_RUNNER="cargo"
    RUST_PROFILE="debug"
    RUST_TARGET=""
elif [ "$#" -eq 1 ]; then
    if [ "$1" = "cargo" ] || [ "$1" = "cross" ]; then
        RUST_RUNNER="$1"
        RUST_PROFILE="debug"
        RUST_TARGET=""
    else
        RUST_RUNNER="cargo"
        RUST_PROFILE="$1"
        RUST_TARGET=""
    fi
elif [ "$#" -eq 2 ]; then
    if [ "$1" = "cargo" ] || [ "$1" = "cross" ]; then
        RUST_RUNNER="$1"
        RUST_PROFILE="$2"
        RUST_TARGET=""
    else
        RUST_RUNNER="cargo"
        RUST_PROFILE="$1"
        RUST_TARGET="$2"
    fi
elif [ "$#" -eq 3 ]; then
    if [ "$1" = "cargo" ] || [ "$1" = "cross" ]; then
        RUST_RUNNER="$1"
        RUST_PROFILE="$2"
        RUST_TARGET="$3"
    else
        usage
    fi
else
    usage
fi

build_cargo_options
run_tests
<|MERGE_RESOLUTION|>--- conflicted
+++ resolved
@@ -154,16 +154,11 @@
     echo "Running devnet statetests..."
     $RUST_RUNNER run $CARGO_OPTS -p revme -- statetest $KEEP_GOING_FLAG "$DEVNET_DIR/state_tests"
 
-<<<<<<< HEAD
-    echo "Running legacy tests..."
+    echo "Running legacy Cancun tests..."
     $RUST_RUNNER run $CARGO_OPTS -p revme -- statetest $KEEP_GOING_FLAG "$LEGACY_DIR/Cancun/GeneralStateTests"
-=======
-    echo "Running legacy Cancun tests..."
-    $RUST_RUNNER run $CARGO_OPTS -p revme -- statetest "$LEGACY_DIR/Cancun/GeneralStateTests"
->>>>>>> 0d424ba1
 
     echo "Running legacy Constantinople tests..."
-    $RUST_RUNNER run $CARGO_OPTS -p revme -- statetest "$LEGACY_DIR/Constantinople/GeneralStateTests"
+    $RUST_RUNNER run $CARGO_OPTS -p revme -- statetest $KEEP_GOING_FLAG"$LEGACY_DIR/Constantinople/GeneralStateTests"
 
     echo "Running main develop blockchain tests..."
     $RUST_RUNNER run $CARGO_OPTS -p revme -- btest $KEEP_GOING_FLAG "$MAIN_DEVELOP_DIR/blockchain_tests"
