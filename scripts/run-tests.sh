# ./run-tests --help

#!/bin/bash
set -e

# Version for the execution spec tests
VERSION="v4.2.0"
<<<<<<< HEAD
=======
# Version for the EOF spec tests, it is currently upgrading to eof devnet-1 so we will use devnet-0 suite.
EOF_VERSION="v4.1.0"
>>>>>>> f1fee6e7

# Directories
FIXTURES_DIR="test-fixtures"
STABLE_DIR="$FIXTURES_DIR/stable"
DEVELOP_DIR="$FIXTURES_DIR/develop"
EOF_DIR="$FIXTURES_DIR/eof"

# URL and filenames
FIXTURES_URL="https://github.com/ethereum/execution-spec-tests/releases/download"
STABLE_TAR="fixtures_stable.tar.gz"
DEVELOP_TAR="fixtures_develop.tar.gz"
EOF_TAR="fixtures_eip7692.tar.gz"

# Print usage information and exit
usage() {
    echo "Usage: $0 [clean] [runner] [profile] [target]"
    echo ""
    echo "Arguments (after optional 'clean'):"
    echo "  runner   (Optional) Rust runner command. Must be either 'cargo' or 'cross'. Defaults to 'cargo'."
    echo "  profile  (Optional) Rust profile to use. Defaults to 'debug' if not provided."
    echo "  target   (Optional) Rust target. Only used if provided."
    echo ""
    echo "Examples:"
    echo "  $0"
    echo "      Uses runner 'cargo', profile 'debug', and no target."
    echo ""
    echo "  $0 release"
    echo "      Uses runner 'cargo', profile 'release', and no target."
    echo ""
    echo "  $0 release x86-win"
    echo "      Uses runner 'cargo', profile 'release', with target 'x86-win'."
    echo ""
    echo "  $0 clean"
    echo "      Cleans fixtures then uses runner 'cargo', profile 'debug', and no target."
    echo ""
    echo "  $0 clean cross release x86-win"
    echo "      Cleans fixtures then uses runner 'cross', profile 'release', and target 'x86-win'."
    exit 1
}

# Check for help flag in any argument.
for arg in "$@"; do
    if [ "$arg" = "-h" ] || [ "$arg" = "--help" ]; then
        usage
    fi
done

# Deletes the test fixture directory
clean() {
    echo "Cleaning test fixtures..."
    rm -rf "$FIXTURES_DIR"
    echo "Cleaned test fixtures directory."
}

# Check if all required fixture directories exist
check_fixtures() {
    if [ -d "$STABLE_DIR" ] && [ -d "$DEVELOP_DIR" ] && [ -d "$EOF_DIR" ]; then
        return 0
    else
        return 1
    fi
}

# Download and extract a single fixture
# Arguments: target directory, tar file name, label for logging
download_and_extract() {
    local target_dir="$1"
    local tar_file="$2"
    local label="$3"
    local version="$4"

    echo "Downloading ${label} fixtures..."
    curl -L "${FIXTURES_URL}/${version}/${tar_file}" -o "${FIXTURES_DIR}/${tar_file}"
    echo "Extracting ${label} fixtures..."
     # strip-components=1 removes the first top level directory from the flepath
     # This is needed because when we extract the tar, it is placed under an
     # unnecessary "fixtures/" directory.
    tar -xzf "${FIXTURES_DIR}/${tar_file}" --strip-components=1 -C "$target_dir"
}

# Download all fixtures
download_fixtures() {
    echo "Creating fixtures directory structure..."
    mkdir -p "$STABLE_DIR" "$DEVELOP_DIR" "$EOF_DIR"

    download_and_extract "$STABLE_DIR" "$STABLE_TAR" "stable" "$VERSION"
    download_and_extract "$DEVELOP_DIR" "$DEVELOP_TAR" "develop" "$VERSION"
    download_and_extract "$EOF_DIR" "$EOF_TAR" "EOF" "$EOF_VERSION"

    echo "Cleaning up tar files..."
    rm "${FIXTURES_DIR}/${STABLE_TAR}" "${FIXTURES_DIR}/${DEVELOP_TAR}" "${FIXTURES_DIR}/${EOF_TAR}"
    echo "Fixtures download and extraction complete."
}

# Build Cargo options based on provided profile and target.
# For the profile:
#   - "debug" is the default (no extra option needed)
#   - "release" adds "--release"
#   - Any other value adds "--profile <profile>"
# For the target:
#   - If provided, add "--target <target>"
build_cargo_options() {
    CARGO_OPTS=""

    if [ "$RUST_PROFILE" = "release" ]; then
        CARGO_OPTS="--release"
    elif [ "$RUST_PROFILE" != "debug" ]; then
        CARGO_OPTS="--profile $RUST_PROFILE"
    fi

    if [ -n "$RUST_TARGET" ]; then
        CARGO_OPTS="$CARGO_OPTS --target $RUST_TARGET"
    fi
}

# Run tests for each set of fixtures using the chosen runner.
run_tests() {
    echo "Running stable statetests..."
    $RUST_RUNNER run $CARGO_OPTS -p revme -- statetest "$STABLE_DIR/state_tests"

    echo "Running develop statetests..."
    $RUST_RUNNER run $CARGO_OPTS -p revme -- statetest "$DEVELOP_DIR/state_tests"

    echo "Running EOF statetests..."
    $RUST_RUNNER run $CARGO_OPTS -p revme -- statetest "$EOF_DIR/state_tests"

    echo "Running EOF validation tests..."
    $RUST_RUNNER run $CARGO_OPTS -p revme -- eof-validation "$EOF_DIR/eof_tests"
}

##############################
# Main logic

# If the first argument is "clean", perform cleaning and download fixtures.
if [ "$1" = "clean" ]; then
    clean
    download_fixtures
    shift
else
    if check_fixtures; then
        echo "Using existing test fixtures."
    else
        echo "Test fixtures not found. Downloading..."
        download_fixtures
    fi
fi

# Argument parsing for runner, profile, target.
# Expected order (after optional clean): [runner] [profile] [target]
# If the first argument is "cargo" or "cross", then it is the runner.
# Otherwise, runner defaults to "cargo", and the arguments are profile and target.
if [ "$#" -eq 0 ]; then
    RUST_RUNNER="cargo"
    RUST_PROFILE="debug"
    RUST_TARGET=""
elif [ "$#" -eq 1 ]; then
    if [ "$1" = "cargo" ] || [ "$1" = "cross" ]; then
        RUST_RUNNER="$1"
        RUST_PROFILE="debug"
        RUST_TARGET=""
    else
        RUST_RUNNER="cargo"
        RUST_PROFILE="$1"
        RUST_TARGET=""
    fi
elif [ "$#" -eq 2 ]; then
    if [ "$1" = "cargo" ] || [ "$1" = "cross" ]; then
        RUST_RUNNER="$1"
        RUST_PROFILE="$2"
        RUST_TARGET=""
    else
        RUST_RUNNER="cargo"
        RUST_PROFILE="$1"
        RUST_TARGET="$2"
    fi
elif [ "$#" -eq 3 ]; then
    if [ "$1" = "cargo" ] || [ "$1" = "cross" ]; then
        RUST_RUNNER="$1"
        RUST_PROFILE="$2"
        RUST_TARGET="$3"
    else
        usage
    fi
else
    usage
fi

build_cargo_options
run_tests
<|MERGE_RESOLUTION|>--- conflicted
+++ resolved
@@ -5,11 +5,8 @@
 
 # Version for the execution spec tests
 VERSION="v4.2.0"
-<<<<<<< HEAD
-=======
 # Version for the EOF spec tests, it is currently upgrading to eof devnet-1 so we will use devnet-0 suite.
 EOF_VERSION="v4.1.0"
->>>>>>> f1fee6e7
 
 # Directories
 FIXTURES_DIR="test-fixtures"
