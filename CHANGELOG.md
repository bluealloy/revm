--- conflicted
+++ resolved
@@ -1,7 +1,5 @@
 Because this is workspace with multi libraries, tags will be simplified, and with this document you can match version of project with git tag.
 
-<<<<<<< HEAD
-=======
 # v71 tag
 date: 07.05.2025
 
@@ -287,7 +285,6 @@
 * `revme`: 2.2.0 -> 2.3.0
 * `revm`: 19.2.0 -> 19.3.0
 
->>>>>>> 9e06b57f
 # v53 tag
 
 date: 06.01.2025
