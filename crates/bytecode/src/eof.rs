mod body;
mod code_info;
mod decode_helpers;
mod header;
pub mod printer;
pub mod verification;

pub use body::EofBody;
pub use code_info::CodeInfo;
pub use header::EofHeader;
pub use verification::*;

use core::cmp::min;
use primitives::{b256, bytes, Bytes, B256};
use std::{fmt, vec, vec::Vec};

/// Hash of EF00 bytes that is used for EXTCODEHASH when called from legacy bytecode
pub const EOF_MAGIC_HASH: B256 =
    b256!("9dbf3648db8210552e9c4f75c6a1c3057c0ca432043bd648be15fe7be05646f5");

/// EOF Magic in [u16] form
pub const EOF_MAGIC: u16 = 0xEF00;

/// EOF magic number in array form
pub static EOF_MAGIC_BYTES: Bytes = bytes!("ef00");

/// EVM Object Format (EOF) container
///
/// It consists of a header, body and the raw original bytes.
#[derive(Clone, Debug, PartialEq, Eq, Hash, Ord, PartialOrd)]
#[cfg_attr(feature = "serde", derive(serde::Serialize, serde::Deserialize))]
pub struct Eof {
    pub header: EofHeader,
    pub body: EofBody,
    pub raw: Bytes,
}

impl Default for Eof {
    fn default() -> Self {
        let body = EofBody {
            // Types section with zero inputs, zero outputs and zero max stack size.
            code_info: vec![CodeInfo::default()],
            code_section: vec![1],
            // One code section with a STOP byte.
            code: Bytes::from_static(&[0x00]),
            code_offset: 0,
            container_section: vec![],
            data_section: Bytes::new(),
            is_data_filled: true,
        };
        body.into_eof()
    }
}

impl Eof {
    /// Creates a new EOF container from the given body.
    pub fn new(body: EofBody) -> Self {
        body.into_eof()
    }

    /// Validates the EOF container.
    pub fn validate(&self) -> Result<(), EofError> {
        validate_eof(self)
    }

<<<<<<< HEAD
    pub fn validate_raw(bytes: Bytes) -> Result<Eof, EofError> {
=======
    /// Validates the raw EOF bytes.
    pub fn valitate_raw(bytes: Bytes) -> Result<Eof, EofError> {
>>>>>>> 80e973e3
        validate_raw_eof(bytes)
    }

    /// Validates the EOF container with the given code type.   
    pub fn validate_mode(&self, mode: CodeType) -> Result<(), EofError> {
        validate_eof_inner(self, Some(mode))
    }

    /// Returns len of the header and body in bytes.
    pub fn size(&self) -> usize {
        self.header.size() + self.header.body_size()
    }

    /// Returns raw EOF bytes.
    pub fn raw(&self) -> &Bytes {
        &self.raw
    }

    /// Returns a slice of the raw bytes.
    /// If offset is greater than the length of the raw bytes, an empty slice is returned.
    /// If len is greater than the length of the raw bytes, the slice is truncated to the length of the raw bytes.
    pub fn data_slice(&self, offset: usize, len: usize) -> &[u8] {
        self.body
            .data_section
            .get(offset..)
            .and_then(|bytes| bytes.get(..min(len, bytes.len())))
            .unwrap_or(&[])
    }

    /// Returns a slice of the data section.
    pub fn data(&self) -> &[u8] {
        &self.body.data_section
    }

    /// Slow encodes EOF bytes.
    pub fn encode_slow(&self) -> Bytes {
        let mut buffer: Vec<u8> = Vec::with_capacity(self.size());
        self.header.encode(&mut buffer);
        self.body.encode(&mut buffer);
        buffer.into()
    }

    /// Decodes EOF that have additional dangling bytes.
    ///
    /// Assume that data section is fully filled.
    pub fn decode_dangling(mut raw: Bytes) -> Result<(Self, Bytes), EofDecodeError> {
        let (header, _) = EofHeader::decode(&raw)?;
        let eof_size = header.body_size() + header.size();
        if eof_size > raw.len() {
            return Err(EofDecodeError::MissingInput);
        }
        let dangling_data = raw.split_off(eof_size);
        let body = EofBody::decode(&raw, &header)?;
        Ok((Self { header, body, raw }, dangling_data))
    }

    /// Decodes EOF from raw bytes.
    pub fn decode(raw: Bytes) -> Result<Self, EofDecodeError> {
        let (header, _) = EofHeader::decode(&raw)?;
        let body = EofBody::decode(&raw, &header)?;
        Ok(Self { header, body, raw })
    }
}

/// EOF decode errors
#[derive(Clone, Copy, Debug, Hash, PartialEq, Eq, PartialOrd, Ord)]
#[cfg_attr(feature = "serde", derive(serde::Serialize, serde::Deserialize))]
pub enum EofDecodeError {
    /// Short input while processing EOF
    MissingInput,
    /// Short body while processing EOF
    MissingBodyWithoutData,
    /// Body size is more than specified in the header
    DanglingData,
    /// Invalid code info data
    InvalidCodeInfo,
    /// Invalid code info size
    InvalidCodeInfoSize,
    /// Invalid EOF magic number
    InvalidEOFMagicNumber,
    /// Invalid EOF version
    InvalidEOFVersion,
    /// Invalid number for types kind
    InvalidTypesKind,
    /// Invalid number for code kind
    InvalidCodeKind,
    /// Invalid terminal code
    InvalidTerminalByte,
    /// Invalid data kind
    InvalidDataKind,
    /// Invalid kind after code
    InvalidKindAfterCode,
    /// Mismatch of code and info sizes
    MismatchCodeAndInfoSize,
    /// There should be at least one size
    NonSizes,
    /// Missing size
    ShortInputForSizes,
    /// Size cant be zero
    ZeroSize,
    /// Invalid code number
    TooManyCodeSections,
    /// Invalid number of code sections
    ZeroCodeSections,
    /// Invalid container number
    TooManyContainerSections,
    /// Invalid initcode size
    InvalidEOFSize,
}

impl fmt::Display for EofDecodeError {
    fn fmt(&self, f: &mut fmt::Formatter<'_>) -> fmt::Result {
        let s = match self {
            Self::MissingInput => "Short input while processing EOF",
            Self::MissingBodyWithoutData => "Short body while processing EOF",
            Self::DanglingData => "Body size is more than specified in the header",
            Self::InvalidCodeInfo => "Invalid types section data",
            Self::InvalidCodeInfoSize => "Invalid types section size",
            Self::InvalidEOFMagicNumber => "Invalid EOF magic number",
            Self::InvalidEOFVersion => "Invalid EOF version",
            Self::InvalidTypesKind => "Invalid number for types kind",
            Self::InvalidCodeKind => "Invalid number for code kind",
            Self::InvalidTerminalByte => "Invalid terminal code",
            Self::InvalidDataKind => "Invalid data kind",
            Self::InvalidKindAfterCode => "Invalid kind after code",
            Self::MismatchCodeAndInfoSize => "Mismatch of code and types sizes",
            Self::NonSizes => "There should be at least one size",
            Self::ShortInputForSizes => "Missing size",
            Self::ZeroSize => "Size cant be zero",
            Self::TooManyCodeSections => "Invalid code number",
            Self::ZeroCodeSections => "Invalid number of code sections",
            Self::TooManyContainerSections => "Invalid container number",
            Self::InvalidEOFSize => "Invalid initcode size",
        };
        f.write_str(s)
    }
}

impl core::error::Error for EofDecodeError {}

#[cfg(test)]
mod test {

    use super::*;
    use primitives::bytes;

    #[test]
    fn decode_eof() {
        let bytes = bytes!("ef000101000402000100010400000000800000fe");
        let eof = Eof::decode(bytes.clone()).unwrap();
        assert_eq!(bytes, eof.encode_slow());
    }

    #[test]
    fn decode_eof_dangling() {
        let test_cases = [
            (
                bytes!("ef000101000402000100010400000000800000fe"),
                bytes!("010203"),
                false,
            ),
            (
                bytes!("ef000101000402000100010400000000800000fe"),
                bytes!(""),
                false,
            ),
            (
                bytes!("ef000101000402000100010400000000800000"),
                bytes!(""),
                true,
            ),
        ];

        for (eof_bytes, dangling_data, is_err) in test_cases {
            let mut raw = eof_bytes.to_vec();
            raw.extend(&dangling_data);
            let raw = Bytes::from(raw);

            let result = Eof::decode_dangling(raw.clone());
            assert_eq!(result.is_err(), is_err);
            if is_err {
                continue;
            }
            let (decoded_eof, decoded_dangling) = result.unwrap();
            assert_eq!(eof_bytes, decoded_eof.encode_slow());
            assert_eq!(decoded_dangling, dangling_data);
        }
    }

    #[test]
    fn data_slice() {
        let bytes = bytes!("ef000101000402000100010400000000800000fe");
        let mut eof = Eof::decode(bytes.clone()).unwrap();
        eof.body.data_section = bytes!("01020304");
        assert_eq!(eof.data_slice(0, 1), &[0x01]);
        assert_eq!(eof.data_slice(0, 4), &[0x01, 0x02, 0x03, 0x04]);
        assert_eq!(eof.data_slice(0, 5), &[0x01, 0x02, 0x03, 0x04]);
        assert_eq!(eof.data_slice(1, 2), &[0x02, 0x03]);

        const EMPTY: &[u8] = &[];
        assert_eq!(eof.data_slice(10, 2), EMPTY);
        assert_eq!(eof.data_slice(1, 0), EMPTY);
        assert_eq!(eof.data_slice(10, 0), EMPTY);
    }
}<|MERGE_RESOLUTION|>--- conflicted
+++ resolved
@@ -63,12 +63,8 @@
         validate_eof(self)
     }
 
-<<<<<<< HEAD
+    /// Validates the raw EOF bytes.
     pub fn validate_raw(bytes: Bytes) -> Result<Eof, EofError> {
-=======
-    /// Validates the raw EOF bytes.
-    pub fn valitate_raw(bytes: Bytes) -> Result<Eof, EofError> {
->>>>>>> 80e973e3
         validate_raw_eof(bytes)
     }
 
