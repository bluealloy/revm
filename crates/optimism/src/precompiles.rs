--- conflicted
+++ resolved
@@ -9,11 +9,7 @@
         self, bn128, secp256r1, PrecompileError, PrecompileResult, PrecompileWithAddress,
         Precompiles,
     },
-<<<<<<< HEAD
-    primitives::{hardfork::SpecId, Address, Bytes},
-=======
-    primitives::Address,
->>>>>>> d8291d7a
+    primitives::{hardfork::SpecId, Address},
 };
 use std::boxed::Box;
 use std::string::String;
