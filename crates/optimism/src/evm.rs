--- conflicted
+++ resolved
@@ -358,14 +358,9 @@
 
         Context::op()
             .modify_tx_chained(|tx| {
-<<<<<<< HEAD
                 tx.base.kind = TxKind::Call(u64_to_address(bls12_381_const::G1_MSM_ADDRESS));
                 tx.base.data = input;
                 tx.base.gas_limit = initial_gas + gs1_msm_gas;
-=======
-                tx.base.kind = TxKind::Call(bls12_381_const::G1_MSM_ADDRESS);
-                tx.base.data = Bytes::from([1; bls12_381_const::G1_MSM_INPUT_LENGTH - 1]);
->>>>>>> 8ed1b16c
             })
             .modify_chain_chained(|l1_block| {
                 l1_block.operator_fee_constant = Some(U256::ZERO);
@@ -395,29 +390,7 @@
     #[test]
     #[cfg(feature = "blst")]
     fn test_halted_tx_call_bls12_381_g1_msm_out_of_gas() {
-<<<<<<< HEAD
         let ctx = g1_msm_test_tx().modify_tx_chained(|tx| tx.base.gas_limit -= 1);
-=======
-        let gs1_msm_gas = bls12_381_utils::msm_required_gas(
-            1,
-            &bls12_381_const::DISCOUNT_TABLE_G1_MSM,
-            bls12_381_const::G1_MSM_BASE_GAS_FEE,
-        );
-
-        let ctx = Context::op()
-            .modify_tx_chained(|tx| {
-                tx.base.kind = TxKind::Call(bls12_381_const::G1_MSM_ADDRESS);
-                tx.base.data = Bytes::from([1; bls12_381_const::G1_MSM_INPUT_LENGTH]);
-                tx.base.gas_limit = 23_560 //initial gas for input
-                    + gs1_msm_gas
-                    - 1; // 1 gas low
-            })
-            .modify_chain_chained(|l1_block| {
-                l1_block.operator_fee_constant = Some(U256::ZERO);
-                l1_block.operator_fee_scalar = Some(U256::ZERO)
-            })
-            .modify_cfg_chained(|cfg| cfg.spec = OpSpecId::ISTHMUS);
->>>>>>> 8ed1b16c
 
         let mut evm = ctx.build_op();
         let output = evm.replay().unwrap();
@@ -435,28 +408,7 @@
     #[test]
     #[cfg(feature = "blst")]
     fn test_halted_tx_call_bls12_381_g1_msm_wrong_input_layout() {
-<<<<<<< HEAD
         let ctx = g1_msm_test_tx();
-=======
-        let gs1_msm_gas = bls12_381_utils::msm_required_gas(
-            1,
-            &bls12_381_const::DISCOUNT_TABLE_G1_MSM,
-            bls12_381_const::G1_MSM_BASE_GAS_FEE,
-        );
-
-        let ctx = Context::op()
-            .modify_tx_chained(|tx| {
-                tx.base.kind = TxKind::Call(bls12_381_const::G1_MSM_ADDRESS);
-                tx.base.data = Bytes::from([1; bls12_381_const::G1_MSM_INPUT_LENGTH]);
-                tx.base.gas_limit = 23_560 //initial gas for input
-                    + gs1_msm_gas;
-            })
-            .modify_chain_chained(|l1_block| {
-                l1_block.operator_fee_constant = Some(U256::ZERO);
-                l1_block.operator_fee_scalar = Some(U256::ZERO)
-            })
-            .modify_cfg_chained(|cfg| cfg.spec = OpSpecId::ISTHMUS);
->>>>>>> 8ed1b16c
 
         let mut evm = ctx.build_op();
         let output = evm.replay().unwrap();
@@ -492,14 +444,9 @@
 
         Context::op()
             .modify_tx_chained(|tx| {
-<<<<<<< HEAD
                 tx.base.kind = TxKind::Call(u64_to_address(bls12_381_const::G2_MSM_ADDRESS));
                 tx.base.data = input;
                 tx.base.gas_limit = initial_gas + gs2_msm_gas;
-=======
-                tx.base.kind = TxKind::Call(bls12_381_const::G2_MSM_ADDRESS);
-                tx.base.data = Bytes::from([1; bls12_381_const::G2_MSM_INPUT_LENGTH - 1]);
->>>>>>> 8ed1b16c
             })
             .modify_chain_chained(|l1_block| {
                 l1_block.operator_fee_constant = Some(U256::ZERO);
@@ -529,29 +476,7 @@
     #[test]
     #[cfg(feature = "blst")]
     fn test_halted_tx_call_bls12_381_g2_msm_out_of_gas() {
-<<<<<<< HEAD
         let ctx = g2_msm_test_tx().modify_tx_chained(|tx| tx.base.gas_limit -= 1);
-=======
-        let gs2_msm_gas = bls12_381_utils::msm_required_gas(
-            1,
-            &bls12_381_const::DISCOUNT_TABLE_G2_MSM,
-            bls12_381_const::G2_MSM_BASE_GAS_FEE,
-        );
-
-        let ctx = Context::op()
-            .modify_tx_chained(|tx| {
-                tx.base.kind = TxKind::Call(bls12_381_const::G2_MSM_ADDRESS);
-                tx.base.data = Bytes::from([1; bls12_381_const::G2_MSM_INPUT_LENGTH]);
-                tx.base.gas_limit = 25_608 //initial gas for input
-                    + gs2_msm_gas
-                    - 1; // 1 gas low
-            })
-            .modify_chain_chained(|l1_block| {
-                l1_block.operator_fee_constant = Some(U256::ZERO);
-                l1_block.operator_fee_scalar = Some(U256::ZERO)
-            })
-            .modify_cfg_chained(|cfg| cfg.spec = OpSpecId::ISTHMUS);
->>>>>>> 8ed1b16c
 
         let mut evm = ctx.build_op();
         let output = evm.replay().unwrap();
@@ -569,28 +494,7 @@
     #[test]
     #[cfg(feature = "blst")]
     fn test_halted_tx_call_bls12_381_g2_msm_wrong_input_layout() {
-<<<<<<< HEAD
         let ctx = g2_msm_test_tx();
-=======
-        let gs2_msm_gas = bls12_381_utils::msm_required_gas(
-            1,
-            &bls12_381_const::DISCOUNT_TABLE_G2_MSM,
-            bls12_381_const::G2_MSM_BASE_GAS_FEE,
-        );
-
-        let ctx = Context::op()
-            .modify_tx_chained(|tx| {
-                tx.base.kind = TxKind::Call(bls12_381_const::G2_MSM_ADDRESS);
-                tx.base.data = Bytes::from([1; bls12_381_const::G2_MSM_INPUT_LENGTH]);
-                tx.base.gas_limit = 25_608 //initial gas for input
-                    + gs2_msm_gas;
-            })
-            .modify_chain_chained(|l1_block| {
-                l1_block.operator_fee_constant = Some(U256::ZERO);
-                l1_block.operator_fee_scalar = Some(U256::ZERO)
-            })
-            .modify_cfg_chained(|cfg| cfg.spec = OpSpecId::ISTHMUS);
->>>>>>> 8ed1b16c
 
         let mut evm = ctx.build_op();
         let output = evm.replay().unwrap();
@@ -624,14 +528,9 @@
 
         Context::op()
             .modify_tx_chained(|tx| {
-<<<<<<< HEAD
                 tx.base.kind = TxKind::Call(u64_to_address(bls12_381_const::PAIRING_ADDRESS));
                 tx.base.data = input;
                 tx.base.gas_limit = initial_gas + pairing_gas;
-=======
-                tx.base.kind = TxKind::Call(bls12_381_const::G2_MSM_ADDRESS);
-                tx.base.data = Bytes::from([1; bls12_381_const::G2_MSM_INPUT_LENGTH - 1]);
->>>>>>> 8ed1b16c
             })
             .modify_chain_chained(|l1_block| {
                 l1_block.operator_fee_constant = Some(U256::ZERO);
@@ -662,26 +561,7 @@
     #[test]
     #[cfg(feature = "blst")]
     fn test_halted_tx_call_bls12_381_pairing_out_of_gas() {
-<<<<<<< HEAD
         let ctx = bl12_381_pairing_test_tx().modify_tx_chained(|tx| tx.base.gas_limit -= 1);
-=======
-        let pairing_gas: u64 =
-            bls12_381_const::PAIRING_MULTIPLIER_BASE + bls12_381_const::PAIRING_OFFSET_BASE;
-
-        let ctx = Context::op()
-            .modify_tx_chained(|tx| {
-                tx.base.kind = TxKind::Call(bls12_381_const::PAIRING_ADDRESS);
-                tx.base.data = Bytes::from([1; bls12_381_const::PAIRING_INPUT_LENGTH]);
-                tx.base.gas_limit = 27_144 //initial gas for input
-                    + pairing_gas
-                    - 1; // 1 gas low
-            })
-            .modify_chain_chained(|l1_block| {
-                l1_block.operator_fee_constant = Some(U256::ZERO);
-                l1_block.operator_fee_scalar = Some(U256::ZERO)
-            })
-            .modify_cfg_chained(|cfg| cfg.spec = OpSpecId::ISTHMUS);
->>>>>>> 8ed1b16c
 
         let mut evm = ctx.build_op();
         let output = evm.replay().unwrap();
@@ -699,25 +579,7 @@
     #[test]
     #[cfg(feature = "blst")]
     fn test_tx_call_bls12_381_pairing_wrong_input_layout() {
-<<<<<<< HEAD
         let ctx = bl12_381_pairing_test_tx();
-=======
-        let pairing_gas: u64 =
-            bls12_381_const::PAIRING_MULTIPLIER_BASE + bls12_381_const::PAIRING_OFFSET_BASE;
-
-        let ctx = Context::op()
-            .modify_tx_chained(|tx| {
-                tx.base.kind = TxKind::Call(bls12_381_const::PAIRING_ADDRESS);
-                tx.base.data = Bytes::from([1; bls12_381_const::PAIRING_INPUT_LENGTH]);
-                tx.base.gas_limit = 27_144 //initial gas for input
-                    + pairing_gas;
-            })
-            .modify_chain_chained(|l1_block| {
-                l1_block.operator_fee_constant = Some(U256::ZERO);
-                l1_block.operator_fee_scalar = Some(U256::ZERO)
-            })
-            .modify_cfg_chained(|cfg| cfg.spec = OpSpecId::ISTHMUS);
->>>>>>> 8ed1b16c
 
         let mut evm = ctx.build_op();
         let output = evm.replay().unwrap();
@@ -748,14 +610,9 @@
 
         Context::op()
             .modify_tx_chained(|tx| {
-<<<<<<< HEAD
-                tx.base.kind = TxKind::Call(u64_to_address(bls12_381_const::MAP_FP_TO_G1_ADDRESS));
+                tx.base.kind = TxKind::Call(bls12_381_const::MAP_FP_TO_G1_ADDRESS);
                 tx.base.data = input;
                 tx.base.gas_limit = initial_gas + bls12_381_const::MAP_FP_TO_G1_BASE_GAS_FEE;
-=======
-                tx.base.kind = TxKind::Call(bls12_381_const::MAP_FP_TO_G1_ADDRESS);
-                tx.base.gas_limit = 21_000 + bls12_381_const::MAP_FP_TO_G1_BASE_GAS_FEE - 1;
->>>>>>> 8ed1b16c
             })
             .modify_chain_chained(|l1_block| {
                 l1_block.operator_fee_constant = Some(U256::ZERO);
@@ -785,20 +642,7 @@
     #[test]
     #[cfg(feature = "blst")]
     fn test_halted_tx_call_bls12_381_map_fp_to_g1_input_wrong_size() {
-<<<<<<< HEAD
         let ctx = fp_to_g1_test_tx().modify_tx_chained(|tx| tx.base.data = tx.base.data.slice(1..));
-=======
-        let ctx = Context::op()
-            .modify_tx_chained(|tx| {
-                tx.base.kind = TxKind::Call(bls12_381_const::MAP_FP_TO_G1_ADDRESS);
-                tx.base.gas_limit = 21_000 + bls12_381_const::MAP_FP_TO_G1_BASE_GAS_FEE;
-            })
-            .modify_chain_chained(|l1_block| {
-                l1_block.operator_fee_constant = Some(U256::ZERO);
-                l1_block.operator_fee_scalar = Some(U256::ZERO)
-            })
-            .modify_cfg_chained(|cfg| cfg.spec = OpSpecId::ISTHMUS);
->>>>>>> 8ed1b16c
 
         let mut evm = ctx.build_op();
         let output = evm.replay().unwrap();
@@ -829,14 +673,9 @@
 
         Context::op()
             .modify_tx_chained(|tx| {
-<<<<<<< HEAD
-                tx.base.kind = TxKind::Call(u64_to_address(bls12_381_const::MAP_FP2_TO_G2_ADDRESS));
+                tx.base.kind = TxKind::Call(bls12_381_const::MAP_FP2_TO_G2_ADDRESS);
                 tx.base.data = input;
                 tx.base.gas_limit = initial_gas + bls12_381_const::MAP_FP2_TO_G2_BASE_GAS_FEE;
-=======
-                tx.base.kind = TxKind::Call(bls12_381_const::MAP_FP2_TO_G2_ADDRESS);
-                tx.base.gas_limit = 21_000 + bls12_381_const::MAP_FP2_TO_G2_BASE_GAS_FEE - 1;
->>>>>>> 8ed1b16c
             })
             .modify_chain_chained(|l1_block| {
                 l1_block.operator_fee_constant = Some(U256::ZERO);
@@ -866,21 +705,8 @@
     #[test]
     #[cfg(feature = "blst")]
     fn test_halted_tx_call_bls12_381_map_fp2_to_g2_input_wrong_size() {
-<<<<<<< HEAD
         let ctx =
             fp2_to_g2_test_tx().modify_tx_chained(|tx| tx.base.data = tx.base.data.slice(1..));
-=======
-        let ctx = Context::op()
-            .modify_tx_chained(|tx| {
-                tx.base.kind = TxKind::Call(bls12_381_const::MAP_FP2_TO_G2_ADDRESS);
-                tx.base.gas_limit = 21_000 + bls12_381_const::MAP_FP2_TO_G2_BASE_GAS_FEE;
-            })
-            .modify_chain_chained(|l1_block| {
-                l1_block.operator_fee_constant = Some(U256::ZERO);
-                l1_block.operator_fee_scalar = Some(U256::ZERO)
-            })
-            .modify_cfg_chained(|cfg| cfg.spec = OpSpecId::ISTHMUS);
->>>>>>> 8ed1b16c
 
         let mut evm = ctx.build_op();
         let output = evm.replay().unwrap();
