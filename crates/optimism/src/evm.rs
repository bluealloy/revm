--- conflicted
+++ resolved
@@ -110,13 +110,8 @@
         context::result::{ExecutionResult, OutOfGasError},
         context_interface::result::HaltReason,
         database::{BenchmarkDB, BENCH_CALLER, BENCH_CALLER_BALANCE, BENCH_TARGET},
-<<<<<<< HEAD
         precompile::{bls12_381_const, bn128, u64_to_address},
-        primitives::{hex::FromHex, Address, Bytes, TxKind, U256},
-=======
-        precompile::{bn128, u64_to_address},
         primitives::{Address, Bytes, TxKind, U256},
->>>>>>> 00d5ec47
         state::Bytecode,
         Context, ExecuteEvm,
     };
