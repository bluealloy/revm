--- conflicted
+++ resolved
@@ -21,24 +21,13 @@
 /// Inputs for a create call.
 #[cfg_attr(feature = "serde", derive(serde::Serialize, serde::Deserialize))]
 pub struct CreateInputs {
-<<<<<<< HEAD
     /// Caller address of the EVM.
-    pub caller: B160,
+    pub caller: Address,
     /// The create scheme.
-=======
-    pub caller: Address,
->>>>>>> 23cbac47
     pub scheme: CreateScheme,
     /// The value to transfer.
     pub value: U256,
-<<<<<<< HEAD
     /// The init code of the contract.
-    #[cfg_attr(
-        feature = "serde",
-        serde(with = "crate::primitives::utilities::serde_hex_bytes")
-    )]
-=======
->>>>>>> 23cbac47
     pub init_code: Bytes,
     /// The gas limit of the call.
     pub gas_limit: u64,
@@ -63,15 +52,9 @@
 #[cfg_attr(feature = "serde", derive(serde::Serialize, serde::Deserialize))]
 pub struct CallContext {
     /// Execution address.
-<<<<<<< HEAD
-    pub address: B160,
+    pub address: Address,
     /// Caller address of the EVM.
-    pub caller: B160,
-=======
-    pub address: Address,
-    /// Caller of the EVM.
     pub caller: Address,
->>>>>>> 23cbac47
     /// The address the contract code was loaded from, if any.
     pub code_address: Address,
     /// Apparent value of the EVM.
@@ -96,19 +79,11 @@
 #[derive(Clone, Debug)]
 #[cfg_attr(feature = "serde", derive(serde::Serialize, serde::Deserialize))]
 pub struct Transfer {
-<<<<<<< HEAD
     /// The source address.
-    pub source: B160,
+    pub source: Address,
     /// The target address.
-    pub target: B160,
+    pub target: Address,
     /// The transfer value.
-=======
-    /// Source address.
-    pub source: Address,
-    /// Target address.
-    pub target: Address,
-    /// Transfer value.
->>>>>>> 23cbac47
     pub value: U256,
 }
 
