--- conflicted
+++ resolved
@@ -138,12 +138,8 @@
     fn create(
         &mut self,
         _inputs: &mut CreateInputs,
-<<<<<<< HEAD
         _shared_memory: &mut SharedMemory,
-    ) -> (InstructionResult, Option<B160>, Gas, Bytes) {
-=======
     ) -> (InstructionResult, Option<Address>, Gas, Bytes) {
->>>>>>> 4e78fbe8
         panic!("Create is not supported for this host")
     }
 
