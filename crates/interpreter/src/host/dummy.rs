--- conflicted
+++ resolved
@@ -1,5 +1,4 @@
 use crate::primitives::{hash_map::Entry, Bytecode, Bytes, HashMap, U256};
-use crate::SharedStack;
 use crate::{
     primitives::{Address, Env, Log, B256, KECCAK_EMPTY},
     Host, SelfDestructResult,
@@ -119,27 +118,4 @@
     fn selfdestruct(&mut self, _address: Address, _target: Address) -> Option<SelfDestructResult> {
         panic!("Selfdestruct is not supported for this host")
     }
-<<<<<<< HEAD
-
-    #[inline]
-    fn create(
-        &mut self,
-        _inputs: &mut CreateInputs,
-        _shared_memory: &mut SharedMemory,
-        _shared_stack: &mut SharedStack,
-    ) -> (InstructionResult, Option<Address>, Gas, Bytes) {
-        panic!("Create is not supported for this host")
-    }
-
-    #[inline]
-    fn call(
-        &mut self,
-        _input: &mut CallInputs,
-        _shared_memory: &mut SharedMemory,
-        _shared_stack: &mut SharedStack,
-    ) -> (InstructionResult, Gas, Bytes) {
-        panic!("Call is not supported for this host")
-    }
-=======
->>>>>>> 54565d73
 }