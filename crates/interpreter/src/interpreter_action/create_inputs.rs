use context_interface::CreateScheme;
use primitives::{Address, Bytes, U256};

<<<<<<< HEAD
/// Inputs for a "create" call.
=======
/// Inputs for a create call
>>>>>>> 9e06b57f
#[derive(Clone, Debug, PartialEq, Eq, Hash)]
#[cfg_attr(feature = "serde", derive(serde::Serialize, serde::Deserialize))]
pub struct CreateInputs {
    /// Caller address of the EVM
    pub caller: Address,
<<<<<<< HEAD
    /// The "create" scheme.
=======
    /// The create scheme
>>>>>>> 9e06b57f
    pub scheme: CreateScheme,
    /// The value to transfer
    pub value: U256,
    /// The init code of the contract
    pub init_code: Bytes,
    /// The gas limit of the call
    pub gas_limit: u64,
}

impl CreateInputs {
    /// Returns the address that this create call will create.
    pub fn created_address(&self, nonce: u64) -> Address {
        match self.scheme {
            CreateScheme::Create => self.caller.create(nonce),
            CreateScheme::Create2 { salt } => self
                .caller
                .create2_from_code(salt.to_be_bytes(), &self.init_code),
            CreateScheme::Custom { address } => address,
        }
    }
}<|MERGE_RESOLUTION|>--- conflicted
+++ resolved
@@ -1,21 +1,13 @@
 use context_interface::CreateScheme;
 use primitives::{Address, Bytes, U256};
 
-<<<<<<< HEAD
-/// Inputs for a "create" call.
-=======
 /// Inputs for a create call
->>>>>>> 9e06b57f
 #[derive(Clone, Debug, PartialEq, Eq, Hash)]
 #[cfg_attr(feature = "serde", derive(serde::Serialize, serde::Deserialize))]
 pub struct CreateInputs {
     /// Caller address of the EVM
     pub caller: Address,
-<<<<<<< HEAD
-    /// The "create" scheme.
-=======
     /// The create scheme
->>>>>>> 9e06b57f
     pub scheme: CreateScheme,
     /// The value to transfer
     pub value: U256,
