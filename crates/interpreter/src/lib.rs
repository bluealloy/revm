--- conflicted
+++ resolved
@@ -10,16 +10,6 @@
 #[macro_use]
 mod macros;
 
-<<<<<<< HEAD
-// silence lint
-#[cfg(test)]
-use serde_json as _;
-#[cfg(test)]
-use walkdir as _;
-
-mod function_stack;
-=======
->>>>>>> 9e06b57f
 pub mod gas;
 pub mod host;
 mod instruction_result;
@@ -29,56 +19,15 @@
 pub mod interpreter_types;
 
 // Reexport primary types.
-<<<<<<< HEAD
-pub use function_stack::{FunctionReturnFrame, FunctionStack};
-pub use gas::Gas;
-pub use host::{
-    AccountLoad,
-    DummyHost,
-    Eip7702CodeLoad,
-    Host,
-    SStoreResult,
-    SelfDestructResult,
-    StateLoad,
-=======
 pub use context_interface::{
     context::{SStoreResult, SelfDestructResult, StateLoad},
     CreateScheme,
->>>>>>> 9e06b57f
 };
 pub use gas::{Gas, InitialAndFloorGas};
 pub use host::Host;
 pub use instruction_result::*;
 pub use instructions::{instruction_table, Instruction, InstructionTable};
 pub use interpreter::{
-<<<<<<< HEAD
-    analysis,
-    num_words,
-    Contract,
-    Interpreter,
-    InterpreterResult,
-    SharedMemory,
-    Stack,
-    EMPTY_SHARED_MEMORY,
-    STACK_LIMIT,
-};
-pub use interpreter_action::{
-    CallInputs,
-    CallOutcome,
-    CallScheme,
-    CallValue,
-    CreateInputs,
-    CreateOutcome,
-    CreateScheme,
-    EOFCreateInputs,
-    EOFCreateKind,
-    InterpreterAction,
-};
-pub use opcode::{Instruction, OpCode, OPCODE_INFO_JUMPTABLE};
-pub use primitives::{MAX_CODE_SIZE, MAX_INITCODE_SIZE};
-#[doc(hidden)]
-pub use revm_primitives as primitives;
-=======
     num_words, InputsImpl, Interpreter, InterpreterResult, SharedMemory, Stack, STACK_LIMIT,
 };
 pub use interpreter_action::{
@@ -86,5 +35,4 @@
     EOFCreateInputs, EOFCreateKind, FrameInput, InterpreterAction,
 };
 pub use interpreter_types::InterpreterTypes;
-pub use primitives::{constants::MAX_INITCODE_SIZE, eip170::MAX_CODE_SIZE};
->>>>>>> 9e06b57f
+pub use primitives::{constants::MAX_INITCODE_SIZE, eip170::MAX_CODE_SIZE};