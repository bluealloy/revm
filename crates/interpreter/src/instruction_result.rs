--- conflicted
+++ resolved
@@ -201,13 +201,10 @@
     InternalCallOrCreate,
     /// Internal CREATE/CREATE starts with 0xEF00
     CreateInitCodeStartingEF00,
-<<<<<<< HEAD
+    /// Check for target address validity is only done inside subcall.
+    InvalidEXTCALLTarget,
     /// Internal to ExtDelegateCall
     InvalidExtDelegateCallTarget,
-=======
-    /// Check for target address validity is only done inside subcall.
-    InvalidEXTCALLTarget,
->>>>>>> 7d6888b1
 }
 
 #[derive(Debug, Copy, Clone, PartialEq, Eq, Hash)]
@@ -316,13 +313,12 @@
             InstructionResult::ReturnContract => Self::Success(SuccessReason::EofReturnContract),
             InstructionResult::EofAuxDataOverflow => Self::Halt(HaltReason::EofAuxDataOverflow),
             InstructionResult::EofAuxDataTooSmall => Self::Halt(HaltReason::EofAuxDataTooSmall),
-<<<<<<< HEAD
-            InstructionResult::InvalidExtDelegateCallTarget => Self::Internal(InternalResult::InvalidExtDelegateCallTarget)
-=======
             InstructionResult::InvalidEXTCALLTarget => {
                 Self::Internal(InternalResult::InvalidEXTCALLTarget)
             }
->>>>>>> 7d6888b1
+            InstructionResult::InvalidExtDelegateCallTarget => {
+                Self::Internal(InternalResult::InvalidExtDelegateCallTarget)
+            }
         }
     }
 }
