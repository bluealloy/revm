--- conflicted
+++ resolved
@@ -113,11 +113,7 @@
 
 /// `EXTCODECOPY` opcode cost calculation.
 #[inline]
-<<<<<<< HEAD
-pub const fn extcodecopy_cost(spec_id: SpecId, len: u64, is_cold: bool) -> Option<u64> {
-=======
 pub const fn extcodecopy_cost(spec_id: SpecId, len: usize, is_cold: bool) -> Option<u64> {
->>>>>>> 9e06b57f
     let base_gas = if spec_id.is_enabled_in(SpecId::BERLIN) {
         warm_cold_cost(is_cold)
     } else if spec_id.is_enabled_in(SpecId::TANGERINE) {
@@ -361,8 +357,6 @@
     pub floor_gas: u64,
 }
 
-<<<<<<< HEAD
-=======
 impl InitialAndFloorGas {
     /// Create a new InitialAndFloorGas instance.
     #[inline]
@@ -374,7 +368,6 @@
     }
 }
 
->>>>>>> 9e06b57f
 /// Initial gas that is deducted for transaction to be included.
 /// Initial gas contains initial stipend gas, gas for access list and input data.
 ///
@@ -392,19 +385,6 @@
 ) -> InitialAndFloorGas {
     let mut gas = InitialAndFloorGas::default();
 
-<<<<<<< HEAD
-    let tokens_in_calldata = get_tokens_in_calldata(input, spec_id.is_enabled_in(SpecId::ISTANBUL));
-    gas.initial_gas += tokens_in_calldata * STANDARD_TOKEN_COST;
-
-    // get number of access list account and storages.
-    if spec_id.is_enabled_in(SpecId::BERLIN) {
-        let accessed_slots: usize = access_list.iter().map(|item| item.storage_keys.len()).sum();
-        gas.initial_gas += access_list.len() as u64 * ACCESS_LIST_ADDRESS;
-        gas.initial_gas += accessed_slots as u64 * ACCESS_LIST_STORAGE_KEY;
-    }
-
-    // base stipend
-=======
     // Initdate stipend
     let tokens_in_calldata = get_tokens_in_calldata(input, spec_id.is_enabled_in(SpecId::ISTANBUL));
 
@@ -421,7 +401,6 @@
     gas.initial_gas += access_list_storages * ACCESS_LIST_STORAGE_KEY;
 
     // Base stipend
->>>>>>> 9e06b57f
     gas.initial_gas += if is_create {
         if spec_id.is_enabled_in(SpecId::HOMESTEAD) {
             // EIP-2: Homestead Hard-fork Changes
@@ -436,11 +415,7 @@
     // EIP-3860: Limit and meter initcode
     // Init code stipend for bytecode analysis
     if spec_id.is_enabled_in(SpecId::SHANGHAI) && is_create {
-<<<<<<< HEAD
-        gas.initial_gas += initcode_cost(input.len() as u64)
-=======
         gas.initial_gas += initcode_cost(input.len())
->>>>>>> 9e06b57f
     }
 
     // EIP-7702
@@ -449,11 +424,6 @@
 
         // Calculate gas floor for EIP-7623
         gas.floor_gas = calc_tx_floor_cost(tokens_in_calldata);
-<<<<<<< HEAD
-    }
-
-    gas
-=======
     }
 
     gas
@@ -501,7 +471,6 @@
         tx.authorization_list_len() as u64,
         //initcodes,
     )
->>>>>>> 9e06b57f
 }
 
 /// Retrieve the total number of tokens in calldata.
