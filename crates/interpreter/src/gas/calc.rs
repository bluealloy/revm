--- conflicted
+++ resolved
@@ -109,13 +109,8 @@
         Some(EXP)
     } else {
         // EIP-160: EXP cost increase
-<<<<<<< HEAD
         let gas_byte = U256::from(if spec_id.is_enabled_in(SpecId::SPURIOUS_DRAGON) {
-            50u64
-=======
-        let gas_byte = U256::from(if SPEC::enabled(SPURIOUS_DRAGON) {
             50
->>>>>>> 8af9531c
         } else {
             10
         });
