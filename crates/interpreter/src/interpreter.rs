pub mod analysis;
mod contract;
mod shared_memory;
mod stack;

pub use contract::Contract;
pub use shared_memory::{next_multiple_of_32, SharedMemory, EMPTY_SHARED_MEMORY};
pub use stack::{Stack, STACK_LIMIT};

use crate::EOFCreateOutcome;
use crate::{
    primitives::Bytes, push, push_b256, return_ok, return_revert, CallInputs, CallOutcome,
    CreateInputs, CreateOutcome, EOFCreateInput, FunctionStack, Gas, Host, InstructionResult,
};
use core::cmp::min;
use revm_primitives::{Bytecode, Eof, U256};
use std::borrow::ToOwned;
use std::boxed::Box;

/// EVM bytecode interpreter.
#[derive(Debug)]
pub struct Interpreter {
    /// The current instruction pointer.
    pub instruction_pointer: *const u8,
    /// The gas state.
    pub gas: Gas,
    /// Contract information and invoking data
    pub contract: Contract,
    /// The execution control flag. If this is not set to `Continue`, the interpreter will stop
    /// execution.
    pub instruction_result: InstructionResult,
    /// Currently run Bytecode that instruction result will point to.
    /// Bytecode is owned by the contract.
    pub bytecode: Bytes,
    /// Whether we are Interpreting the Ethereum Object Format (EOF) bytecode.
    /// This is local field that is set from `contract.is_eof()`.
    pub is_eof: bool,
    /// Is init flag for eof create
    pub is_eof_init: bool,
    /// Shared memory.
    ///
    /// Note: This field is only set while running the interpreter loop.
    /// Otherwise it is taken and replaced with empty shared memory.
    pub shared_memory: SharedMemory,
    /// Stack.
    pub stack: Stack,
    /// EOF function stack.
    pub function_stack: FunctionStack,
    /// The return data buffer for internal calls.
    /// It has multi usage:
    ///
    /// * It contains the output bytes of call sub call.
    /// * When this interpreter finishes execution it contains the output bytes of this contract.
    pub return_data_buffer: Bytes,
    /// Whether the interpreter is in "staticcall" mode, meaning no state changes can happen.
    pub is_static: bool,
    /// Actions that the EVM should do.
    ///
    /// Set inside CALL or CREATE instructions and RETURN or REVERT instructions. Additionally those instructions will set
    /// InstructionResult to CallOrCreate/Return/Revert so we know the reason.
    pub next_action: InterpreterAction,
}

impl Default for Interpreter {
    fn default() -> Self {
        Self::new(Contract::default(), 0, false)
    }
}

/// The result of an interpreter operation.
#[derive(Debug, Clone, PartialEq, Eq)]
pub struct InterpreterResult {
    /// The result of the instruction execution.
    pub result: InstructionResult,
    /// The output of the instruction execution.
    pub output: Bytes,
    /// The gas usage information.
    pub gas: Gas,
}

#[derive(Debug, Default, Clone)]
pub enum InterpreterAction {
    /// CALL, CALLCODE, DELEGATECALL or STATICCALL instruction called.
    Call {
        /// Call inputs
        inputs: Box<CallInputs>,
    },
    /// CREATE or CREATE2 instruction called.
    Create {
        inputs: Box<CreateInputs>,
    },
    EOFCreate {
        inputs: Box<EOFCreateInput>,
    },
    /// Interpreter finished execution.
    Return {
        result: InterpreterResult,
    },
    /// No action
    #[default]
    None,
}

impl InterpreterAction {
    /// Returns true if action is call.
    pub fn is_call(&self) -> bool {
        matches!(self, InterpreterAction::Call { .. })
    }

    /// Returns true if action is create.
    pub fn is_create(&self) -> bool {
        matches!(self, InterpreterAction::Create { .. })
    }

    /// Returns true if action is return.
    pub fn is_return(&self) -> bool {
        matches!(self, InterpreterAction::Return { .. })
    }

    /// Returns true if action is none.
    pub fn is_none(&self) -> bool {
        matches!(self, InterpreterAction::None)
    }

    /// Returns true if action is some.
    pub fn is_some(&self) -> bool {
        !self.is_none()
    }

    /// Returns result if action is return.
    pub fn into_result_return(self) -> Option<InterpreterResult> {
        match self {
            InterpreterAction::Return { result } => Some(result),
            _ => None,
        }
    }
}

impl Interpreter {
    /// Create new interpreter
    pub fn new(contract: Contract, gas_limit: u64, is_static: bool) -> Self {
        if !contract.bytecode.is_execution_ready() {
            panic!("Contract is not execution ready {:?}", contract.bytecode);
        }
        let is_eof = contract.bytecode.is_eof();
        let bytecode = contract.bytecode.bytecode_bytes();
        Self {
            instruction_pointer: bytecode.as_ptr(),
            bytecode,
            contract,
            gas: Gas::new(gas_limit),
            instruction_result: InstructionResult::Continue,
            function_stack: FunctionStack::default(),
            is_static,
            is_eof,
            is_eof_init: false,
            return_data_buffer: Bytes::new(),
            shared_memory: EMPTY_SHARED_MEMORY,
            stack: Stack::new(),
            next_action: InterpreterAction::None,
        }
    }

    /// Set set is_eof_init to true, this is used to enable `RETURNCONTRACT` opcode.
    #[inline]
    pub fn set_is_eof_init(&mut self) {
        self.is_eof_init = true;
    }

    #[inline]
    pub fn eof(&self) -> Option<&Eof> {
        self.contract.bytecode.eof()
    }

    /// Test related helper
    #[cfg(test)]
    pub fn new_bytecode(bytecode: Bytecode) -> Self {
        Self::new(
            Contract::new(
                Bytes::new(),
                bytecode,
                None,
                crate::primitives::Address::default(),
                crate::primitives::Address::default(),
                U256::ZERO,
            ),
            0,
            false,
        )
    }

    /// Load EOF code into interpreter. PC is assumed to be correctly set
    pub(crate) fn load_eof_code(&mut self, idx: usize, pc: usize) {
        // SAFETY: eof flag is true only if bytecode is Eof.
        let Bytecode::Eof(eof) = &self.contract.bytecode else {
            panic!("Expected EOF bytecode")
        };
        let Some(code) = eof.body.code(idx) else {
            panic!("Code not found")
        };
        self.bytecode = code.clone();
        self.instruction_pointer = unsafe { self.bytecode.as_ptr().add(pc) };
    }

    /// Inserts the output of a `create` call into the interpreter.
    ///
    /// This function is used after a `create` call has been executed. It processes the outcome
    /// of that call and updates the state of the interpreter accordingly.
    ///
    /// # Arguments
    ///
    /// * `create_outcome` - A `CreateOutcome` struct containing the results of the `create` call.
    ///
    /// # Behavior
    ///
    /// The function updates the `return_data_buffer` with the data from `create_outcome`.
    /// Depending on the `InstructionResult` indicated by `create_outcome`, it performs one of the following:
    ///
    /// - `Ok`: Pushes the address from `create_outcome` to the stack, updates gas costs, and records any gas refunds.
    /// - `Revert`: Pushes `U256::ZERO` to the stack and updates gas costs.
    /// - `FatalExternalError`: Sets the `instruction_result` to `InstructionResult::FatalExternalError`.
    /// - `Default`: Pushes `U256::ZERO` to the stack.
    ///
    /// # Side Effects
    ///
    /// - Updates `return_data_buffer` with the data from `create_outcome`.
    /// - Modifies the stack by pushing values depending on the `InstructionResult`.
    /// - Updates gas costs and records refunds in the interpreter's `gas` field.
    /// - May alter `instruction_result` in case of external errors.
    pub fn insert_create_outcome(&mut self, create_outcome: CreateOutcome) {
        self.instruction_result = InstructionResult::Continue;

        let instruction_result = create_outcome.instruction_result();
        self.return_data_buffer = if instruction_result.is_revert() {
            // Save data to return data buffer if the create reverted
            create_outcome.output().to_owned()
        } else {
            // Otherwise clear it
            Bytes::new()
        };

        match instruction_result {
            return_ok!() => {
                let address = create_outcome.address;
                push_b256!(self, address.unwrap_or_default().into_word());
                self.gas.erase_cost(create_outcome.gas().remaining());
                self.gas.record_refund(create_outcome.gas().refunded());
            }
            return_revert!() => {
                push!(self, U256::ZERO);
                self.gas.erase_cost(create_outcome.gas().remaining());
            }
            InstructionResult::FatalExternalError => {
                panic!("Fatal external error in insert_create_outcome");
            }
            _ => {
                push!(self, U256::ZERO);
            }
        }
    }

    pub fn insert_eofcreate_outcome(&mut self, create_outcome: EOFCreateOutcome) {
        let instruction_result = create_outcome.instruction_result();

        self.return_data_buffer = if *instruction_result == InstructionResult::Revert {
            // Save data to return data buffer if the create reverted
            create_outcome.output().to_owned()
        } else {
            // Otherwise clear it. Note that RETURN opcode should abort.
            Bytes::new()
        };

        match instruction_result {
            InstructionResult::ReturnContract => {
                push_b256!(self, create_outcome.address.into_word());
                self.gas.erase_cost(create_outcome.gas().remaining());
                self.gas.record_refund(create_outcome.gas().refunded());
            }
            // TODO(EOF) check what do to with Depth call and out of fund errors.
            return_revert!() => {
                push!(self, U256::ZERO);
                self.gas.erase_cost(create_outcome.gas().remaining());
            }
            InstructionResult::FatalExternalError => {
                panic!("Fatal external error in insert_eofcreate_outcome");
            }
            _ => {
                push!(self, U256::ZERO);
            }
        }
    }

    /// Inserts the outcome of a call into the virtual machine's state.
    ///
    /// This function takes the result of a call, represented by `CallOutcome`,
    /// and updates the virtual machine's state accordingly. It involves updating
    /// the return data buffer, handling gas accounting, and setting the memory
    /// in shared storage based on the outcome of the call.
    ///
    /// # Arguments
    ///
    /// * `shared_memory` - A mutable reference to the shared memory used by the virtual machine.
    /// * `call_outcome` - The outcome of the call to be processed, containing details such as
    ///   instruction result, gas information, and output data.
    ///
    /// # Behavior
    ///
    /// The function first copies the output data from the call outcome to the virtual machine's
    /// return data buffer. It then checks the instruction result from the call outcome:
    ///
    /// - `return_ok!()`: Processes successful execution, refunds gas, and updates shared memory.
    /// - `return_revert!()`: Handles a revert by only updating the gas usage and shared memory.
    /// - `InstructionResult::FatalExternalError`: Sets the instruction result to a fatal external error.
    /// - Any other result: No specific action is taken.
    pub fn insert_call_outcome(
        &mut self,
        shared_memory: &mut SharedMemory,
        call_outcome: CallOutcome,
    ) {
        self.instruction_result = InstructionResult::Continue;
        self.return_data_buffer = call_outcome.output().to_owned();

        let out_offset = call_outcome.memory_start();
        let out_len = call_outcome.memory_length();
        let target_len = min(out_len, self.return_data_buffer.len());
        match call_outcome.instruction_result() {
            return_ok!() => {
                // return unspend gas.
                let remaining = call_outcome.gas().remaining();
                let refunded = call_outcome.gas().refunded();
                self.gas.erase_cost(remaining);
                self.gas.record_refund(refunded);
                shared_memory.set(out_offset, &self.return_data_buffer[..target_len]);
                push!(self, U256::from(1));
            }
            return_revert!() => {
                self.gas.erase_cost(call_outcome.gas().remaining());
                shared_memory.set(out_offset, &self.return_data_buffer[..target_len]);
                push!(self, U256::ZERO);
            }
            InstructionResult::FatalExternalError => {
                panic!("Fatal external error in insert_call_outcome");
            }
            _ => {
                push!(self, U256::ZERO);
            }
        }
    }

    /// Returns the opcode at the current instruction pointer.
    #[inline]
    pub fn current_opcode(&self) -> u8 {
        unsafe { *self.instruction_pointer }
    }

    /// Returns a reference to the contract.
    #[inline]
    pub fn contract(&self) -> &Contract {
        &self.contract
    }

    /// Returns a reference to the interpreter's gas state.
    #[inline]
    pub fn gas(&self) -> &Gas {
        &self.gas
    }

    /// Returns a reference to the interpreter's stack.
    #[inline]
    pub fn stack(&self) -> &Stack {
        &self.stack
    }

    /// Returns the current program counter.
    #[inline]
    pub fn program_counter(&self) -> usize {
        // SAFETY: `instruction_pointer` should be at an offset from the start of the bytecode.
        // In practice this is always true unless a caller modifies the `instruction_pointer` field manually.
        unsafe { self.instruction_pointer.offset_from(self.bytecode.as_ptr()) as usize }
    }

    /// Executes the instruction at the current instruction pointer.
    ///
    /// Internally it will increment instruction pointer by one.
    #[inline(always)]
<<<<<<< HEAD
    pub(crate) fn step<FN, H: Host>(&mut self, instruction_table: &[FN; 256], host: &mut H)
=======
    fn step<FN, H: Host + ?Sized>(&mut self, instruction_table: &[FN; 256], host: &mut H)
>>>>>>> 8af9531c
    where
        FN: Fn(&mut Interpreter, &mut H),
    {
        // Get current opcode.
        let opcode = unsafe { *self.instruction_pointer };

        // SAFETY: In analysis we are doing padding of bytecode so that we are sure that last
        // byte instruction is STOP so we are safe to just increment program_counter bcs on last instruction
        // it will do noop and just stop execution of this contract
        self.instruction_pointer = unsafe { self.instruction_pointer.offset(1) };

        // execute instruction.
        (instruction_table[opcode as usize])(self, host)
    }

    /// Take memory and replace it with empty memory.
    pub fn take_memory(&mut self) -> SharedMemory {
        core::mem::replace(&mut self.shared_memory, EMPTY_SHARED_MEMORY)
    }

    /// Executes the interpreter until it returns or stops.
    pub fn run<FN, H: Host + ?Sized>(
        &mut self,
        shared_memory: SharedMemory,
        instruction_table: &[FN; 256],
        host: &mut H,
    ) -> InterpreterAction
    where
        FN: Fn(&mut Interpreter, &mut H),
    {
        self.next_action = InterpreterAction::None;
        self.shared_memory = shared_memory;
        // main loop
        while self.instruction_result == InstructionResult::Continue {
            self.step(instruction_table, host);
        }

        // Return next action if it is some.
        if self.next_action.is_some() {
            return core::mem::take(&mut self.next_action);
        }
        // If not, return action without output as it is a halt.
        InterpreterAction::Return {
            result: InterpreterResult {
                result: self.instruction_result,
                // return empty bytecode
                output: Bytes::new(),
                gas: self.gas,
            },
        }
    }
}

impl InterpreterResult {
    /// Returns whether the instruction result is a success.
    #[inline]
    pub const fn is_ok(&self) -> bool {
        self.result.is_ok()
    }

    /// Returns whether the instruction result is a revert.
    #[inline]
    pub const fn is_revert(&self) -> bool {
        self.result.is_revert()
    }

    /// Returns whether the instruction result is an error.
    #[inline]
    pub const fn is_error(&self) -> bool {
        self.result.is_error()
    }
}

#[cfg(test)]
mod tests {
    use super::*;
    use crate::{opcode::InstructionTable, DummyHost};
    use revm_primitives::CancunSpec;

    #[test]
    fn object_safety() {
        let mut interp = Interpreter::new(Contract::default(), u64::MAX, false);

        let mut host = crate::DummyHost::default();
        let table: InstructionTable<DummyHost> =
            crate::opcode::make_instruction_table::<DummyHost, CancunSpec>();
        let _ = interp.run(EMPTY_SHARED_MEMORY, &table, &mut host);

        let host: &mut dyn Host = &mut host as &mut dyn Host;
        let table: InstructionTable<dyn Host> =
            crate::opcode::make_instruction_table::<dyn Host, CancunSpec>();
        let _ = interp.run(EMPTY_SHARED_MEMORY, &table, host);
    }
}<|MERGE_RESOLUTION|>--- conflicted
+++ resolved
@@ -383,11 +383,7 @@
     ///
     /// Internally it will increment instruction pointer by one.
     #[inline(always)]
-<<<<<<< HEAD
-    pub(crate) fn step<FN, H: Host>(&mut self, instruction_table: &[FN; 256], host: &mut H)
-=======
-    fn step<FN, H: Host + ?Sized>(&mut self, instruction_table: &[FN; 256], host: &mut H)
->>>>>>> 8af9531c
+    pub(crate) fn step<FN, H: Host + ?Sized>(&mut self, instruction_table: &[FN; 256], host: &mut H)
     where
         FN: Fn(&mut Interpreter, &mut H),
     {
