pub mod analysis;
mod contract;
#[cfg(feature = "serde")]
pub mod serde;
mod shared_memory;
mod stack;

pub use contract::Contract;
pub use shared_memory::{num_words, SharedMemory, EMPTY_SHARED_MEMORY};
pub use stack::{Stack, STACK_LIMIT};

use crate::EOFCreateOutcome;
use crate::{
    gas, primitives::Bytes, push, push_b256, return_ok, return_revert, CallOutcome, CreateOutcome,
    FunctionStack, Gas, Host, InstructionResult, InterpreterAction,
};
use core::cmp::min;
use revm_primitives::{Bytecode, Eof, U256};
use std::borrow::ToOwned;

/// EVM bytecode interpreter.
#[derive(Debug)]
pub struct Interpreter {
    /// The current instruction pointer.
    pub instruction_pointer: *const u8,
    /// The gas state.
    pub gas: Gas,
    /// Contract information and invoking data
    pub contract: Contract,
    /// The execution control flag. If this is not set to `Continue`, the interpreter will stop
    /// execution.
    pub instruction_result: InstructionResult,
    /// Currently run Bytecode that instruction result will point to.
    /// Bytecode is owned by the contract.
    pub bytecode: Bytes,
    /// Whether we are Interpreting the Ethereum Object Format (EOF) bytecode.
    /// This is local field that is set from `contract.is_eof()`.
    pub is_eof: bool,
    /// Is init flag for eof create
    pub is_eof_init: bool,
    /// Shared memory.
    ///
    /// Note: This field is only set while running the interpreter loop.
    /// Otherwise it is taken and replaced with empty shared memory.
    pub shared_memory: SharedMemory,
    /// Stack.
    pub stack: Stack,
    /// EOF function stack.
    pub function_stack: FunctionStack,
    /// The return data buffer for internal calls.
    /// It has multi usage:
    ///
    /// * It contains the output bytes of call sub call.
    /// * When this interpreter finishes execution it contains the output bytes of this contract.
    pub return_data_buffer: Bytes,
    /// Whether the interpreter is in "staticcall" mode, meaning no state changes can happen.
    pub is_static: bool,
    /// Actions that the EVM should do.
    ///
    /// Set inside CALL or CREATE instructions and RETURN or REVERT instructions. Additionally those instructions will set
    /// InstructionResult to CallOrCreate/Return/Revert so we know the reason.
    pub next_action: InterpreterAction,
}

impl Default for Interpreter {
    fn default() -> Self {
        Self::new(Contract::default(), u64::MAX, false)
    }
}

impl Interpreter {
    /// Create new interpreter
    pub fn new(contract: Contract, gas_limit: u64, is_static: bool) -> Self {
        if !contract.bytecode.is_execution_ready() {
            panic!("Contract is not execution ready {:?}", contract.bytecode);
        }
        let is_eof = contract.bytecode.is_eof();
        let bytecode = contract.bytecode.bytecode().clone();
        Self {
            instruction_pointer: bytecode.as_ptr(),
            bytecode,
            contract,
            gas: Gas::new(gas_limit),
            instruction_result: InstructionResult::Continue,
            function_stack: FunctionStack::default(),
            is_static,
            is_eof,
            is_eof_init: false,
            return_data_buffer: Bytes::new(),
            shared_memory: EMPTY_SHARED_MEMORY,
            stack: Stack::new(),
            next_action: InterpreterAction::None,
        }
    }

    /// Set set is_eof_init to true, this is used to enable `RETURNCONTRACT` opcode.
    #[inline]
    pub fn set_is_eof_init(&mut self) {
        self.is_eof_init = true;
    }

    #[inline]
    pub fn eof(&self) -> Option<&Eof> {
        self.contract.bytecode.eof()
    }

    /// Test related helper
    #[cfg(test)]
    pub fn new_bytecode(bytecode: Bytecode) -> Self {
        Self::new(
            Contract::new(
                Bytes::new(),
                bytecode,
                None,
                crate::primitives::Address::default(),
                crate::primitives::Address::default(),
                U256::ZERO,
            ),
            0,
            false,
        )
    }

    /// Load EOF code into interpreter. PC is assumed to be correctly set
    pub(crate) fn load_eof_code(&mut self, idx: usize, pc: usize) {
        // SAFETY: eof flag is true only if bytecode is Eof.
        let Bytecode::Eof(eof) = &self.contract.bytecode else {
            panic!("Expected EOF code section")
        };
        let Some(code) = eof.body.code(idx) else {
            panic!("Code not found")
        };
        self.bytecode = code.clone();
        self.instruction_pointer = unsafe { self.bytecode.as_ptr().add(pc) };
    }

    /// Inserts the output of a `create` call into the interpreter.
    ///
    /// This function is used after a `create` call has been executed. It processes the outcome
    /// of that call and updates the state of the interpreter accordingly.
    ///
    /// # Arguments
    ///
    /// * `create_outcome` - A `CreateOutcome` struct containing the results of the `create` call.
    ///
    /// # Behavior
    ///
    /// The function updates the `return_data_buffer` with the data from `create_outcome`.
    /// Depending on the `InstructionResult` indicated by `create_outcome`, it performs one of the following:
    ///
    /// - `Ok`: Pushes the address from `create_outcome` to the stack, updates gas costs, and records any gas refunds.
    /// - `Revert`: Pushes `U256::ZERO` to the stack and updates gas costs.
    /// - `FatalExternalError`: Sets the `instruction_result` to `InstructionResult::FatalExternalError`.
    /// - `Default`: Pushes `U256::ZERO` to the stack.
    ///
    /// # Side Effects
    ///
    /// - Updates `return_data_buffer` with the data from `create_outcome`.
    /// - Modifies the stack by pushing values depending on the `InstructionResult`.
    /// - Updates gas costs and records refunds in the interpreter's `gas` field.
    /// - May alter `instruction_result` in case of external errors.
    pub fn insert_create_outcome(&mut self, create_outcome: CreateOutcome) {
        self.instruction_result = InstructionResult::Continue;

        let instruction_result = create_outcome.instruction_result();
        self.return_data_buffer = if instruction_result.is_revert() {
            // Save data to return data buffer if the create reverted
            create_outcome.output().to_owned()
        } else {
            // Otherwise clear it
            Bytes::new()
        };

        match instruction_result {
            return_ok!() => {
                let address = create_outcome.address;
                push_b256!(self, address.unwrap_or_default().into_word());
                self.gas.erase_cost(create_outcome.gas().remaining());
                self.gas.record_refund(create_outcome.gas().refunded());
            }
            return_revert!() => {
                push!(self, U256::ZERO);
                self.gas.erase_cost(create_outcome.gas().remaining());
            }
            InstructionResult::FatalExternalError => {
                panic!("Fatal external error in insert_create_outcome");
            }
            _ => {
                push!(self, U256::ZERO);
            }
        }
    }

    pub fn insert_eofcreate_outcome(&mut self, create_outcome: EOFCreateOutcome) {
        self.instruction_result = InstructionResult::Continue;
        let instruction_result = create_outcome.instruction_result();

        self.return_data_buffer = if *instruction_result == InstructionResult::Revert {
            // Save data to return data buffer if the create reverted
            create_outcome.output().to_owned()
        } else {
            // Otherwise clear it. Note that RETURN opcode should abort.
            Bytes::new()
        };

        match instruction_result {
            InstructionResult::ReturnContract => {
                push_b256!(self, create_outcome.address.into_word());
                self.gas.erase_cost(create_outcome.gas().remaining());
                self.gas.record_refund(create_outcome.gas().refunded());
            }
            return_revert!() => {
                push!(self, U256::ZERO);
                self.gas.erase_cost(create_outcome.gas().remaining());
            }
            InstructionResult::FatalExternalError => {
                panic!("Fatal external error in insert_eofcreate_outcome");
            }
            _ => {
                push!(self, U256::ZERO);
            }
        }
    }

    /// Inserts the outcome of a call into the virtual machine's state.
    ///
    /// This function takes the result of a call, represented by `CallOutcome`,
    /// and updates the virtual machine's state accordingly. It involves updating
    /// the return data buffer, handling gas accounting, and setting the memory
    /// in shared storage based on the outcome of the call.
    ///
    /// # Arguments
    ///
    /// * `shared_memory` - A mutable reference to the shared memory used by the virtual machine.
    /// * `call_outcome` - The outcome of the call to be processed, containing details such as
    ///   instruction result, gas information, and output data.
    ///
    /// # Behavior
    ///
    /// The function first copies the output data from the call outcome to the virtual machine's
    /// return data buffer. It then checks the instruction result from the call outcome:
    ///
    /// - `return_ok!()`: Processes successful execution, refunds gas, and updates shared memory.
    /// - `return_revert!()`: Handles a revert by only updating the gas usage and shared memory.
    /// - `InstructionResult::FatalExternalError`: Sets the instruction result to a fatal external error.
    /// - Any other result: No specific action is taken.
    pub fn insert_call_outcome(
        &mut self,
        shared_memory: &mut SharedMemory,
        call_outcome: CallOutcome,
    ) {
        self.instruction_result = InstructionResult::Continue;

        let out_offset = call_outcome.memory_start();
        let out_len = call_outcome.memory_length();
        let out_ins_result = *call_outcome.instruction_result();
        let out_gas = call_outcome.gas();
        self.return_data_buffer = call_outcome.result.output;

        let target_len = min(out_len, self.return_data_buffer.len());
        match out_ins_result {
            return_ok!() => {
                // return unspend gas.
<<<<<<< HEAD
                self.gas.erase_cost(call_outcome.gas().remaining());
                self.gas.record_refund(call_outcome.gas().refunded());
=======
                self.gas.erase_cost(out_gas.remaining());
                self.gas.record_refund(out_gas.refunded());
>>>>>>> 0768ec68
                shared_memory.set(out_offset, &self.return_data_buffer[..target_len]);
                push!(self, U256::from(1));
            }
            return_revert!() => {
                self.gas.erase_cost(out_gas.remaining());
                shared_memory.set(out_offset, &self.return_data_buffer[..target_len]);
                push!(self, U256::ZERO);
            }
            InstructionResult::FatalExternalError => {
                panic!("Fatal external error in insert_call_outcome");
            }
            _ => {
                push!(self, U256::ZERO);
            }
        }
    }

    /// Returns the opcode at the current instruction pointer.
    #[inline]
    pub fn current_opcode(&self) -> u8 {
        unsafe { *self.instruction_pointer }
    }

    /// Returns a reference to the contract.
    #[inline]
    pub fn contract(&self) -> &Contract {
        &self.contract
    }

    /// Returns a reference to the interpreter's gas state.
    #[inline]
    pub fn gas(&self) -> &Gas {
        &self.gas
    }

    /// Returns a reference to the interpreter's stack.
    #[inline]
    pub fn stack(&self) -> &Stack {
        &self.stack
    }

    /// Returns the current program counter.
    #[inline]
    pub fn program_counter(&self) -> usize {
        // SAFETY: `instruction_pointer` should be at an offset from the start of the bytecode.
        // In practice this is always true unless a caller modifies the `instruction_pointer` field manually.
        unsafe { self.instruction_pointer.offset_from(self.bytecode.as_ptr()) as usize }
    }

    /// Executes the instruction at the current instruction pointer.
    ///
    /// Internally it will increment instruction pointer by one.
    #[inline]
    pub(crate) fn step<FN, H: Host + ?Sized>(&mut self, instruction_table: &[FN; 256], host: &mut H)
    where
        FN: Fn(&mut Interpreter, &mut H),
    {
        // Get current opcode.
        let opcode = unsafe { *self.instruction_pointer };

        // SAFETY: In analysis we are doing padding of bytecode so that we are sure that last
        // byte instruction is STOP so we are safe to just increment program_counter bcs on last instruction
        // it will do noop and just stop execution of this contract
        self.instruction_pointer = unsafe { self.instruction_pointer.offset(1) };

        // execute instruction.
        (instruction_table[opcode as usize])(self, host)
    }

    /// Take memory and replace it with empty memory.
    pub fn take_memory(&mut self) -> SharedMemory {
        core::mem::replace(&mut self.shared_memory, EMPTY_SHARED_MEMORY)
    }

    /// Executes the interpreter until it returns or stops.
    pub fn run<FN, H: Host + ?Sized>(
        &mut self,
        shared_memory: SharedMemory,
        instruction_table: &[FN; 256],
        host: &mut H,
    ) -> InterpreterAction
    where
        FN: Fn(&mut Interpreter, &mut H),
    {
        self.next_action = InterpreterAction::None;
        self.shared_memory = shared_memory;
        // main loop
        while self.instruction_result == InstructionResult::Continue {
            self.step(instruction_table, host);
        }

        // Return next action if it is some.
        if self.next_action.is_some() {
            return core::mem::take(&mut self.next_action);
        }
        // If not, return action without output as it is a halt.
        InterpreterAction::Return {
            result: InterpreterResult {
                result: self.instruction_result,
                // return empty bytecode
                output: Bytes::new(),
                gas: self.gas,
            },
        }
    }

    /// Resize the memory to the new size. Returns whether the gas was enough to resize the memory.
    #[inline]
    #[must_use]
    pub fn resize_memory(&mut self, new_size: usize) -> bool {
        resize_memory(&mut self.shared_memory, &mut self.gas, new_size)
    }
}

/// The result of an interpreter operation.
#[derive(Clone, Debug, PartialEq, Eq)]
#[cfg_attr(feature = "serde", derive(::serde::Serialize, ::serde::Deserialize))]
pub struct InterpreterResult {
    /// The result of the instruction execution.
    pub result: InstructionResult,
    /// The output of the instruction execution.
    pub output: Bytes,
    /// The gas usage information.
    pub gas: Gas,
}

impl InterpreterResult {
    /// Returns a new `InterpreterResult` with the given values.
    pub fn new(result: InstructionResult, output: Bytes, gas: Gas) -> Self {
        Self {
            result,
            output,
            gas,
        }
    }

    /// Returns whether the instruction result is a success.
    #[inline]
    pub const fn is_ok(&self) -> bool {
        self.result.is_ok()
    }

    /// Returns whether the instruction result is a revert.
    #[inline]
    pub const fn is_revert(&self) -> bool {
        self.result.is_revert()
    }

    /// Returns whether the instruction result is an error.
    #[inline]
    pub const fn is_error(&self) -> bool {
        self.result.is_error()
    }
}

/// Resize the memory to the new size. Returns whether the gas was enough to resize the memory.
#[inline(never)]
#[cold]
#[must_use]
pub fn resize_memory(memory: &mut SharedMemory, gas: &mut Gas, new_size: usize) -> bool {
    let new_words = num_words(new_size as u64);
    let new_cost = gas::memory_gas(new_words);
    let current_cost = memory.current_expansion_cost();
    let cost = new_cost - current_cost;
    let success = gas.record_cost(cost);
    if success {
        memory.resize((new_words as usize) * 32);
    }
    success
}

#[cfg(test)]
mod tests {
    use super::*;
    use crate::{opcode::InstructionTable, DummyHost};
    use revm_primitives::CancunSpec;

    #[test]
    fn object_safety() {
        let mut interp = Interpreter::new(Contract::default(), u64::MAX, false);

        let mut host = crate::DummyHost::default();
        let table: InstructionTable<DummyHost> =
            crate::opcode::make_instruction_table::<DummyHost, CancunSpec>();
        let _ = interp.run(EMPTY_SHARED_MEMORY, &table, &mut host);

        let host: &mut dyn Host = &mut host as &mut dyn Host;
        let table: InstructionTable<dyn Host> =
            crate::opcode::make_instruction_table::<dyn Host, CancunSpec>();
        let _ = interp.run(EMPTY_SHARED_MEMORY, &table, host);
    }
}<|MERGE_RESOLUTION|>--- conflicted
+++ resolved
@@ -261,13 +261,8 @@
         match out_ins_result {
             return_ok!() => {
                 // return unspend gas.
-<<<<<<< HEAD
-                self.gas.erase_cost(call_outcome.gas().remaining());
-                self.gas.record_refund(call_outcome.gas().refunded());
-=======
                 self.gas.erase_cost(out_gas.remaining());
                 self.gas.record_refund(out_gas.refunded());
->>>>>>> 0768ec68
                 shared_memory.set(out_offset, &self.return_data_buffer[..target_len]);
                 push!(self, U256::from(1));
             }
