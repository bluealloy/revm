--- conflicted
+++ resolved
@@ -5,75 +5,6 @@
 mod runtime_flags;
 mod shared_memory;
 mod stack;
-<<<<<<< HEAD
-
-use crate::{
-    gas,
-    primitives::Bytes,
-    push,
-    push_b256,
-    return_ok,
-    return_revert,
-    CallOutcome,
-    CreateOutcome,
-    FunctionStack,
-    Gas,
-    Host,
-    InstructionResult,
-    InterpreterAction,
-};
-pub use contract::Contract;
-use core::cmp::min;
-use revm_primitives::{Bytecode, Eof, U256};
-pub use shared_memory::{num_words, SharedMemory, EMPTY_SHARED_MEMORY};
-pub use stack::{Stack, STACK_LIMIT};
-use std::{borrow::ToOwned, sync::Arc};
-
-/// EVM bytecode interpreter.
-#[derive(Debug)]
-pub struct Interpreter {
-    /// The current instruction pointer.
-    pub instruction_pointer: *const u8,
-    /// The gas state.
-    pub gas: Gas,
-    /// Contract information and invoking data
-    pub contract: Contract,
-    /// The execution control flag. If this is not set to `Continue`, the interpreter will stop
-    /// execution.
-    pub instruction_result: InstructionResult,
-    /// Currently run Bytecode that instruction result will point to.
-    /// Bytecode is owned by the contract.
-    pub bytecode: Bytes,
-    /// Whether we are Interpreting the Ethereum Object Format (EOF) bytecode.
-    /// This is local field that is set from `contract.is_eof()`.
-    pub is_eof: bool,
-    /// Is init flag for eof create
-    pub is_eof_init: bool,
-    /// Shared memory.
-    ///
-    /// Note: This field is only set while running the interpreter loop.
-    /// Otherwise it is taken and replaced with empty shared memory.
-    pub shared_memory: SharedMemory,
-    /// Stack.
-    pub stack: Stack,
-    /// EOF function stack.
-    pub function_stack: FunctionStack,
-    /// The return data buffer for internal calls.
-    /// It has multi usage:
-    ///
-    /// * It contains the output bytes of call sub call.
-    /// * When this interpreter finishes execution it contains the output bytes of this contract.
-    pub return_data_buffer: Bytes,
-    /// Whether the interpreter is in "staticcall" mode, meaning no state changes can happen.
-    pub is_static: bool,
-    /// Actions that the EVM should do.
-    ///
-    /// Set inside CALL or CREATE instructions and RETURN or REVERT instructions. Additionally
-    /// those instructions will set InstructionResult to CallOrCreate/Return/Revert so we know
-    /// the reason.
-    pub next_action: InterpreterAction,
-}
-=======
 mod subroutine_stack;
 
 // re-exports
@@ -93,7 +24,6 @@
 };
 use bytecode::Bytecode;
 use primitives::{hardfork::SpecId, Address, Bytes, U256};
->>>>>>> 9e06b57f
 
 /// Main interpreter structure that contains all components defines in [`InterpreterTypes`].s
 #[derive(Debug, Clone)]
@@ -148,21 +78,6 @@
     }
 }
 
-<<<<<<< HEAD
-    /// Test related helper
-    pub fn new_bytecode(bytecode: Bytecode) -> Self {
-        Self::new(
-            Contract::new(
-                Bytes::new(),
-                bytecode,
-                None,
-                crate::primitives::Address::default(),
-                None,
-                crate::primitives::Address::default(),
-                U256::ZERO,
-            ),
-            0,
-=======
 impl Default for Interpreter<EthInterpreter> {
     fn default() -> Self {
         Interpreter::new(
@@ -176,7 +91,6 @@
                 call_value: U256::ZERO,
             },
             false,
->>>>>>> 9e06b57f
             false,
             SpecId::default(),
             u64::MAX,
@@ -184,233 +98,6 @@
     }
 }
 
-<<<<<<< HEAD
-    /// Load EOF code into interpreter. PC is assumed to be correctly set
-    pub fn load_eof_code(&mut self, idx: usize, pc: usize) {
-        // SAFETY: eof flag is true only if bytecode is Eof.
-        let Bytecode::Eof(eof) = &self.contract.bytecode else {
-            panic!("Expected EOF code section")
-        };
-        let Some(code) = eof.body.code(idx) else {
-            panic!("Code not found")
-        };
-        self.bytecode = code.clone();
-        self.instruction_pointer = unsafe { self.bytecode.as_ptr().add(pc) };
-    }
-
-    /// Inserts the output of a `create` call into the interpreter.
-    ///
-    /// This function is used after a `create` call has been executed. It processes the outcome
-    /// of that call and updates the state of the interpreter accordingly.
-    ///
-    /// # Arguments
-    ///
-    /// * `create_outcome` - A `CreateOutcome` struct containing the results of the `create` call.
-    ///
-    /// # Behavior
-    ///
-    /// The function updates the `return_data_buffer` with the data from `create_outcome`.
-    /// Depending on the `InstructionResult` indicated by `create_outcome`, it performs one of the
-    /// following:
-    ///
-    /// - `Ok`: Pushes the address from `create_outcome` to the stack, updates gas costs, and
-    ///   records any gas refunds.
-    /// - `Revert`: Pushes `U256::ZERO` to the stack and updates gas costs.
-    /// - `FatalExternalError`: Sets the `instruction_result` to
-    ///   `InstructionResult::FatalExternalError`.
-    /// - `Default`: Pushes `U256::ZERO` to the stack.
-    ///
-    /// # Side Effects
-    ///
-    /// - Updates `return_data_buffer` with the data from `create_outcome`.
-    /// - Modifies the stack by pushing values depending on the `InstructionResult`.
-    /// - Updates gas costs and records refunds in the interpreter's `gas` field.
-    /// - May alter `instruction_result` in case of external errors.
-    pub fn insert_create_outcome(&mut self, create_outcome: CreateOutcome) {
-        self.instruction_result = InstructionResult::Continue;
-
-        let instruction_result = create_outcome.instruction_result();
-        self.return_data_buffer = if instruction_result.is_revert() {
-            // Save data to return data buffer if the create reverted
-            create_outcome.output().to_owned()
-        } else {
-            // Otherwise clear it
-            Bytes::new()
-        };
-
-        match instruction_result {
-            return_ok!() => {
-                let address = create_outcome.address;
-                push_b256!(self, address.unwrap_or_default().into_word());
-                self.gas.erase_cost(create_outcome.gas().remaining());
-                self.gas.record_refund(create_outcome.gas().refunded());
-            }
-            return_revert!() => {
-                push!(self, U256::ZERO);
-                self.gas.erase_cost(create_outcome.gas().remaining());
-            }
-            InstructionResult::FatalExternalError => {
-                panic!("Fatal external error in insert_create_outcome");
-            }
-            _ => {
-                push!(self, U256::ZERO);
-            }
-        }
-    }
-
-    pub fn insert_eofcreate_outcome(&mut self, create_outcome: CreateOutcome) {
-        self.instruction_result = InstructionResult::Continue;
-        let instruction_result = create_outcome.instruction_result();
-
-        self.return_data_buffer = if *instruction_result == InstructionResult::Revert {
-            // Save data to return data buffer if the create reverted
-            create_outcome.output().to_owned()
-        } else {
-            // Otherwise clear it. Note that RETURN opcode should abort.
-            Bytes::new()
-        };
-
-        match instruction_result {
-            InstructionResult::ReturnContract => {
-                push_b256!(
-                    self,
-                    create_outcome.address.expect("EOF Address").into_word()
-                );
-                self.gas.erase_cost(create_outcome.gas().remaining());
-                self.gas.record_refund(create_outcome.gas().refunded());
-            }
-            return_revert!() => {
-                push!(self, U256::ZERO);
-                self.gas.erase_cost(create_outcome.gas().remaining());
-            }
-            InstructionResult::FatalExternalError => {
-                panic!("Fatal external error in insert_eofcreate_outcome");
-            }
-            _ => {
-                push!(self, U256::ZERO);
-            }
-        }
-    }
-
-    /// Inserts the outcome of a call into the virtual machine's state.
-    ///
-    /// This function takes the result of a call, represented by `CallOutcome`,
-    /// and updates the virtual machine's state accordingly. It involves updating
-    /// the return data buffer, handling gas accounting, and setting the memory
-    /// in shared storage based on the outcome of the call.
-    ///
-    /// # Arguments
-    ///
-    /// * `shared_memory` - A mutable reference to the shared memory used by the virtual machine.
-    /// * `call_outcome` - The outcome of the call to be processed, containing details such as
-    ///   instruction result, gas information, and output data.
-    ///
-    /// # Behavior
-    ///
-    /// The function first copies the output data from the call outcome to the virtual machine's
-    /// return data buffer. It then checks the instruction result from the call outcome:
-    ///
-    /// - `return_ok!()`: Processes successful execution, refunds gas, and updates shared memory.
-    /// - `return_revert!()`: Handles a revert by only updating the gas usage and shared memory.
-    /// - `InstructionResult::FatalExternalError`: Sets the instruction result to a fatal external
-    ///   error.
-    /// - Any other result: No specific action is taken.
-    pub fn insert_call_outcome(
-        &mut self,
-        shared_memory: &mut SharedMemory,
-        call_outcome: CallOutcome,
-    ) {
-        self.instruction_result = InstructionResult::Continue;
-
-        let out_offset = call_outcome.memory_start();
-        let out_len = call_outcome.memory_length();
-        let out_ins_result = *call_outcome.instruction_result();
-        let out_gas = call_outcome.gas();
-        self.return_data_buffer = call_outcome.result.output;
-
-        let target_len = min(out_len, self.return_data_buffer.len());
-        match out_ins_result {
-            return_ok!() => {
-                // return unspend gas.
-                self.gas.erase_cost(out_gas.remaining());
-                self.gas.record_refund(out_gas.refunded());
-                shared_memory.set(out_offset, &self.return_data_buffer[..target_len]);
-                push!(
-                    self,
-                    if self.is_eof {
-                        U256::ZERO
-                    } else {
-                        U256::from(1)
-                    }
-                );
-            }
-            return_revert!() => {
-                self.gas.erase_cost(out_gas.remaining());
-                shared_memory.set(out_offset, &self.return_data_buffer[..target_len]);
-                push!(
-                    self,
-                    if self.is_eof {
-                        U256::from(1)
-                    } else {
-                        U256::ZERO
-                    }
-                );
-            }
-            InstructionResult::FatalExternalError => {
-                panic!("Fatal external error in insert_call_outcome");
-            }
-            _ => {
-                push!(
-                    self,
-                    if self.is_eof {
-                        U256::from(2)
-                    } else {
-                        U256::ZERO
-                    }
-                );
-            }
-        }
-    }
-
-    /// Returns the opcode at the current instruction pointer.
-    #[inline]
-    pub fn current_opcode(&self) -> u8 {
-        unsafe { *self.instruction_pointer }
-    }
-
-    /// Returns a reference to the contract.
-    #[inline]
-    pub fn contract(&self) -> &Contract {
-        &self.contract
-    }
-
-    /// Returns a reference to the interpreter's gas state.
-    #[inline]
-    pub fn gas(&self) -> &Gas {
-        &self.gas
-    }
-
-    /// Returns a reference to the interpreter's stack.
-    #[inline]
-    pub fn stack(&self) -> &Stack {
-        &self.stack
-    }
-
-    /// Returns a mutable reference to the interpreter's stack.
-    #[inline]
-    pub fn stack_mut(&mut self) -> &mut Stack {
-        &mut self.stack
-    }
-
-    /// Returns the current program counter.
-    #[inline]
-    pub fn program_counter(&self) -> usize {
-        // SAFETY: `instruction_pointer` should be at an offset from the start of the bytecode.
-        // In practice this is always true unless a caller modifies the `instruction_pointer` field
-        // manually.
-        unsafe { self.instruction_pointer.offset_from(self.bytecode.as_ptr()) as usize }
-    }
-=======
 /// Default types for Ethereum interpreter.
 pub struct EthInterpreter<EXT = (), MG = SharedMemory> {
     _phantom: core::marker::PhantomData<fn() -> (EXT, MG)>,
@@ -428,52 +115,27 @@
     type Extend = EXT;
     type Output = InterpreterAction;
 }
->>>>>>> 9e06b57f
 
 impl<IW: InterpreterTypes> Interpreter<IW> {
     /// Executes the instruction at the current instruction pointer.
     ///
     /// Internally it will increment instruction pointer by one.
     #[inline]
-<<<<<<< HEAD
-    pub fn step<FN, H: Host + ?Sized>(&mut self, instruction_table: &[FN; 256], host: &mut H)
-    where
-        FN: Fn(&mut Interpreter, &mut H),
-    {
-=======
     pub(crate) fn step<H: Host + ?Sized>(
         &mut self,
         instruction_table: &[Instruction<IW, H>; 256],
         host: &mut H,
     ) {
->>>>>>> 9e06b57f
         // Get current opcode.
         let opcode = self.bytecode.opcode();
 
         // SAFETY: In analysis we are doing padding of bytecode so that we are sure that last
-<<<<<<< HEAD
-        // byte instruction is STOP so we are safe to just increment program_counter bcs on last
-        // instruction it will do noop and just stop execution of this contract
-        self.instruction_pointer = unsafe { self.instruction_pointer.offset(1) };
-
-        // #[cfg(feature = "std")]
-        // println!(
-        //     "({:04X}) {} (0x{:02X})",
-        //     self.program_counter() - 1,
-        //     unsafe { core::mem::transmute::<u8, crate::OpCode>(opcode) },
-        //     opcode,
-        // );
-
-        // execute instruction.
-        (instruction_table[opcode as usize])(self, host)
-=======
         // byte instruction is STOP so we are safe to just increment program_counter bcs on last instruction
         // it will do noop and just stop execution of this contract
         self.bytecode.relative_jump(1);
 
         // Execute instruction.
         instruction_table[opcode as usize](self, host)
->>>>>>> 9e06b57f
     }
 
     /// Resets the control to the initial state. so that we can run the interpreter again.
@@ -534,7 +196,7 @@
 
 impl InterpreterResult {
     /// Returns a new `InterpreterResult` with the given values.
-    pub const fn new(result: InstructionResult, output: Bytes, gas: Gas) -> Self {
+    pub fn new(result: InstructionResult, output: Bytes, gas: Gas) -> Self {
         Self {
             result,
             output,
