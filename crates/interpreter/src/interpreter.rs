--- conflicted
+++ resolved
@@ -1,26 +1,16 @@
 pub mod analysis;
 mod contract;
-<<<<<<< HEAD
-pub(crate) mod memory;
-=======
 mod shared_memory;
->>>>>>> dcd0d13b
 mod stack;
+
+pub use analysis::BytecodeLocked;
+pub use contract::Contract;
+pub use shared_memory::{next_multiple_of_32, SharedMemory};
+pub use stack::Stack;
 
 use crate::primitives::{Bytes, Spec};
 use crate::{alloc::boxed::Box, opcode::eval, Gas, Host, InstructionResult};
 
-pub use analysis::BytecodeLocked;
-pub use contract::Contract;
-<<<<<<< HEAD
-pub use memory::Memory;
-pub use stack::Stack;
-
-pub const CALL_STACK_LIMIT: u64 = 1024;
-=======
-pub use shared_memory::{next_multiple_of_32, SharedMemory};
-pub use stack::Stack;
->>>>>>> dcd0d13b
 
 /// EIP-170: Contract code size limit
 ///
