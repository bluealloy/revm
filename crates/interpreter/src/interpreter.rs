pub mod analysis;
mod contract;
<<<<<<< HEAD
pub(crate) mod shared_memory;
=======
mod memory;
>>>>>>> 8418558b
mod stack;

use crate::primitives::{Bytes, Spec};
use crate::{alloc::boxed::Box, opcode::eval, Gas, Host, InstructionResult};

pub use analysis::BytecodeLocked;
pub use contract::Contract;
<<<<<<< HEAD
pub use shared_memory::SharedMemory;
pub use stack::{Stack, STACK_LIMIT};

pub const CALL_STACK_LIMIT: u64 = 1024;
=======
pub use memory::{next_multiple_of_32, Memory};
pub use stack::Stack;
>>>>>>> 8418558b

/// EIP-170: Contract code size limit
///
/// By default this limit is 0x6000 (~25kb)
pub const MAX_CODE_SIZE: usize = 0x6000;

/// EIP-3860: Limit and meter initcode
pub const MAX_INITCODE_SIZE: usize = 2 * MAX_CODE_SIZE;

#[derive(Debug)]
pub struct Interpreter<'a> {
    /// Contract information and invoking data
    pub contract: Box<Contract>,
    /// The current instruction pointer.
    pub instruction_pointer: *const u8,
    /// The execution control flag. If this is not set to `Continue`, the interpreter will stop
    /// execution.
    pub instruction_result: InstructionResult,
    /// The gas state.
    pub gas: Gas,
    /// Shared memory.
    pub shared_memory: &'a mut SharedMemory,
    /// Stack.
    pub stack: Stack,
    /// The return data buffer for internal calls.
    pub return_data_buffer: Bytes,
    /// The offset into `self.memory` of the return data.
    ///
    /// This value must be ignored if `self.return_len` is 0.
    pub return_offset: usize,
    /// The length of the return data.
    pub return_len: usize,
    /// Whether the interpreter is in "staticcall" mode, meaning no state changes can happen.
    pub is_static: bool,
}

impl<'a> Interpreter<'a> {
    /// Create new interpreter
    pub fn new(
        contract: Box<Contract>,
        gas_limit: u64,
        is_static: bool,
        shared_memory: &'a mut SharedMemory,
    ) -> Self {
        Self {
            instruction_pointer: contract.bytecode.as_ptr(),
            contract,
            gas: Gas::new(gas_limit),
            instruction_result: InstructionResult::Continue,
            is_static,
            return_data_buffer: Bytes::new(),
            return_len: 0,
            return_offset: 0,
            shared_memory,
            stack: Stack::new(),
        }
    }

    /// Returns the opcode at the current instruction pointer.
    #[inline]
    pub fn current_opcode(&self) -> u8 {
        unsafe { *self.instruction_pointer }
    }

    /// Returns a reference to the contract.
    #[inline]
    pub fn contract(&self) -> &Contract {
        &self.contract
    }

    /// Returns a reference to the interpreter's gas state.
    #[inline]
    pub fn gas(&self) -> &Gas {
        &self.gas
    }

    /// Returns a reference to the interpreter's stack.
    #[inline]
    pub fn stack(&self) -> &Stack {
        &self.stack
    }

    /// Returns the current program counter.
    #[inline]
    pub fn program_counter(&self) -> usize {
        // Safety: this is just subtraction of pointers, it is safe to do.
        unsafe {
            self.instruction_pointer
                .offset_from(self.contract.bytecode.as_ptr()) as usize
        }
    }

    /// Executes the instruction at the current instruction pointer.
    #[inline(always)]
    pub fn step<H: Host, SPEC: Spec>(&mut self, host: &mut H) {
        // step.
        let opcode = unsafe { *self.instruction_pointer };
        // Safety: In analysis we are doing padding of bytecode so that we are sure that last
        // byte instruction is STOP so we are safe to just increment program_counter bcs on last instruction
        // it will do noop and just stop execution of this contract
        self.instruction_pointer = unsafe { self.instruction_pointer.offset(1) };
        eval::<H, SPEC>(opcode, self, host);
    }

    /// Executes the interpreter until it returns or stops.
    pub fn run<H: Host, SPEC: Spec>(&mut self, host: &mut H) -> InstructionResult {
        while self.instruction_result == InstructionResult::Continue {
            self.step::<H, SPEC>(host);
        }
        self.instruction_result
    }

    /// Executes the interpreter until it returns or stops. Same as `run` but with
    /// calls to the [`Host::step`] and [`Host::step_end`] callbacks.
    pub fn run_inspect<H: Host, SPEC: Spec>(&mut self, host: &mut H) -> InstructionResult {
        while self.instruction_result == InstructionResult::Continue {
            // step
            let result = host.step(self);
            if result != InstructionResult::Continue {
                return result;
            }

            self.step::<H, SPEC>(host);

            // step ends
            let result = host.step_end(self, self.instruction_result);
            if result != InstructionResult::Continue {
                return result;
            }
        }
        self.instruction_result
    }

    /// Returns a copy of the interpreter's return value, if any.
    #[inline]
    pub fn return_value(&self) -> Bytes {
        self.return_value_slice().to_vec().into()
    }

    /// Returns a reference to the interpreter's return value, if any.
    #[inline]
    pub fn return_value_slice(&self) -> &[u8] {
        if self.return_len == 0 {
            &[]
        } else {
            self.shared_memory
                .slice(self.return_offset, self.return_len)
        }
    }
}<|MERGE_RESOLUTION|>--- conflicted
+++ resolved
@@ -1,10 +1,6 @@
 pub mod analysis;
 mod contract;
-<<<<<<< HEAD
-pub(crate) mod shared_memory;
-=======
-mod memory;
->>>>>>> 8418558b
+mod shared_memory;
 mod stack;
 
 use crate::primitives::{Bytes, Spec};
@@ -12,15 +8,8 @@
 
 pub use analysis::BytecodeLocked;
 pub use contract::Contract;
-<<<<<<< HEAD
-pub use shared_memory::SharedMemory;
-pub use stack::{Stack, STACK_LIMIT};
-
-pub const CALL_STACK_LIMIT: u64 = 1024;
-=======
-pub use memory::{next_multiple_of_32, Memory};
+pub use shared_memory::{next_multiple_of_32, SharedMemory};
 pub use stack::Stack;
->>>>>>> 8418558b
 
 /// EIP-170: Contract code size limit
 ///
