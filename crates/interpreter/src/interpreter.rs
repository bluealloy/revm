--- conflicted
+++ resolved
@@ -3,19 +3,14 @@
 mod shared_memory;
 mod stack;
 
-<<<<<<< HEAD
-use crate::primitives::Bytes;
-use crate::{alloc::boxed::Box, Gas, Host, InstructionResult};
-
-=======
->>>>>>> 7a99f166
 pub use analysis::BytecodeLocked;
 pub use contract::Contract;
 pub use shared_memory::{next_multiple_of_32, SharedMemory};
 pub use stack::{Stack, STACK_LIMIT};
 
-use crate::primitives::{Bytes, Spec};
-use crate::{alloc::boxed::Box, opcode::eval, Gas, Host, InstructionResult};
+use crate::primitives::Bytes;
+use crate::{Gas, Host, InstructionResult};
+use alloc::boxed::Box;
 
 /// EIP-170: Contract code size limit
 ///
@@ -112,7 +107,7 @@
     #[inline(always)]
     pub fn step<FN, H: Host>(&mut self, instruction_table: &[FN; 256], host: &mut H)
     where
-        FN: Fn(&mut Interpreter, &mut H),
+        FN: Fn(&mut Interpreter<'_>, &mut H),
     {
         // Get current opcode.
         let opcode = unsafe { *self.instruction_pointer };
@@ -133,7 +128,7 @@
         host: &mut H,
     ) -> InstructionResult
     where
-        FN: Fn(&mut Interpreter, &mut H),
+        FN: Fn(&mut Interpreter<'_>, &mut H),
     {
         while self.instruction_result == InstructionResult::Continue {
             self.step(instruction_table, host);
