--- conflicted
+++ resolved
@@ -20,10 +20,6 @@
     has_set_action: bool,
     /// The base bytecode.
     base: Bytecode,
-<<<<<<< HEAD
-    has_set_action: bool,
-=======
->>>>>>> 3ad31163
     /// The current instruction pointer.
     instruction_pointer: *const u8,
 }
@@ -49,18 +45,7 @@
     /// The bytecode hash will not be calculated.
     #[inline]
     pub fn new(base: Bytecode) -> Self {
-<<<<<<< HEAD
-        let instruction_pointer = base.bytecode_ptr();
-        Self {
-            base,
-            instruction_pointer,
-            bytecode_hash: None,
-            action: None,
-            has_set_action: false,
-        }
-=======
         Self::new_with_optional_hash(base, None)
->>>>>>> 3ad31163
     }
 
     /// Creates new `ExtBytecode` with the given hash.
