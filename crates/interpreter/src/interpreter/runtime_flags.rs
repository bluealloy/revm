--- conflicted
+++ resolved
@@ -4,20 +4,10 @@
 #[cfg(feature = "serde")]
 use serde::{Deserialize, Serialize};
 
-/// Runtime flags that control interpreter execution behavior and constraints.
 #[derive(Clone, Copy, Debug, Default, PartialEq, Eq, Hash)]
 #[cfg_attr(feature = "serde", derive(Serialize, Deserialize))]
 pub struct RuntimeFlags {
-    /// Whether the execution context is static (read-only)
     pub is_static: bool,
-<<<<<<< HEAD
-    /// Whether this is EOF initialization code execution
-    pub is_eof_init: bool,
-    /// Whether the bytecode being executed is EOF format
-    pub is_eof: bool,
-    /// The Ethereum specification version in effect
-=======
->>>>>>> 1c0d770b
     pub spec_id: SpecId,
 }
 
