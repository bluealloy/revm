use super::MemoryTr;
use core::{
    cell::{Ref, RefCell, RefMut},
    cmp::min,
    fmt,
    ops::Range,
};
use primitives::{hex, B256, U256};
use std::{rc::Rc, vec::Vec};

trait RefcellExt<T> {
    fn dbg_borrow(&self) -> Ref<'_, T>;
    fn dbg_borrow_mut(&self) -> RefMut<'_, T>;
}

impl<T> RefcellExt<T> for RefCell<T> {
    #[inline]
    fn dbg_borrow(&self) -> Ref<'_, T> {
        match self.try_borrow() {
            Ok(b) => b,
            Err(e) => debug_unreachable!("{e}"),
        }
    }

    #[inline]
    fn dbg_borrow_mut(&self) -> RefMut<'_, T> {
        match self.try_borrow_mut() {
            Ok(b) => b,
            Err(e) => debug_unreachable!("{e}"),
        }
    }
}

/// A sequential memory shared between calls, which uses
/// a `Vec` for internal representation.
/// A [SharedMemory] instance should always be obtained using
/// the `new` static method to ensure memory safety.
#[derive(Clone, PartialEq, Eq)]
#[cfg_attr(feature = "serde", derive(serde::Serialize, serde::Deserialize))]
pub struct SharedMemory {
    /// The underlying buffer.
    buffer: Option<Rc<RefCell<Vec<u8>>>>,
    /// Memory checkpoints for each depth.
    /// Invariant: these are always in bounds of `data`.
    my_checkpoint: usize,
    /// Child checkpoint that we need to free context to.
    child_checkpoint: Option<usize>,
    /// Memory limit. See [`Cfg`](context_interface::Cfg).
    #[cfg(feature = "memory_limit")]
    memory_limit: u64,
}

impl fmt::Debug for SharedMemory {
    fn fmt(&self, f: &mut fmt::Formatter<'_>) -> fmt::Result {
        f.debug_struct("SharedMemory")
            .field("current_len", &self.len())
            .field("context_memory", &hex::encode(&*self.context_memory()))
            .finish_non_exhaustive()
    }
}

impl Default for SharedMemory {
    #[inline]
    fn default() -> Self {
        Self::new()
    }
}

impl MemoryTr for SharedMemory {
    fn set_data(&mut self, memory_offset: usize, data_offset: usize, len: usize, data: &[u8]) {
        self.set_data(memory_offset, data_offset, len, data);
    }

    fn set(&mut self, memory_offset: usize, data: &[u8]) {
        self.set(memory_offset, data);
    }

    fn size(&self) -> usize {
        self.len()
    }

    fn copy(&mut self, destination: usize, source: usize, len: usize) {
        self.copy(destination, source, len);
    }

    fn slice(&self, range: Range<usize>) -> Ref<'_, [u8]> {
        self.slice_range(range)
    }

    fn local_memory_offset(&self) -> usize {
        self.my_checkpoint
    }

    fn set_data_from_global(
        &mut self,
        memory_offset: usize,
        data_offset: usize,
        len: usize,
        data_range: Range<usize>,
    ) {
        self.global_to_local_set_data(memory_offset, data_offset, len, data_range);
    }

    /// Returns a byte slice of the memory region at the given offset.
    ///
    /// # Panics
    ///
    /// Panics on out of bounds access in debug builds only.
    ///
    /// # Safety
    ///
    /// In release builds, calling this method with an out-of-bounds range triggers undefined
    /// behavior. Callers must ensure that the range is within the bounds of the buffer.
    #[inline]
    #[cfg_attr(debug_assertions, track_caller)]
    fn global_slice(&self, range: Range<usize>) -> Ref<'_, [u8]> {
        let buffer = self.buffer_ref();
        Ref::map(buffer, |b| match b.get(range) {
            Some(slice) => slice,
            None => debug_unreachable!("slice OOB: range; len: {}", self.len()),
        })
    }

    fn resize(&mut self, new_size: usize) -> bool {
        self.resize(new_size);
        true
    }

    /// Returns `true` if the `new_size` for the current context memory will
    /// make the shared buffer length exceed the `memory_limit`.
    #[cfg(feature = "memory_limit")]
    #[inline]
    fn limit_reached(&self, offset: usize, len: usize) -> bool {
        self.my_checkpoint
            .saturating_add(offset)
            .saturating_add(len) as u64
            > self.memory_limit
    }
}

impl SharedMemory {
    /// Creates a new memory instance that can be shared between calls.
    ///
    /// The default initial capacity is 4KiB.
    #[inline]
    pub fn new() -> Self {
        Self::with_capacity(4 * 1024) // from evmone
    }

    /// Creates a new invalid memory instance.
    #[inline]
    pub fn invalid() -> Self {
        Self {
            buffer: None,
            my_checkpoint: 0,
            child_checkpoint: None,
            #[cfg(feature = "memory_limit")]
            memory_limit: 0,
        }
    }

    /// Creates a new memory instance with a given shared buffer.
    pub fn new_with_buffer(buffer: Rc<RefCell<Vec<u8>>>) -> Self {
        Self {
            buffer: Some(buffer),
            my_checkpoint: 0,
            child_checkpoint: None,
            #[cfg(feature = "memory_limit")]
            memory_limit: u64::MAX,
        }
    }

    /// Creates a new memory instance that can be shared between calls with the given `capacity`.
    #[inline]
    pub fn with_capacity(capacity: usize) -> Self {
        Self {
            buffer: Some(Rc::new(RefCell::new(Vec::with_capacity(capacity)))),
            my_checkpoint: 0,
            child_checkpoint: None,
            #[cfg(feature = "memory_limit")]
            memory_limit: u64::MAX,
        }
    }

    /// Creates a new memory instance that can be shared between calls,
    /// with `memory_limit` as upper bound for allocation size.
    ///
    /// The default initial capacity is 4KiB.
    #[cfg(feature = "memory_limit")]
    #[inline]
    pub fn new_with_memory_limit(memory_limit: u64) -> Self {
        Self {
            memory_limit,
            ..Self::new()
        }
    }

    /// Sets the memory limit in bytes.
    #[inline]
    pub fn set_memory_limit(&mut self, limit: u64) {
        #[cfg(feature = "memory_limit")]
        {
            self.memory_limit = limit;
        }
<<<<<<< HEAD
=======
        // for clippy.
>>>>>>> a1fdb9d9
        let _ = limit;
    }

    #[inline]
    fn buffer(&self) -> &Rc<RefCell<Vec<u8>>> {
        debug_assert!(self.buffer.is_some(), "cannot use SharedMemory::empty");
        unsafe { self.buffer.as_ref().unwrap_unchecked() }
    }

    #[inline]
    fn buffer_ref(&self) -> Ref<'_, Vec<u8>> {
        self.buffer().dbg_borrow()
    }

    #[inline]
    fn buffer_ref_mut(&self) -> RefMut<'_, Vec<u8>> {
        self.buffer().dbg_borrow_mut()
    }

    /// Prepares the shared memory for a new child context.
    ///
    /// # Panics
    ///
    /// Panics if this function was already called without freeing child context.
    #[inline]
    pub fn new_child_context(&mut self) -> SharedMemory {
        if self.child_checkpoint.is_some() {
            panic!("new_child_context was already called without freeing child context");
        }
        let new_checkpoint = self.full_len();
        self.child_checkpoint = Some(new_checkpoint);
        SharedMemory {
            buffer: Some(self.buffer().clone()),
            my_checkpoint: new_checkpoint,
            // child_checkpoint is same as my_checkpoint
            child_checkpoint: None,
            #[cfg(feature = "memory_limit")]
            memory_limit: self.memory_limit,
        }
    }

    /// Prepares the shared memory for returning from child context. Do nothing if there is no child context.
    #[inline]
    pub fn free_child_context(&mut self) {
        let Some(child_checkpoint) = self.child_checkpoint.take() else {
            return;
        };
        unsafe {
            self.buffer_ref_mut().set_len(child_checkpoint);
        }
    }

    /// Returns the length of the current memory range.
    #[inline]
    pub fn len(&self) -> usize {
        self.full_len() - self.my_checkpoint
    }

    fn full_len(&self) -> usize {
        self.buffer_ref().len()
    }

    /// Returns `true` if the current memory range is empty.
    #[inline]
    pub fn is_empty(&self) -> bool {
        self.len() == 0
    }

    /// Resizes the memory in-place so that `len` is equal to `new_len`.
    #[inline]
    pub fn resize(&mut self, new_size: usize) {
        self.buffer()
            .dbg_borrow_mut()
            .resize(self.my_checkpoint + new_size, 0);
    }

    /// Returns a byte slice of the memory region at the given offset.
    ///
    /// # Panics
    ///
    /// Panics on out of bounds.
    #[inline]
    #[cfg_attr(debug_assertions, track_caller)]
    pub fn slice_len(&self, offset: usize, size: usize) -> Ref<'_, [u8]> {
        self.slice_range(offset..offset + size)
    }

    /// Returns a byte slice of the memory region at the given offset.
    ///
    /// # Panics
    ///
    /// Panics on out of bounds access in debug builds only.
    ///
    /// # Safety
    ///
    /// In release builds, calling this method with an out-of-bounds range triggers undefined
    /// behavior. Callers must ensure that the range is within the bounds of the memory (i.e.,
    /// `range.end <= self.len()`).
    #[inline]
    #[cfg_attr(debug_assertions, track_caller)]
    pub fn slice_range(&self, range: Range<usize>) -> Ref<'_, [u8]> {
        let buffer = self.buffer_ref();
        Ref::map(buffer, |b| {
            match b.get(range.start + self.my_checkpoint..range.end + self.my_checkpoint) {
                Some(slice) => slice,
                None => debug_unreachable!("slice OOB: range; len: {}", self.len()),
            }
        })
    }

    /// Returns a byte slice of the memory region at the given offset.
    ///
    /// # Panics
    ///
    /// Panics on out of bounds access in debug builds only.
    ///
    /// # Safety
    ///
    /// In release builds, calling this method with an out-of-bounds range triggers undefined
    /// behavior. Callers must ensure that the range is within the bounds of the buffer.
    #[inline]
    #[cfg_attr(debug_assertions, track_caller)]
    pub fn global_slice_range(&self, range: Range<usize>) -> Ref<'_, [u8]> {
        let buffer = self.buffer_ref();
        Ref::map(buffer, |b| match b.get(range) {
            Some(slice) => slice,
            None => debug_unreachable!("slice OOB: range; len: {}", self.len()),
        })
    }

    /// Returns a byte slice of the memory region at the given offset.
    ///
    /// # Panics
    ///
    /// Panics on out of bounds access in debug builds only.
    ///
    /// # Safety
    ///
    /// In release builds, calling this method with out-of-bounds parameters triggers undefined
    /// behavior. Callers must ensure that `offset + size` does not exceed the length of the
    /// memory.
    #[inline]
    #[cfg_attr(debug_assertions, track_caller)]
    pub fn slice_mut(&mut self, offset: usize, size: usize) -> RefMut<'_, [u8]> {
        let buffer = self.buffer_ref_mut();
        RefMut::map(buffer, |b| {
            match b.get_mut(self.my_checkpoint + offset..self.my_checkpoint + offset + size) {
                Some(slice) => slice,
                None => debug_unreachable!("slice OOB: {offset}..{}", offset + size),
            }
        })
    }

    /// Returns the byte at the given offset.
    ///
    /// # Panics
    ///
    /// Panics on out of bounds.
    #[inline]
    pub fn get_byte(&self, offset: usize) -> u8 {
        self.slice_len(offset, 1)[0]
    }

    /// Returns a 32-byte slice of the memory region at the given offset.
    ///
    /// # Panics
    ///
    /// Panics on out of bounds.
    #[inline]
    pub fn get_word(&self, offset: usize) -> B256 {
        (*self.slice_len(offset, 32)).try_into().unwrap()
    }

    /// Returns a U256 of the memory region at the given offset.
    ///
    /// # Panics
    ///
    /// Panics on out of bounds.
    #[inline]
    pub fn get_u256(&self, offset: usize) -> U256 {
        self.get_word(offset).into()
    }

    /// Sets the `byte` at the given `index`.
    ///
    /// # Panics
    ///
    /// Panics on out of bounds.
    #[inline]
    #[cfg_attr(debug_assertions, track_caller)]
    pub fn set_byte(&mut self, offset: usize, byte: u8) {
        self.set(offset, &[byte]);
    }

    /// Sets the given 32-byte `value` to the memory region at the given `offset`.
    ///
    /// # Panics
    ///
    /// Panics on out of bounds.
    #[inline]
    #[cfg_attr(debug_assertions, track_caller)]
    pub fn set_word(&mut self, offset: usize, value: &B256) {
        self.set(offset, &value[..]);
    }

    /// Sets the given U256 `value` to the memory region at the given `offset`.
    ///
    /// # Panics
    ///
    /// Panics on out of bounds.
    #[inline]
    #[cfg_attr(debug_assertions, track_caller)]
    pub fn set_u256(&mut self, offset: usize, value: U256) {
        self.set(offset, &value.to_be_bytes::<32>());
    }

    /// Set memory region at given `offset`.
    ///
    /// # Panics
    ///
    /// Panics on out of bounds.
    #[inline]
    #[cfg_attr(debug_assertions, track_caller)]
    pub fn set(&mut self, offset: usize, value: &[u8]) {
        if !value.is_empty() {
            self.slice_mut(offset, value.len()).copy_from_slice(value);
        }
    }

    /// Set memory from data. Our memory offset+len is expected to be correct but we
    /// are doing bound checks on data/data_offeset/len and zeroing parts that is not copied.
    ///
    /// # Panics
    ///
    /// Panics if memory is out of bounds.
    #[inline]
    #[cfg_attr(debug_assertions, track_caller)]
    pub fn set_data(&mut self, memory_offset: usize, data_offset: usize, len: usize, data: &[u8]) {
        let mut dst = self.context_memory_mut();
        unsafe { set_data(dst.as_mut(), data, memory_offset, data_offset, len) };
    }

    /// Set data from global memory to local memory. If global range is smaller than len, zeroes the rest.
    #[inline]
    #[cfg_attr(debug_assertions, track_caller)]
    pub fn global_to_local_set_data(
        &mut self,
        memory_offset: usize,
        data_offset: usize,
        len: usize,
        data_range: Range<usize>,
    ) {
        let mut buffer = self.buffer_ref_mut();
        let (src, dst) = buffer.split_at_mut(self.my_checkpoint);
        let src = if data_range.is_empty() {
            &mut []
        } else {
            src.get_mut(data_range).unwrap()
        };
        unsafe { set_data(dst, src, memory_offset, data_offset, len) };
    }

    /// Copies elements from one part of the memory to another part of itself.
    ///
    /// # Panics
    ///
    /// Panics on out of bounds.
    #[inline]
    #[cfg_attr(debug_assertions, track_caller)]
    pub fn copy(&mut self, dst: usize, src: usize, len: usize) {
        self.context_memory_mut().copy_within(src..src + len, dst);
    }

    /// Returns a reference to the memory of the current context, the active memory.
    ///
    /// # Panics
    ///
    /// Panics if the checkpoint is invalid in debug builds only.
    ///
    /// # Safety
    ///
    /// In release builds, calling this method with an invalid checkpoint triggers undefined
    /// behavior. The checkpoint must be within the bounds of the buffer.
    #[inline]
    pub fn context_memory(&self) -> Ref<'_, [u8]> {
        let buffer = self.buffer_ref();
        Ref::map(buffer, |b| match b.get(self.my_checkpoint..) {
            Some(slice) => slice,
            None => debug_unreachable!("Context memory should be always valid"),
        })
    }

    /// Returns a mutable reference to the memory of the current context.
    ///
    /// # Panics
    ///
    /// Panics if the checkpoint is invalid in debug builds only.
    ///
    /// # Safety
    ///
    /// In release builds, calling this method with an invalid checkpoint triggers undefined
    /// behavior. The checkpoint must be within the bounds of the buffer.
    #[inline]
    pub fn context_memory_mut(&mut self) -> RefMut<'_, [u8]> {
        let buffer = self.buffer_ref_mut();
        RefMut::map(buffer, |b| match b.get_mut(self.my_checkpoint..) {
            Some(slice) => slice,
            None => debug_unreachable!("Context memory should be always valid"),
        })
    }
}

/// Copies data from src to dst taking into account the offsets and len.
///
/// If src does not have enough data, it nullifies the rest of dst that is not copied.
///
/// # Safety
///
/// Assumes that dst has enough space to copy the data.
/// Assumes that src has enough data to copy.
/// Assumes that dst_offset and src_offset are in bounds.
/// Assumes that dst and src are valid.
/// Assumes that dst and src do not overlap.
unsafe fn set_data(dst: &mut [u8], src: &[u8], dst_offset: usize, src_offset: usize, len: usize) {
    if len == 0 {
        return;
    }
    if src_offset >= src.len() {
        // Nullify all memory slots
        dst.get_mut(dst_offset..dst_offset + len).unwrap().fill(0);
        return;
    }
    let src_end = min(src_offset + len, src.len());
    let src_len = src_end - src_offset;
    debug_assert!(src_offset < src.len() && src_end <= src.len());
    let data = unsafe { src.get_unchecked(src_offset..src_end) };
    unsafe {
        dst.get_unchecked_mut(dst_offset..dst_offset + src_len)
            .copy_from_slice(data)
    };

    // Nullify rest of memory slots
    // SAFETY: Memory is assumed to be valid, and it is commented where this assumption is made.
    unsafe {
        dst.get_unchecked_mut(dst_offset + src_len..dst_offset + len)
            .fill(0)
    };
}

/// Returns number of words what would fit to provided number of bytes,
/// i.e. it rounds up the number bytes to number of words.
#[inline]
pub const fn num_words(len: usize) -> usize {
    len.saturating_add(31) / 32
}

/// Performs EVM memory resize.
#[inline]
#[must_use]
pub fn resize_memory<Memory: MemoryTr>(
    gas: &mut crate::Gas,
    memory: &mut Memory,
    offset: usize,
    len: usize,
) -> bool {
    let new_num_words = num_words(offset.saturating_add(len));
    if new_num_words > gas.memory().words_num {
        resize_memory_cold(gas, memory, new_num_words)
    } else {
        true
    }
}

#[cold]
#[inline(never)]
fn resize_memory_cold<Memory: MemoryTr>(
    gas: &mut crate::Gas,
    memory: &mut Memory,
    new_num_words: usize,
) -> bool {
    let cost = unsafe {
        gas.memory_mut()
            .record_new_len(new_num_words)
            .unwrap_unchecked()
    };
    if !gas.record_cost(cost) {
        return false;
    }
    memory.resize(new_num_words * 32);
    true
}

#[cfg(test)]
mod tests {
    use super::*;

    #[test]
    fn test_num_words() {
        assert_eq!(num_words(0), 0);
        assert_eq!(num_words(1), 1);
        assert_eq!(num_words(31), 1);
        assert_eq!(num_words(32), 1);
        assert_eq!(num_words(33), 2);
        assert_eq!(num_words(63), 2);
        assert_eq!(num_words(64), 2);
        assert_eq!(num_words(65), 3);
        assert_eq!(num_words(usize::MAX), usize::MAX / 32);
    }

    #[test]
    fn new_free_child_context() {
        let mut sm1 = SharedMemory::new();

        assert_eq!(sm1.buffer_ref().len(), 0);
        assert_eq!(sm1.my_checkpoint, 0);

        unsafe { sm1.buffer_ref_mut().set_len(32) };
        assert_eq!(sm1.len(), 32);
        let mut sm2 = sm1.new_child_context();

        assert_eq!(sm2.buffer_ref().len(), 32);
        assert_eq!(sm2.my_checkpoint, 32);
        assert_eq!(sm2.len(), 0);

        unsafe { sm2.buffer_ref_mut().set_len(96) };
        assert_eq!(sm2.len(), 64);
        let mut sm3 = sm2.new_child_context();

        assert_eq!(sm3.buffer_ref().len(), 96);
        assert_eq!(sm3.my_checkpoint, 96);
        assert_eq!(sm3.len(), 0);

        unsafe { sm3.buffer_ref_mut().set_len(128) };
        let sm4 = sm3.new_child_context();
        assert_eq!(sm4.buffer_ref().len(), 128);
        assert_eq!(sm4.my_checkpoint, 128);
        assert_eq!(sm4.len(), 0);

        // Free contexts
        drop(sm4);
        sm3.free_child_context();
        assert_eq!(sm3.buffer_ref().len(), 128);
        assert_eq!(sm3.my_checkpoint, 96);
        assert_eq!(sm3.len(), 32);

        sm2.free_child_context();
        assert_eq!(sm2.buffer_ref().len(), 96);
        assert_eq!(sm2.my_checkpoint, 32);
        assert_eq!(sm2.len(), 64);

        sm1.free_child_context();
        assert_eq!(sm1.buffer_ref().len(), 32);
        assert_eq!(sm1.my_checkpoint, 0);
        assert_eq!(sm1.len(), 32);
    }

    #[test]
    fn resize() {
        let mut sm1 = SharedMemory::new();
        sm1.resize(32);
        assert_eq!(sm1.buffer_ref().len(), 32);
        assert_eq!(sm1.len(), 32);
        assert_eq!(sm1.buffer_ref().get(0..32), Some(&[0_u8; 32] as &[u8]));

        let mut sm2 = sm1.new_child_context();
        sm2.resize(96);
        assert_eq!(sm2.buffer_ref().len(), 128);
        assert_eq!(sm2.len(), 96);
        assert_eq!(sm2.buffer_ref().get(32..128), Some(&[0_u8; 96] as &[u8]));

        sm1.free_child_context();
        assert_eq!(sm1.buffer_ref().len(), 32);
        assert_eq!(sm1.len(), 32);
        assert_eq!(sm1.buffer_ref().get(0..32), Some(&[0_u8; 32] as &[u8]));
    }
}<|MERGE_RESOLUTION|>--- conflicted
+++ resolved
@@ -202,10 +202,7 @@
         {
             self.memory_limit = limit;
         }
-<<<<<<< HEAD
-=======
         // for clippy.
->>>>>>> a1fdb9d9
         let _ = limit;
     }
 
