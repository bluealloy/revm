use super::MemoryTr;
use core::{
    cell::{Ref, RefCell, RefMut},
    cmp::min,
    fmt,
    ops::Range,
};
use primitives::{hex, B256, U256};
use std::{rc::Rc, vec::Vec};

/// A sequential memory shared between calls, which uses
/// a `Vec` for internal representation.
/// A [SharedMemory] instance should always be obtained using
/// the `new` static method to ensure memory safety.
#[derive(Clone, PartialEq, Eq)]
#[cfg_attr(feature = "serde", derive(serde::Serialize, serde::Deserialize))]
pub struct SharedMemory {
    /// The underlying buffer.
    buffer: Rc<RefCell<Vec<u8>>>,
    /// Memory checkpoints for each depth.
    /// Invariant: these are always in bounds of `data`.
    my_checkpoint: usize,
    /// Child checkpoint that we need to free context to.
    child_checkpoint: Option<usize>,
    /// Memory limit. See [`Cfg`](context_interface::Cfg).
    #[cfg(feature = "memory_limit")]
    memory_limit: u64,
}

impl fmt::Debug for SharedMemory {
    fn fmt(&self, f: &mut fmt::Formatter<'_>) -> fmt::Result {
        f.debug_struct("SharedMemory")
            .field("current_len", &self.len())
            .field("context_memory", &hex::encode(&*self.context_memory()))
            .finish_non_exhaustive()
    }
}

impl Default for SharedMemory {
    #[inline]
    fn default() -> Self {
        Self::new()
    }
}

impl MemoryTr for SharedMemory {
    fn set_data(&mut self, memory_offset: usize, data_offset: usize, len: usize, data: &[u8]) {
        self.set_data(memory_offset, data_offset, len, data);
    }

    fn set(&mut self, memory_offset: usize, data: &[u8]) {
        self.set(memory_offset, data);
    }

    fn size(&self) -> usize {
        self.len()
    }

    fn copy(&mut self, destination: usize, source: usize, len: usize) {
        self.copy(destination, source, len);
    }

    fn slice(&self, range: Range<usize>) -> Ref<'_, [u8]> {
        self.slice_range(range)
    }

    fn local_memory_offset(&self) -> usize {
        self.my_checkpoint
    }

    fn set_data_from_global(
        &mut self,
        memory_offset: usize,
        data_offset: usize,
        len: usize,
        data_range: Range<usize>,
    ) {
        self.global_to_local_set_data(memory_offset, data_offset, len, data_range);
    }

    /// Returns a byte slice of the memory region at the given offset.
    ///
    /// # Safety
    ///
    /// In debug this will panic on out of bounds. In release it will silently fail.
    #[inline]
    #[cfg_attr(debug_assertions, track_caller)]
    fn global_slice(&self, range: Range<usize>) -> Ref<'_, [u8]> {
        let buffer = self.buffer.borrow(); // Borrow the inner Vec<u8>
        Ref::map(buffer, |b| match b.get(range) {
            Some(slice) => slice,
            None => debug_unreachable!("slice OOB: range; len: {}", self.len()),
        })
    }

    fn resize(&mut self, new_size: usize) -> bool {
        self.resize(new_size);
        true
    }
}

impl SharedMemory {
    /// Creates a new memory instance that can be shared between calls.
    ///
    /// The default initial capacity is 4KiB.
    #[inline]
    pub fn new() -> Self {
        Self::with_capacity(4 * 1024) // from evmone
    }

    /// Creates a new memory instance with a given shared buffer.
    pub fn new_with_buffer(buffer: Rc<RefCell<Vec<u8>>>) -> Self {
        Self {
            buffer,
            my_checkpoint: 0,
            child_checkpoint: None,
            #[cfg(feature = "memory_limit")]
            memory_limit: u64::MAX,
        }
    }

    /// Creates a new memory instance that can be shared between calls with the given `capacity`.
    #[inline]
    pub fn with_capacity(capacity: usize) -> Self {
        Self {
            buffer: Rc::new(RefCell::new(Vec::with_capacity(capacity))),
            my_checkpoint: 0,
            child_checkpoint: None,
            #[cfg(feature = "memory_limit")]
            memory_limit: u64::MAX,
        }
    }

    /// Creates a new memory instance that can be shared between calls,
    /// with `memory_limit` as upper bound for allocation size.
    ///
    /// The default initial capacity is 4KiB.
    #[cfg(feature = "memory_limit")]
    #[inline]
    pub fn new_with_memory_limit(memory_limit: u64) -> Self {
        Self {
            memory_limit,
            ..Self::new()
        }
    }

    /// Returns `true` if the `new_size` for the current context memory will
    /// make the shared buffer length exceed the `memory_limit`.
    #[cfg(feature = "memory_limit")]
    #[inline]
    pub fn limit_reached(&self, new_size: usize) -> bool {
        self.my_checkpoint.saturating_add(new_size) as u64 > self.memory_limit
    }

    /// Prepares the shared memory for a new child context.
    ///
    /// # Panics
    ///
    /// Panics if this function was already called without freeing child context.
    #[inline]
    pub fn new_child_context(&mut self) -> SharedMemory {
        if self.child_checkpoint.is_some() {
            panic!("new_child_context was already called without freeing child context");
        }
        let new_checkpoint = self.buffer.borrow().len();
        self.child_checkpoint = Some(new_checkpoint);
        SharedMemory {
            buffer: self.buffer.clone(),
            my_checkpoint: new_checkpoint,
            // child_checkpoint is same as my_checkpoint
            child_checkpoint: None,
            #[cfg(feature = "memory_limit")]
            memory_limit: self.memory_limit,
        }
    }

    /// Prepares the shared memory for returning from child context. Do nothing if there is no child context.
    #[inline]
    pub fn free_child_context(&mut self) {
        let Some(child_checkpoint) = self.child_checkpoint.take() else {
            return;
        };
        unsafe {
            self.buffer.borrow_mut().set_len(child_checkpoint);
        }
    }

    /// Returns the length of the current memory range.
    #[inline]
    pub fn len(&self) -> usize {
        self.buffer.borrow().len() - self.my_checkpoint
    }

    /// Returns `true` if the current memory range is empty.
    #[inline]
    pub fn is_empty(&self) -> bool {
        self.len() == 0
    }

    /// Resizes the memory in-place so that `len` is equal to `new_len`.
    #[inline]
    pub fn resize(&mut self, new_size: usize) {
<<<<<<< HEAD
        // TODO(dmitry123): "review the safeness of the new implementation for potential UB"
        let new_len = self.last_checkpoint + new_size;
        let old_len = self.buffer.len();
        if new_len > old_len {
            let additional = new_len - old_len;
            self.buffer.reserve(additional);
            unsafe {
                let ptr = self.buffer.as_mut_ptr().add(old_len);
                core::ptr::write_bytes(ptr, 0, new_len - old_len);
            }
        }
        unsafe {
            self.buffer.set_len(new_len);
        }
=======
        self.buffer
            .borrow_mut()
            .resize(self.my_checkpoint + new_size, 0);
>>>>>>> 9e06b57f
    }

    /// Returns a byte slice of the memory region at the given offset.
    ///
    /// # Panics
    ///
    /// Panics on out of bounds.
    #[inline]
    #[cfg_attr(debug_assertions, track_caller)]
    pub fn slice_len(&self, offset: usize, size: usize) -> Ref<'_, [u8]> {
        self.slice_range(offset..offset + size)
    }

    #[inline]
    #[cfg_attr(debug_assertions, track_caller)]
    pub fn try_slice(&self, offset: usize, size: usize) -> Option<&[u8]> {
        self.context_memory().get(offset..offset.checked_add(size)?)
    }

    /// Returns a byte slice of the memory region at the given offset.
    ///
    /// # Panics
    ///
    /// Panics on out of bounds.
    #[inline]
    #[cfg_attr(debug_assertions, track_caller)]
    pub fn slice_range(&self, range: Range<usize>) -> Ref<'_, [u8]> {
        let buffer = self.buffer.borrow(); // Borrow the inner Vec<u8>
        Ref::map(buffer, |b| {
            match b.get(range.start + self.my_checkpoint..range.end + self.my_checkpoint) {
                Some(slice) => slice,
                None => debug_unreachable!("slice OOB: range; len: {}", self.len()),
            }
        })
    }

    /// Returns a byte slice of the memory region at the given offset.
    ///
    /// # Panics
    ///
    /// Panics on out of bounds.
    #[inline]
    #[cfg_attr(debug_assertions, track_caller)]
    pub fn global_slice_range(&self, range: Range<usize>) -> Ref<'_, [u8]> {
        let buffer = self.buffer.borrow(); // Borrow the inner Vec<u8>
        Ref::map(buffer, |b| match b.get(range) {
            Some(slice) => slice,
            None => debug_unreachable!("slice OOB: range; len: {}", self.len()),
        })
    }

    /// Returns a byte slice of the memory region at the given offset.
    ///
    /// # Panics
    ///
    /// Panics on out of bounds.
    #[inline]
    #[cfg_attr(debug_assertions, track_caller)]
    pub fn slice_mut(&mut self, offset: usize, size: usize) -> RefMut<'_, [u8]> {
        let buffer = self.buffer.borrow_mut(); // Borrow the inner Vec<u8> mutably
        RefMut::map(buffer, |b| {
            match b.get_mut(self.my_checkpoint + offset..self.my_checkpoint + offset + size) {
                Some(slice) => slice,
                None => debug_unreachable!("slice OOB: {offset}..{}", offset + size),
            }
        })
    }

    /// Returns the byte at the given offset.
    ///
    /// # Panics
    ///
    /// Panics on out of bounds.
    #[inline]
    pub fn get_byte(&self, offset: usize) -> u8 {
        self.slice_len(offset, 1)[0]
    }

    /// Returns a 32-byte slice of the memory region at the given offset.
    ///
    /// # Panics
    ///
    /// Panics on out of bounds.
    #[inline]
    pub fn get_word(&self, offset: usize) -> B256 {
        (*self.slice_len(offset, 32)).try_into().unwrap()
    }

    /// Returns a U256 of the memory region at the given offset.
    ///
    /// # Panics
    ///
    /// Panics on out of bounds.
    #[inline]
    pub fn get_u256(&self, offset: usize) -> U256 {
        self.get_word(offset).into()
    }

    /// Sets the `byte` at the given `index`.
    ///
    /// # Panics
    ///
    /// Panics on out of bounds.
    #[inline]
    #[cfg_attr(debug_assertions, track_caller)]
    pub fn set_byte(&mut self, offset: usize, byte: u8) {
        self.set(offset, &[byte]);
    }

    /// Sets the given 32-byte `value` to the memory region at the given `offset`.
    ///
    /// # Panics
    ///
    /// Panics on out of bounds.
    #[inline]
    #[cfg_attr(debug_assertions, track_caller)]
    pub fn set_word(&mut self, offset: usize, value: &B256) {
        self.set(offset, &value[..]);
    }

    /// Sets the given U256 `value` to the memory region at the given `offset`.
    ///
    /// # Panics
    ///
    /// Panics on out of bounds.
    #[inline]
    #[cfg_attr(debug_assertions, track_caller)]
    pub fn set_u256(&mut self, offset: usize, value: U256) {
        self.set(offset, &value.to_be_bytes::<32>());
    }

    /// Set memory region at given `offset`.
    ///
    /// # Panics
    ///
    /// Panics on out of bounds.
    #[inline]
    #[cfg_attr(debug_assertions, track_caller)]
    pub fn set(&mut self, offset: usize, value: &[u8]) {
        if !value.is_empty() {
            self.slice_mut(offset, value.len()).copy_from_slice(value);
        }
    }

    /// Set memory from data. Our memory offset+len is expected to be correct but we
    /// are doing bound checks on data/data_offeset/len and zeroing parts that is not copied.
    ///
    /// # Panics
    ///
    /// Panics if memory is out of bounds.
    #[inline]
    #[cfg_attr(debug_assertions, track_caller)]
    pub fn set_data(&mut self, memory_offset: usize, data_offset: usize, len: usize, data: &[u8]) {
        let mut dst = self.context_memory_mut();
        unsafe { set_data(dst.as_mut(), data, memory_offset, data_offset, len) };
    }

    /// Set data from global memory to local memory. If global range is smaller than len, zeroes the rest.
    #[inline]
    #[cfg_attr(debug_assertions, track_caller)]
    pub fn global_to_local_set_data(
        &mut self,
        memory_offset: usize,
        data_offset: usize,
        len: usize,
        data_range: Range<usize>,
    ) {
        let mut buffer = self.buffer.borrow_mut(); // Borrow the inner Vec<u8> mutably
        let (src, dst) = buffer.split_at_mut(self.my_checkpoint);
        let src = if data_range.is_empty() {
            &mut []
        } else {
            src.get_mut(data_range).unwrap()
        };
        unsafe { set_data(dst, src, memory_offset, data_offset, len) };
    }

    /// Copies elements from one part of the memory to another part of itself.
    ///
    /// # Panics
    ///
    /// Panics on out of bounds.
    #[inline]
    #[cfg_attr(debug_assertions, track_caller)]
    pub fn copy(&mut self, dst: usize, src: usize, len: usize) {
        self.context_memory_mut().copy_within(src..src + len, dst);
    }

    /// Returns a reference to the memory of the current context, the active memory.
    #[inline]
    pub fn context_memory(&self) -> Ref<'_, [u8]> {
        let buffer = self.buffer.borrow();
        Ref::map(buffer, |b| match b.get(self.my_checkpoint..) {
            Some(slice) => slice,
            None => debug_unreachable!("Context memory should be always valid"),
        })
    }

    /// Returns a mutable reference to the memory of the current context.
    #[inline]
    pub fn context_memory_mut(&mut self) -> RefMut<'_, [u8]> {
        let buffer = self.buffer.borrow_mut(); // Borrow the inner Vec<u8> mutably
        RefMut::map(buffer, |b| match b.get_mut(self.my_checkpoint..) {
            Some(slice) => slice,
            None => debug_unreachable!("Context memory should be always valid"),
        })
    }
}

/// Copies data from src to dst taking into account the offsets and len.
///
/// If src does not have enough data, it nullifies the rest of dst that is not copied.
///
/// # Safety
///
/// Assumes that dst has enough space to copy the data.
/// Assumes that src has enough data to copy.
/// Assumes that dst_offset and src_offset are in bounds.
/// Assumes that dst and src are valid.
/// Assumes that dst and src do not overlap.
unsafe fn set_data(dst: &mut [u8], src: &[u8], dst_offset: usize, src_offset: usize, len: usize) {
    if src_offset >= src.len() {
        // Nullify all memory slots
        dst.get_mut(dst_offset..dst_offset + len).unwrap().fill(0);
        return;
    }
    let src_end = min(src_offset + len, src.len());
    let src_len = src_end - src_offset;
    debug_assert!(src_offset < src.len() && src_end <= src.len());
    let data = unsafe { src.get_unchecked(src_offset..src_end) };
    unsafe {
        dst.get_unchecked_mut(dst_offset..dst_offset + src_len)
            .copy_from_slice(data)
    };

    // Nullify rest of memory slots
    // SAFETY: Memory is assumed to be valid, and it is commented where this assumption is made.
    unsafe {
        dst.get_unchecked_mut(dst_offset + src_len..dst_offset + len)
            .fill(0)
    };
}

/// Returns number of words what would fit to provided number of bytes,
/// i.e. it rounds up the number bytes to number of words.
#[inline]
pub const fn num_words(len: usize) -> usize {
    len.saturating_add(31) / 32
}

#[cfg(test)]
mod tests {
    use super::*;

    #[test]
    fn test_num_words() {
        assert_eq!(num_words(0), 0);
        assert_eq!(num_words(1), 1);
        assert_eq!(num_words(31), 1);
        assert_eq!(num_words(32), 1);
        assert_eq!(num_words(33), 2);
        assert_eq!(num_words(63), 2);
        assert_eq!(num_words(64), 2);
        assert_eq!(num_words(65), 3);
        assert_eq!(num_words(usize::MAX), usize::MAX / 32);
    }

    #[test]
    fn new_free_child_context() {
        let mut sm1 = SharedMemory::new();

        assert_eq!(sm1.buffer.borrow().len(), 0);
        assert_eq!(sm1.my_checkpoint, 0);

        unsafe { sm1.buffer.borrow_mut().set_len(32) };
        assert_eq!(sm1.len(), 32);
        let mut sm2 = sm1.new_child_context();

        assert_eq!(sm2.buffer.borrow().len(), 32);
        assert_eq!(sm2.my_checkpoint, 32);
        assert_eq!(sm2.len(), 0);

        unsafe { sm2.buffer.borrow_mut().set_len(96) };
        assert_eq!(sm2.len(), 64);
        let mut sm3 = sm2.new_child_context();

        assert_eq!(sm3.buffer.borrow().len(), 96);
        assert_eq!(sm3.my_checkpoint, 96);
        assert_eq!(sm3.len(), 0);

        unsafe { sm3.buffer.borrow_mut().set_len(128) };
        let sm4 = sm3.new_child_context();
        assert_eq!(sm4.buffer.borrow().len(), 128);
        assert_eq!(sm4.my_checkpoint, 128);
        assert_eq!(sm4.len(), 0);

        // Free contexts
        drop(sm4);
        sm3.free_child_context();
        assert_eq!(sm3.buffer.borrow().len(), 128);
        assert_eq!(sm3.my_checkpoint, 96);
        assert_eq!(sm3.len(), 32);

        sm2.free_child_context();
        assert_eq!(sm2.buffer.borrow().len(), 96);
        assert_eq!(sm2.my_checkpoint, 32);
        assert_eq!(sm2.len(), 64);

        sm1.free_child_context();
        assert_eq!(sm1.buffer.borrow().len(), 32);
        assert_eq!(sm1.my_checkpoint, 0);
        assert_eq!(sm1.len(), 32);
    }

    #[test]
    fn resize() {
        let mut sm1 = SharedMemory::new();
        sm1.resize(32);
        assert_eq!(sm1.buffer.borrow().len(), 32);
        assert_eq!(sm1.len(), 32);
        assert_eq!(sm1.buffer.borrow().get(0..32), Some(&[0_u8; 32] as &[u8]));

        let mut sm2 = sm1.new_child_context();
        sm2.resize(96);
        assert_eq!(sm2.buffer.borrow().len(), 128);
        assert_eq!(sm2.len(), 96);
        assert_eq!(sm2.buffer.borrow().get(32..128), Some(&[0_u8; 96] as &[u8]));

        sm1.free_child_context();
        assert_eq!(sm1.buffer.borrow().len(), 32);
        assert_eq!(sm1.len(), 32);
        assert_eq!(sm1.buffer.borrow().get(0..32), Some(&[0_u8; 32] as &[u8]));
    }
}<|MERGE_RESOLUTION|>--- conflicted
+++ resolved
@@ -200,26 +200,9 @@
     /// Resizes the memory in-place so that `len` is equal to `new_len`.
     #[inline]
     pub fn resize(&mut self, new_size: usize) {
-<<<<<<< HEAD
-        // TODO(dmitry123): "review the safeness of the new implementation for potential UB"
-        let new_len = self.last_checkpoint + new_size;
-        let old_len = self.buffer.len();
-        if new_len > old_len {
-            let additional = new_len - old_len;
-            self.buffer.reserve(additional);
-            unsafe {
-                let ptr = self.buffer.as_mut_ptr().add(old_len);
-                core::ptr::write_bytes(ptr, 0, new_len - old_len);
-            }
-        }
-        unsafe {
-            self.buffer.set_len(new_len);
-        }
-=======
         self.buffer
             .borrow_mut()
             .resize(self.my_checkpoint + new_size, 0);
->>>>>>> 9e06b57f
     }
 
     /// Returns a byte slice of the memory region at the given offset.
@@ -231,12 +214,6 @@
     #[cfg_attr(debug_assertions, track_caller)]
     pub fn slice_len(&self, offset: usize, size: usize) -> Ref<'_, [u8]> {
         self.slice_range(offset..offset + size)
-    }
-
-    #[inline]
-    #[cfg_attr(debug_assertions, track_caller)]
-    pub fn try_slice(&self, offset: usize, size: usize) -> Option<&[u8]> {
-        self.context_memory().get(offset..offset.checked_add(size)?)
     }
 
     /// Returns a byte slice of the memory region at the given offset.
