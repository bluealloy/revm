--- conflicted
+++ resolved
@@ -174,13 +174,6 @@
 
     /* Journal */
 
-<<<<<<< HEAD
-    /// Get code of `address` and if the account is cold.
-    fn code(&mut self, address: Address) -> Option<StateLoad<Bytes>>;
-
-    /// Get code hash of `address` and if the account is cold.
-    fn code_hash(&mut self, address: Address) -> Option<StateLoad<B256>>;
-=======
     fn load_account_delegated(&mut self, address: Address) -> Option<StateLoad<AccountLoad>> {
         self.journal()
             .load_account_delegated(address)
@@ -200,7 +193,6 @@
             })
             .ok()
     }
->>>>>>> 9e06b57f
 
     /// Gets code of `address` and if the account is cold.
     fn load_account_code(&mut self, address: Address) -> Option<StateLoad<Bytes>> {
@@ -269,11 +261,6 @@
         &mut self,
         address: Address,
         target: Address,
-<<<<<<< HEAD
-    ) -> Option<StateLoad<SelfDestructResult>>;
-
-    fn last_gas_consumed(&self) -> u64;
-=======
     ) -> Option<StateLoad<SelfDestructResult>> {
         self.journal()
             .selfdestruct(address, target)
@@ -282,7 +269,6 @@
             })
             .ok()
     }
->>>>>>> 9e06b57f
 }
 
 /// Dummy host that implements [`Host`] trait and  returns all default values.
