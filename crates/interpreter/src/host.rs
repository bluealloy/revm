--- conflicted
+++ resolved
@@ -52,12 +52,8 @@
     fn create(
         &mut self,
         inputs: &mut CreateInputs,
-<<<<<<< HEAD
         shared_memory: &mut SharedMemory,
-    ) -> (InstructionResult, Option<B160>, Gas, Bytes);
-=======
     ) -> (InstructionResult, Option<Address>, Gas, Bytes);
->>>>>>> 4e78fbe8
     /// Invoke a call operation.
     fn call(
         &mut self,
