use crate::primitives::Bytecode;
use crate::{
    primitives::{Address, Bytes, Env, B256, U256},
    CallInputs, CreateInputs, Gas, InstructionResult, Interpreter, SelfDestructResult,
};
use alloc::vec::Vec;
pub use dummy::DummyHost;

mod dummy;

/// EVM context host.
pub trait Host {
    /// Called before the interpreter executes an instruction.
    fn step(&mut self, interpreter: &mut Interpreter) -> InstructionResult;

    /// Called after the interpreter executes an instruction.
    fn step_end(
        &mut self,
        interpreter: &mut Interpreter,
        ret: InstructionResult,
    ) -> InstructionResult;

    /// Returns a mutable reference to the environment.
    fn env(&mut self) -> &mut Env;

<<<<<<< HEAD
    /// Load an account.
    ///
    /// Returns (is_cold, is_new_account)
    fn load_account(&mut self, address: B160) -> Option<(bool, bool)>;

    /// Get the block hash of the given block `number`.
    fn block_hash(&mut self, number: U256) -> Option<B256>;

    /// Get balance of `address` and if the account is cold.
    fn balance(&mut self, address: B160) -> Option<(U256, bool)>;

    /// Get code of `address` and if the account is cold.
    fn code(&mut self, address: B160) -> Option<(Bytecode, bool)>;

    /// Get code hash of `address` and if the account is cold.
    fn code_hash(&mut self, address: B160) -> Option<(B256, bool)>;

    /// Get storage value of `address` at `index` and if the account is cold.
    fn sload(&mut self, address: B160, index: U256) -> Option<(U256, bool)>;

=======
    /// load account. Returns (is_cold,is_new_account)
    fn load_account(&mut self, address: Address) -> Option<(bool, bool)>;
    /// Get environmental block hash.
    fn block_hash(&mut self, number: U256) -> Option<B256>;
    /// Get balance of address and if account is cold loaded.
    fn balance(&mut self, address: Address) -> Option<(U256, bool)>;
    /// Get code of address and if account is cold loaded.
    fn code(&mut self, address: Address) -> Option<(Bytecode, bool)>;
    /// Get code hash of address and if account is cold loaded.
    fn code_hash(&mut self, address: Address) -> Option<(B256, bool)>;
    /// Get storage value of address at index and if account is cold loaded.
    fn sload(&mut self, address: Address, index: U256) -> Option<(U256, bool)>;
>>>>>>> 23cbac47
    /// Set storage value of account address at index.
    ///
    /// Returns (original, present, new, is_cold).
    fn sstore(
        &mut self,
        address: Address,
        index: U256,
        value: U256,
    ) -> Option<(U256, U256, U256, bool)>;
<<<<<<< HEAD

    /// Get the transient storage value of `address` at `index`.
    fn tload(&mut self, address: B160, index: U256) -> U256;

    /// Set the transient storage value of `address` at `index`.
    fn tstore(&mut self, address: B160, index: U256, value: U256);

    /// Emit a log owned by `address` with given `topics` and `data`.
    fn log(&mut self, address: B160, topics: Vec<B256>, data: Bytes);

    /// Invoke a call operation.
    fn call(&mut self, input: &mut CallInputs) -> (InstructionResult, Gas, Bytes);

=======
    /// Get the transient storage value of address at index.
    fn tload(&mut self, address: Address, index: U256) -> U256;
    /// Set the transient storage value of address at index.
    fn tstore(&mut self, address: Address, index: U256, value: U256);
    /// Create a log owned by address with given topics and data.
    fn log(&mut self, address: Address, topics: Vec<B256>, data: Bytes);
    /// Mark an address to be deleted, with funds transferred to target.
    fn selfdestruct(&mut self, address: Address, target: Address) -> Option<SelfDestructResult>;
>>>>>>> 23cbac47
    /// Invoke a create operation.
    fn create(
        &mut self,
        inputs: &mut CreateInputs,
<<<<<<< HEAD
    ) -> (InstructionResult, Option<B160>, Gas, Bytes);

    /// Mark `address` to be deleted, with funds transferred to `target`.
    fn selfdestruct(&mut self, address: B160, target: B160) -> Option<SelfDestructResult>;
=======
    ) -> (InstructionResult, Option<Address>, Gas, Bytes);
    /// Invoke a call operation.
    fn call(&mut self, input: &mut CallInputs) -> (InstructionResult, Gas, Bytes);
>>>>>>> 23cbac47
}<|MERGE_RESOLUTION|>--- conflicted
+++ resolved
@@ -23,41 +23,26 @@
     /// Returns a mutable reference to the environment.
     fn env(&mut self) -> &mut Env;
 
-<<<<<<< HEAD
     /// Load an account.
     ///
     /// Returns (is_cold, is_new_account)
-    fn load_account(&mut self, address: B160) -> Option<(bool, bool)>;
+    fn load_account(&mut self, address: Address) -> Option<(bool, bool)>;
 
     /// Get the block hash of the given block `number`.
     fn block_hash(&mut self, number: U256) -> Option<B256>;
 
     /// Get balance of `address` and if the account is cold.
-    fn balance(&mut self, address: B160) -> Option<(U256, bool)>;
+    fn balance(&mut self, address: Address) -> Option<(U256, bool)>;
 
     /// Get code of `address` and if the account is cold.
-    fn code(&mut self, address: B160) -> Option<(Bytecode, bool)>;
+    fn code(&mut self, address: Address) -> Option<(Bytecode, bool)>;
 
     /// Get code hash of `address` and if the account is cold.
-    fn code_hash(&mut self, address: B160) -> Option<(B256, bool)>;
+    fn code_hash(&mut self, address: Address) -> Option<(B256, bool)>;
 
     /// Get storage value of `address` at `index` and if the account is cold.
-    fn sload(&mut self, address: B160, index: U256) -> Option<(U256, bool)>;
+    fn sload(&mut self, address: Address, index: U256) -> Option<(U256, bool)>;
 
-=======
-    /// load account. Returns (is_cold,is_new_account)
-    fn load_account(&mut self, address: Address) -> Option<(bool, bool)>;
-    /// Get environmental block hash.
-    fn block_hash(&mut self, number: U256) -> Option<B256>;
-    /// Get balance of address and if account is cold loaded.
-    fn balance(&mut self, address: Address) -> Option<(U256, bool)>;
-    /// Get code of address and if account is cold loaded.
-    fn code(&mut self, address: Address) -> Option<(Bytecode, bool)>;
-    /// Get code hash of address and if account is cold loaded.
-    fn code_hash(&mut self, address: Address) -> Option<(B256, bool)>;
-    /// Get storage value of address at index and if account is cold loaded.
-    fn sload(&mut self, address: Address, index: U256) -> Option<(U256, bool)>;
->>>>>>> 23cbac47
     /// Set storage value of account address at index.
     ///
     /// Returns (original, present, new, is_cold).
@@ -67,42 +52,25 @@
         index: U256,
         value: U256,
     ) -> Option<(U256, U256, U256, bool)>;
-<<<<<<< HEAD
 
     /// Get the transient storage value of `address` at `index`.
-    fn tload(&mut self, address: B160, index: U256) -> U256;
+    fn tload(&mut self, address: Address, index: U256) -> U256;
 
     /// Set the transient storage value of `address` at `index`.
-    fn tstore(&mut self, address: B160, index: U256, value: U256);
+    fn tstore(&mut self, address: Address, index: U256, value: U256);
 
     /// Emit a log owned by `address` with given `topics` and `data`.
-    fn log(&mut self, address: B160, topics: Vec<B256>, data: Bytes);
+    fn log(&mut self, address: Address, topics: Vec<B256>, data: Bytes);
 
     /// Invoke a call operation.
     fn call(&mut self, input: &mut CallInputs) -> (InstructionResult, Gas, Bytes);
 
-=======
-    /// Get the transient storage value of address at index.
-    fn tload(&mut self, address: Address, index: U256) -> U256;
-    /// Set the transient storage value of address at index.
-    fn tstore(&mut self, address: Address, index: U256, value: U256);
-    /// Create a log owned by address with given topics and data.
-    fn log(&mut self, address: Address, topics: Vec<B256>, data: Bytes);
-    /// Mark an address to be deleted, with funds transferred to target.
-    fn selfdestruct(&mut self, address: Address, target: Address) -> Option<SelfDestructResult>;
->>>>>>> 23cbac47
     /// Invoke a create operation.
     fn create(
         &mut self,
         inputs: &mut CreateInputs,
-<<<<<<< HEAD
-    ) -> (InstructionResult, Option<B160>, Gas, Bytes);
+    ) -> (InstructionResult, Option<Address>, Gas, Bytes);
 
     /// Mark `address` to be deleted, with funds transferred to `target`.
-    fn selfdestruct(&mut self, address: B160, target: B160) -> Option<SelfDestructResult>;
-=======
-    ) -> (InstructionResult, Option<Address>, Gas, Bytes);
-    /// Invoke a call operation.
-    fn call(&mut self, input: &mut CallInputs) -> (InstructionResult, Gas, Bytes);
->>>>>>> 23cbac47
+    fn selfdestruct(&mut self, address: Address, target: Address) -> Option<SelfDestructResult>;
 }