use crate::primitives::Bytecode;
use crate::{
    primitives::{Address, Bytes, Env, B256, U256},
    CallInputs, CreateInputs, Gas, InstructionResult, Interpreter, SelfDestructResult,
    SharedMemory,
};
use alloc::vec::Vec;
pub use dummy::DummyHost;

mod dummy;

/// EVM context host.
pub trait Host {
    /// Called before the interpreter executes an instruction.
    fn step(&mut self, interpreter: &mut Interpreter) -> InstructionResult;

    /// Called after the interpreter executes an instruction.
    fn step_end(
        &mut self,
        interpreter: &mut Interpreter,
        ret: InstructionResult,
    ) -> InstructionResult;

    /// Returns a mutable reference to the environment.
    fn env(&mut self) -> &mut Env;

    /// Load an account.
    ///
    /// Returns (is_cold, is_new_account)
    fn load_account(&mut self, address: Address) -> Option<(bool, bool)>;

    /// Get the block hash of the given block `number`.
    fn block_hash(&mut self, number: U256) -> Option<B256>;

    /// Get balance of `address` and if the account is cold.
    fn balance(&mut self, address: Address) -> Option<(U256, bool)>;

    /// Get code of `address` and if the account is cold.
    fn code(&mut self, address: Address) -> Option<(Bytecode, bool)>;

    /// Get code hash of `address` and if the account is cold.
    fn code_hash(&mut self, address: Address) -> Option<(B256, bool)>;

    /// Get storage value of `address` at `index` and if the account is cold.
    fn sload(&mut self, address: Address, index: U256) -> Option<(U256, bool)>;

    /// Set storage value of account address at index.
    ///
    /// Returns (original, present, new, is_cold).
    fn sstore(
        &mut self,
        address: Address,
        index: U256,
        value: U256,
    ) -> Option<(U256, U256, U256, bool)>;

    /// Get the transient storage value of `address` at `index`.
    fn tload(&mut self, address: Address, index: U256) -> U256;

    /// Set the transient storage value of `address` at `index`.
    fn tstore(&mut self, address: Address, index: U256, value: U256);

    /// Emit a log owned by `address` with given `topics` and `data`.
    fn log(&mut self, address: Address, topics: Vec<B256>, data: Bytes);

    /// Invoke a call operation.
    fn call(&mut self, input: &mut CallInputs) -> (InstructionResult, Gas, Bytes);

    /// Invoke a create operation.
    fn create(
        &mut self,
        inputs: &mut CreateInputs,
        shared_memory: &mut SharedMemory,
    ) -> (InstructionResult, Option<Address>, Gas, Bytes);
<<<<<<< HEAD
    /// Invoke a call operation.
    fn call(
        &mut self,
        input: &mut CallInputs,
        shared_memory: &mut SharedMemory,
    ) -> (InstructionResult, Gas, Bytes);
=======

    /// Mark `address` to be deleted, with funds transferred to `target`.
    fn selfdestruct(&mut self, address: Address, target: Address) -> Option<SelfDestructResult>;
>>>>>>> 8418558b
}<|MERGE_RESOLUTION|>--- conflicted
+++ resolved
@@ -64,7 +64,11 @@
     fn log(&mut self, address: Address, topics: Vec<B256>, data: Bytes);
 
     /// Invoke a call operation.
-    fn call(&mut self, input: &mut CallInputs) -> (InstructionResult, Gas, Bytes);
+    fn call(
+        &mut self,
+        input: &mut CallInputs,
+        shared_memory: &mut SharedMemory,
+    ) -> (InstructionResult, Gas, Bytes);
 
     /// Invoke a create operation.
     fn create(
@@ -72,16 +76,7 @@
         inputs: &mut CreateInputs,
         shared_memory: &mut SharedMemory,
     ) -> (InstructionResult, Option<Address>, Gas, Bytes);
-<<<<<<< HEAD
-    /// Invoke a call operation.
-    fn call(
-        &mut self,
-        input: &mut CallInputs,
-        shared_memory: &mut SharedMemory,
-    ) -> (InstructionResult, Gas, Bytes);
-=======
 
     /// Mark `address` to be deleted, with funds transferred to `target`.
     fn selfdestruct(&mut self, address: Address, target: Address) -> Option<SelfDestructResult>;
->>>>>>> 8418558b
 }