--- conflicted
+++ resolved
@@ -1,8 +1,4 @@
-<<<<<<< HEAD
-use crate::primitives::{Address, Bytecode, Env, Log, B256, U256};
-=======
 use crate::primitives::{Address, Bytes, Env, Log, B256, U256};
->>>>>>> 41e2f7f9
 
 mod dummy;
 pub use dummy::DummyHost;
