--- conflicted
+++ resolved
@@ -265,63 +265,26 @@
     }
 }
 
-/// Trait for runtime execution flags that control interpreter behavior.
 pub trait RuntimeFlag {
-    /// Returns true if the execution context is static (read-only).
     fn is_static(&self) -> bool;
-<<<<<<< HEAD
-    /// Returns true if the bytecode being executed is EOF format.
-    fn is_eof(&self) -> bool;
-    /// Returns true if this is EOF initialization code execution.
-    fn is_eof_init(&self) -> bool;
-    /// Returns the Ethereum specification version in effect.
-=======
->>>>>>> 1c0d770b
     fn spec_id(&self) -> SpecId;
 }
 
-/// Trait for interpreter execution logic.
 pub trait Interp {
-    /// The instruction type used by this interpreter
     type Instruction;
-    /// The action type returned by the interpreter
     type Action;
 
-    /// Runs the interpreter with the given instruction table.
     fn run(&mut self, instructions: &[Self::Instruction; 256]) -> Self::Action;
 }
 
-/// Trait defining the types used by an interpreter implementation.
+/// Trait
 pub trait InterpreterTypes {
-    /// The stack implementation type
     type Stack: StackTr;
-    /// The memory implementation type
     type Memory: MemoryTr;
-<<<<<<< HEAD
-    /// The bytecode implementation type with all required traits
-    type Bytecode: Jumps
-        + Immediates
-        + LoopControl
-        + LegacyBytecode
-        + EofData
-        + EofContainer
-        + EofCodeInfo;
-    /// The return data implementation type
-=======
     type Bytecode: Jumps + Immediates + LoopControl + LegacyBytecode;
->>>>>>> 1c0d770b
     type ReturnData: ReturnData;
-    /// The input data implementation type
     type Input: InputsTr;
-<<<<<<< HEAD
-    /// The subroutine stack implementation type
-    type SubRoutineStack: SubRoutineStack;
-    /// The runtime flags implementation type
-=======
->>>>>>> 1c0d770b
     type RuntimeFlag: RuntimeFlag;
-    /// Extended data type for custom interpreter implementations
     type Extend;
-    /// Output type for interpreter results
     type Output;
 }