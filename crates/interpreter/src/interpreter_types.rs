--- conflicted
+++ resolved
@@ -260,11 +260,7 @@
     }
     /// Is end of the loop.
     fn is_end(&self) -> bool;
-<<<<<<< HEAD
-    /// Reverts to previous instruction pointer.
-=======
     /// Sets the `end` flag internally. Action should be taken after.
->>>>>>> 3ad31163
     fn reset_action(&mut self);
     /// Set return action.
     fn set_action(&mut self, action: InterpreterAction);
