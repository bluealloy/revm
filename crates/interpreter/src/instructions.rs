#[macro_use]
mod macros;
mod arithmetic;
mod bitwise;
mod control;
mod host;
mod host_env;
mod i256;
mod memory;
pub mod opcode;
mod stack;
mod system;

use crate::{interpreter::Interpreter, primitives::Spec, Host};
pub use opcode::{OpCode, OPCODE_JUMPMAP};

pub use crate::{return_ok, return_revert, InstructionResult};
pub fn return_stop(interpreter: &mut Interpreter, _host: &mut dyn Host) {
    interpreter.instruction_result = InstructionResult::Stop;
}
pub fn return_invalid(interpreter: &mut Interpreter, _host: &mut dyn Host) {
    interpreter.instruction_result = InstructionResult::InvalidFEOpcode;
}

pub fn return_not_found(interpreter: &mut Interpreter, _host: &mut dyn Host) {
    interpreter.instruction_result = InstructionResult::OpcodeNotFound;
}

#[inline(always)]
pub fn eval<H: Host, S: Spec>(opcode: u8, interp: &mut Interpreter, host: &mut H) {
    match opcode {
        opcode::STOP => return_stop(interp, host),
        opcode::ADD => arithmetic::wrapped_add(interp, host),
        opcode::MUL => arithmetic::wrapping_mul(interp, host),
        opcode::SUB => arithmetic::wrapping_sub(interp, host),
        opcode::DIV => arithmetic::div(interp, host),
        opcode::SDIV => arithmetic::sdiv(interp, host),
        opcode::MOD => arithmetic::rem(interp, host),
        opcode::SMOD => arithmetic::smod(interp, host),
        opcode::ADDMOD => arithmetic::addmod(interp, host),
        opcode::MULMOD => arithmetic::mulmod(interp, host),
        opcode::EXP => arithmetic::eval_exp::<S>(interp, host),
        opcode::SIGNEXTEND => arithmetic::signextend(interp, host),
        opcode::LT => bitwise::lt(interp, host),
        opcode::GT => bitwise::gt(interp, host),
        opcode::SLT => bitwise::slt(interp, host),
        opcode::SGT => bitwise::sgt(interp, host),
        opcode::EQ => bitwise::eq(interp, host),
        opcode::ISZERO => bitwise::iszero(interp, host),
        opcode::AND => bitwise::bitand(interp, host),
        opcode::OR => bitwise::bitor(interp, host),
        opcode::XOR => bitwise::bitxor(interp, host),
        opcode::NOT => bitwise::not(interp, host),
        opcode::BYTE => bitwise::byte(interp, host),
        opcode::SHL => bitwise::shl::<S>(interp, host),
        opcode::SHR => bitwise::shr::<S>(interp, host),
        opcode::SAR => bitwise::sar::<S>(interp, host),
        opcode::SHA3 => system::sha3(interp, host),
        opcode::ADDRESS => system::address(interp, host),
        opcode::BALANCE => host::balance::<S>(interp, host),
        opcode::SELFBALANCE => host::selfbalance::<S>(interp, host),
        opcode::CODESIZE => system::codesize(interp, host),
        opcode::CODECOPY => system::codecopy(interp, host),
        opcode::CALLDATALOAD => system::calldataload(interp, host),
        opcode::CALLDATASIZE => system::calldatasize(interp, host),
        opcode::CALLDATACOPY => system::calldatacopy(interp, host),
        opcode::POP => stack::pop(interp, host),
        opcode::MLOAD => memory::mload(interp, host),
        opcode::MSTORE => memory::mstore(interp, host),
        opcode::MSTORE8 => memory::mstore8(interp, host),
        opcode::JUMP => control::jump(interp, host),
        opcode::JUMPI => control::jumpi(interp, host),
        opcode::PC => control::pc(interp, host),
        opcode::MSIZE => memory::msize(interp, host),
        opcode::JUMPDEST => control::jumpdest(interp, host),
        opcode::PUSH0 => stack::push0::<S>(interp, host),
        opcode::PUSH1 => stack::push::<1>(interp, host),
        opcode::PUSH2 => stack::push::<2>(interp, host),
        opcode::PUSH3 => stack::push::<3>(interp, host),
        opcode::PUSH4 => stack::push::<4>(interp, host),
        opcode::PUSH5 => stack::push::<5>(interp, host),
        opcode::PUSH6 => stack::push::<6>(interp, host),
        opcode::PUSH7 => stack::push::<7>(interp, host),
        opcode::PUSH8 => stack::push::<8>(interp, host),
        opcode::PUSH9 => stack::push::<9>(interp, host),
        opcode::PUSH10 => stack::push::<10>(interp, host),
        opcode::PUSH11 => stack::push::<11>(interp, host),
        opcode::PUSH12 => stack::push::<12>(interp, host),
        opcode::PUSH13 => stack::push::<13>(interp, host),
        opcode::PUSH14 => stack::push::<14>(interp, host),
        opcode::PUSH15 => stack::push::<15>(interp, host),
        opcode::PUSH16 => stack::push::<16>(interp, host),
        opcode::PUSH17 => stack::push::<17>(interp, host),
        opcode::PUSH18 => stack::push::<18>(interp, host),
        opcode::PUSH19 => stack::push::<19>(interp, host),
        opcode::PUSH20 => stack::push::<20>(interp, host),
        opcode::PUSH21 => stack::push::<21>(interp, host),
        opcode::PUSH22 => stack::push::<22>(interp, host),
        opcode::PUSH23 => stack::push::<23>(interp, host),
        opcode::PUSH24 => stack::push::<24>(interp, host),
        opcode::PUSH25 => stack::push::<25>(interp, host),
        opcode::PUSH26 => stack::push::<26>(interp, host),
        opcode::PUSH27 => stack::push::<27>(interp, host),
        opcode::PUSH28 => stack::push::<28>(interp, host),
        opcode::PUSH29 => stack::push::<29>(interp, host),
        opcode::PUSH30 => stack::push::<30>(interp, host),
        opcode::PUSH31 => stack::push::<31>(interp, host),
        opcode::PUSH32 => stack::push::<32>(interp, host),
        opcode::DUP1 => stack::dup::<1>(interp, host),
        opcode::DUP2 => stack::dup::<2>(interp, host),
        opcode::DUP3 => stack::dup::<3>(interp, host),
        opcode::DUP4 => stack::dup::<4>(interp, host),
        opcode::DUP5 => stack::dup::<5>(interp, host),
        opcode::DUP6 => stack::dup::<6>(interp, host),
        opcode::DUP7 => stack::dup::<7>(interp, host),
        opcode::DUP8 => stack::dup::<8>(interp, host),
        opcode::DUP9 => stack::dup::<9>(interp, host),
        opcode::DUP10 => stack::dup::<10>(interp, host),
        opcode::DUP11 => stack::dup::<11>(interp, host),
        opcode::DUP12 => stack::dup::<12>(interp, host),
        opcode::DUP13 => stack::dup::<13>(interp, host),
        opcode::DUP14 => stack::dup::<14>(interp, host),
        opcode::DUP15 => stack::dup::<15>(interp, host),
        opcode::DUP16 => stack::dup::<16>(interp, host),

        opcode::SWAP1 => stack::swap::<1>(interp, host),
        opcode::SWAP2 => stack::swap::<2>(interp, host),
        opcode::SWAP3 => stack::swap::<3>(interp, host),
        opcode::SWAP4 => stack::swap::<4>(interp, host),
        opcode::SWAP5 => stack::swap::<5>(interp, host),
        opcode::SWAP6 => stack::swap::<6>(interp, host),
        opcode::SWAP7 => stack::swap::<7>(interp, host),
        opcode::SWAP8 => stack::swap::<8>(interp, host),
        opcode::SWAP9 => stack::swap::<9>(interp, host),
        opcode::SWAP10 => stack::swap::<10>(interp, host),
        opcode::SWAP11 => stack::swap::<11>(interp, host),
        opcode::SWAP12 => stack::swap::<12>(interp, host),
        opcode::SWAP13 => stack::swap::<13>(interp, host),
        opcode::SWAP14 => stack::swap::<14>(interp, host),
        opcode::SWAP15 => stack::swap::<15>(interp, host),
        opcode::SWAP16 => stack::swap::<16>(interp, host),

        opcode::RETURN => control::ret(interp, host),
        opcode::REVERT => control::revert::<S>(interp, host),
        opcode::INVALID => return_invalid(interp, host),
        opcode::BASEFEE => host_env::basefee::<S>(interp, host),
        opcode::ORIGIN => host_env::origin(interp, host),
        opcode::CALLER => system::caller(interp, host),
        opcode::CALLVALUE => system::callvalue(interp, host),
        opcode::GASPRICE => host_env::gasprice(interp, host),
        opcode::EXTCODESIZE => host::extcodesize::<S>(interp, host),
        opcode::EXTCODEHASH => host::extcodehash::<S>(interp, host),
        opcode::EXTCODECOPY => host::extcodecopy::<S>(interp, host),
        opcode::RETURNDATASIZE => system::returndatasize::<S>(interp, host),
        opcode::RETURNDATACOPY => system::returndatacopy::<S>(interp, host),
        opcode::BLOCKHASH => host::blockhash(interp, host),
        opcode::COINBASE => host_env::coinbase(interp, host),
        opcode::TIMESTAMP => host_env::timestamp(interp, host),
        opcode::NUMBER => host_env::number(interp, host),
        opcode::DIFFICULTY => host_env::difficulty::<H, S>(interp, host),
        opcode::GASLIMIT => host_env::gaslimit(interp, host),
        opcode::SLOAD => host::sload::<S>(interp, host),
        opcode::SSTORE => host::sstore::<S>(interp, host),
        opcode::GAS => system::gas(interp, host),
        opcode::LOG0 => host::log::<0>(interp, host),
        opcode::LOG1 => host::log::<1>(interp, host),
        opcode::LOG2 => host::log::<2>(interp, host),
        opcode::LOG3 => host::log::<3>(interp, host),
        opcode::LOG4 => host::log::<4>(interp, host),
        opcode::SELFDESTRUCT => host::selfdestruct::<S>(interp, host),
        opcode::CREATE => host::create::<false, S>(interp, host), //check
        opcode::CREATE2 => host::create::<true, S>(interp, host), //check
        opcode::CALL => host::call::<S>(interp, host),            //check
        opcode::CALLCODE => host::call_code::<S>(interp, host),   //check
        opcode::DELEGATECALL => host::delegate_call::<S>(interp, host), //check
        opcode::STATICCALL => host::static_call::<S>(interp, host), //check
        opcode::CHAINID => host_env::chainid::<S>(interp, host),
<<<<<<< HEAD
        opcode::BLOBHASH => memory::blob_hash(interp, host),
=======
        opcode::MCOPY => memory::mcopy::<S>(interp, host),
>>>>>>> c1534287
        _ => return_not_found(interp, host),
    }
}<|MERGE_RESOLUTION|>--- conflicted
+++ resolved
@@ -175,11 +175,8 @@
         opcode::DELEGATECALL => host::delegate_call::<S>(interp, host), //check
         opcode::STATICCALL => host::static_call::<S>(interp, host), //check
         opcode::CHAINID => host_env::chainid::<S>(interp, host),
-<<<<<<< HEAD
+        opcode::MCOPY => memory::mcopy::<S>(interp, host),
         opcode::BLOBHASH => memory::blob_hash(interp, host),
-=======
-        opcode::MCOPY => memory::mcopy::<S>(interp, host),
->>>>>>> c1534287
         _ => return_not_found(interp, host),
     }
 }