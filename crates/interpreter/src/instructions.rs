//! EVM opcode implementations.

#[macro_use]
pub mod macros;
pub mod arithmetic;
pub mod bitwise;
pub mod block_info;
pub mod contract;
pub mod control;
pub mod data;
pub mod host;
pub mod i256;
pub mod memory;
pub mod stack;
pub mod system;
pub mod tx_info;
pub mod utility;

use crate::{interpreter_types::InterpreterTypes, Host, InstructionContext};
use core::future::Future;
use core::pin::Pin;
use std::boxed::Box;

/// Boxed future used by asynchronous opcode implementations.
pub type BoxFuture<'a> = Pin<Box<dyn Future<Output = ()> + 'a>>;

/// Helper that boxes any future into the common `BoxFuture` type.
#[inline]
pub fn boxed<'a, Fut>(fut: Fut) -> BoxFuture<'a>
where
    Fut: Future<Output = ()> + 'a,
{
    Box::pin(fut)
}

/// Macro that converts a synchronous **or** asynchronous function implementing an opcode into the
/// required `Instruction` signature.
#[macro_export]
macro_rules! wrap {
    ($name:path) => {
        |ctx| $crate::instructions::boxed($name(ctx))
    };
}

/// Wraps a synchronous opcode implementation, producing a function that returns a boxed future.
#[macro_export]
macro_rules! wrap_sync {
    ($name:path) => {
        |ctx| $crate::instructions::boxed(async move { $name(ctx) })
    };
}

/// Wraps an asynchronous opcode implementation (i.e. an `async fn`).
#[macro_export]
macro_rules! wrap_async {
    ($name:path) => {
        |ctx| $crate::instructions::boxed($name(ctx))
    };
}

/// EVM opcode function signature.
pub type Instruction<W, H> = for<'a> fn(InstructionContext<'a, H, W>) -> BoxFuture<'a>;

/// Instruction table is list of instruction function pointers mapped to 256 EVM opcodes.
pub type InstructionTable<W, H> = [Instruction<W, H>; 256];

/// Returns the instruction table for the given spec.
pub fn instruction_table<WIRE: InterpreterTypes, H: Host + ?Sized>() -> [Instruction<WIRE, H>; 256]
{
    use bytecode::opcode::*;
<<<<<<< HEAD
    // Start with all slots pointing to `unknown` opcode implementation.
    let mut table: [Instruction<WIRE, H>; 256] = [wrap_sync!(control::unknown::<_, _>); 256];

    table[STOP as usize] = wrap_sync!(control::stop::<_, _>);
    table[ADD as usize] = wrap_sync!(arithmetic::add::<_, _>);
    table[MUL as usize] = wrap_sync!(arithmetic::mul::<_, _>);
    table[SUB as usize] = wrap_sync!(arithmetic::sub::<_, _>);
    table[DIV as usize] = wrap_sync!(arithmetic::div::<_, _>);
    table[SDIV as usize] = wrap_sync!(arithmetic::sdiv::<_, _>);
    table[MOD as usize] = wrap_sync!(arithmetic::rem::<_, _>);
    table[SMOD as usize] = wrap_sync!(arithmetic::smod::<_, _>);
    table[ADDMOD as usize] = wrap_sync!(arithmetic::addmod::<_, _>);
    table[MULMOD as usize] = wrap_sync!(arithmetic::mulmod::<_, _>);
    table[EXP as usize] = wrap_sync!(arithmetic::exp::<_, _>);
    table[SIGNEXTEND as usize] = wrap_sync!(arithmetic::signextend::<_, _>);

    table[LT as usize] = wrap_sync!(bitwise::lt::<_, _>);
    table[GT as usize] = wrap_sync!(bitwise::gt::<_, _>);
    table[SLT as usize] = wrap_sync!(bitwise::slt::<_, _>);
    table[SGT as usize] = wrap_sync!(bitwise::sgt::<_, _>);
    table[EQ as usize] = wrap_sync!(bitwise::eq::<_, _>);
    table[ISZERO as usize] = wrap_sync!(bitwise::iszero::<_, _>);
    table[AND as usize] = wrap_sync!(bitwise::bitand::<_, _>);
    table[OR as usize] = wrap_sync!(bitwise::bitor::<_, _>);
    table[XOR as usize] = wrap_sync!(bitwise::bitxor::<_, _>);
    table[NOT as usize] = wrap_sync!(bitwise::not::<_, _>);
    table[BYTE as usize] = wrap_sync!(bitwise::byte::<_, _>);
    table[SHL as usize] = wrap_sync!(bitwise::shl::<_, _>);
    table[SHR as usize] = wrap_sync!(bitwise::shr::<_, _>);
    table[SAR as usize] = wrap_sync!(bitwise::sar::<_, _>);

    table[KECCAK256 as usize] = wrap_sync!(system::keccak256::<_, _>);

    table[ADDRESS as usize] = wrap_sync!(system::address::<_, _>);
    table[BALANCE as usize] = wrap_async!(host::balance::<_, _>);
    table[ORIGIN as usize] = wrap_sync!(tx_info::origin::<_, _>);
    table[CALLER as usize] = wrap_sync!(system::caller::<_, _>);
    table[CALLVALUE as usize] = wrap_sync!(system::callvalue::<_, _>);
    table[CALLDATALOAD as usize] = wrap_sync!(system::calldataload::<_, _>);
    table[CALLDATASIZE as usize] = wrap_sync!(system::calldatasize::<_, _>);
    table[CALLDATACOPY as usize] = wrap_sync!(system::calldatacopy::<_, _>);
    table[CODESIZE as usize] = wrap_sync!(system::codesize::<_, _>);
    table[CODECOPY as usize] = wrap_sync!(system::codecopy::<_, _>);

    table[GASPRICE as usize] = wrap_sync!(tx_info::gasprice::<_, _>);
    table[EXTCODESIZE as usize] = wrap_async!(host::extcodesize::<_, _>);
    table[EXTCODECOPY as usize] = wrap_async!(host::extcodecopy::<_, _>);
    table[RETURNDATASIZE as usize] = wrap_sync!(system::returndatasize::<_, _>);
    table[RETURNDATACOPY as usize] = wrap_sync!(system::returndatacopy::<_, _>);
    table[EXTCODEHASH as usize] = wrap_async!(host::extcodehash::<_, _>);
    table[BLOCKHASH as usize] = wrap_async!(host::blockhash::<_, _>);
    table[COINBASE as usize] = wrap_sync!(block_info::coinbase::<_, _>);
    table[TIMESTAMP as usize] = wrap_sync!(block_info::timestamp::<_, _>);
    table[NUMBER as usize] = wrap_sync!(block_info::block_number::<_, _>);
    table[DIFFICULTY as usize] = wrap_sync!(block_info::difficulty::<_, _>);
    table[GASLIMIT as usize] = wrap_sync!(block_info::gaslimit::<_, _>);
    table[CHAINID as usize] = wrap_sync!(block_info::chainid::<_, _>);
    table[SELFBALANCE as usize] = wrap_async!(host::selfbalance::<_, _>);
    table[BASEFEE as usize] = wrap_sync!(block_info::basefee::<_, _>);
    table[BLOBHASH as usize] = wrap_sync!(tx_info::blob_hash::<_, _>);
    table[BLOBBASEFEE as usize] = wrap_sync!(block_info::blob_basefee::<_, _>);

    table[POP as usize] = wrap_sync!(stack::pop::<_, _>);
    table[MLOAD as usize] = wrap_sync!(memory::mload::<_, _>);
    table[MSTORE as usize] = wrap_sync!(memory::mstore::<_, _>);
    table[MSTORE8 as usize] = wrap_sync!(memory::mstore8::<_, _>);
    table[SLOAD as usize] = wrap_async!(host::sload::<_, _>);
    table[SSTORE as usize] = wrap_async!(host::sstore::<_, _>);
    table[JUMP as usize] = wrap_sync!(control::jump::<_, _>);
    table[JUMPI as usize] = wrap_sync!(control::jumpi::<_, _>);
    table[PC as usize] = wrap_sync!(control::pc::<_, _>);
    table[MSIZE as usize] = wrap_sync!(memory::msize::<_, _>);
    table[GAS as usize] = wrap_sync!(system::gas::<_, _>);
    table[JUMPDEST as usize] = wrap_sync!(control::jumpdest_or_nop::<_, _>);
    table[TLOAD as usize] = wrap_async!(host::tload::<_, _>);
    table[TSTORE as usize] = wrap_async!(host::tstore::<_, _>);
    table[MCOPY as usize] = wrap_sync!(memory::mcopy::<_, _>);

    table[PUSH0 as usize] = wrap_sync!(stack::push0::<_, _>);
    table[PUSH1 as usize] = wrap_sync!(stack::push::<1, _, _>);
    table[PUSH2 as usize] = wrap_sync!(stack::push::<2, _, _>);
    table[PUSH3 as usize] = wrap_sync!(stack::push::<3, _, _>);
    table[PUSH4 as usize] = wrap_sync!(stack::push::<4, _, _>);
    table[PUSH5 as usize] = wrap_sync!(stack::push::<5, _, _>);
    table[PUSH6 as usize] = wrap_sync!(stack::push::<6, _, _>);
    table[PUSH7 as usize] = wrap_sync!(stack::push::<7, _, _>);
    table[PUSH8 as usize] = wrap_sync!(stack::push::<8, _, _>);
    table[PUSH9 as usize] = wrap_sync!(stack::push::<9, _, _>);
    table[PUSH10 as usize] = wrap_sync!(stack::push::<10, _, _>);
    table[PUSH11 as usize] = wrap_sync!(stack::push::<11, _, _>);
    table[PUSH12 as usize] = wrap_sync!(stack::push::<12, _, _>);
    table[PUSH13 as usize] = wrap_sync!(stack::push::<13, _, _>);
    table[PUSH14 as usize] = wrap_sync!(stack::push::<14, _, _>);
    table[PUSH15 as usize] = wrap_sync!(stack::push::<15, _, _>);
    table[PUSH16 as usize] = wrap_sync!(stack::push::<16, _, _>);
    table[PUSH17 as usize] = wrap_sync!(stack::push::<17, _, _>);
    table[PUSH18 as usize] = wrap_sync!(stack::push::<18, _, _>);
    table[PUSH19 as usize] = wrap_sync!(stack::push::<19, _, _>);
    table[PUSH20 as usize] = wrap_sync!(stack::push::<20, _, _>);
    table[PUSH21 as usize] = wrap_sync!(stack::push::<21, _, _>);
    table[PUSH22 as usize] = wrap_sync!(stack::push::<22, _, _>);
    table[PUSH23 as usize] = wrap_sync!(stack::push::<23, _, _>);
    table[PUSH24 as usize] = wrap_sync!(stack::push::<24, _, _>);
    table[PUSH25 as usize] = wrap_sync!(stack::push::<25, _, _>);
    table[PUSH26 as usize] = wrap_sync!(stack::push::<26, _, _>);
    table[PUSH27 as usize] = wrap_sync!(stack::push::<27, _, _>);
    table[PUSH28 as usize] = wrap_sync!(stack::push::<28, _, _>);
    table[PUSH29 as usize] = wrap_sync!(stack::push::<29, _, _>);
    table[PUSH30 as usize] = wrap_sync!(stack::push::<30, _, _>);
    table[PUSH31 as usize] = wrap_sync!(stack::push::<31, _, _>);
    table[PUSH32 as usize] = wrap_sync!(stack::push::<32, _, _>);

    table[DUP1 as usize] = wrap_sync!(stack::dup::<1, _, _>);
    table[DUP2 as usize] = wrap_sync!(stack::dup::<2, _, _>);
    table[DUP3 as usize] = wrap_sync!(stack::dup::<3, _, _>);
    table[DUP4 as usize] = wrap_sync!(stack::dup::<4, _, _>);
    table[DUP5 as usize] = wrap_sync!(stack::dup::<5, _, _>);
    table[DUP6 as usize] = wrap_sync!(stack::dup::<6, _, _>);
    table[DUP7 as usize] = wrap_sync!(stack::dup::<7, _, _>);
    table[DUP8 as usize] = wrap_sync!(stack::dup::<8, _, _>);
    table[DUP9 as usize] = wrap_sync!(stack::dup::<9, _, _>);
    table[DUP10 as usize] = wrap_sync!(stack::dup::<10, _, _>);
    table[DUP11 as usize] = wrap_sync!(stack::dup::<11, _, _>);
    table[DUP12 as usize] = wrap_sync!(stack::dup::<12, _, _>);
    table[DUP13 as usize] = wrap_sync!(stack::dup::<13, _, _>);
    table[DUP14 as usize] = wrap_sync!(stack::dup::<14, _, _>);
    table[DUP15 as usize] = wrap_sync!(stack::dup::<15, _, _>);
    table[DUP16 as usize] = wrap_sync!(stack::dup::<16, _, _>);

    table[SWAP1 as usize] = wrap_sync!(stack::swap::<1, _, _>);
    table[SWAP2 as usize] = wrap_sync!(stack::swap::<2, _, _>);
    table[SWAP3 as usize] = wrap_sync!(stack::swap::<3, _, _>);
    table[SWAP4 as usize] = wrap_sync!(stack::swap::<4, _, _>);
    table[SWAP5 as usize] = wrap_sync!(stack::swap::<5, _, _>);
    table[SWAP6 as usize] = wrap_sync!(stack::swap::<6, _, _>);
    table[SWAP7 as usize] = wrap_sync!(stack::swap::<7, _, _>);
    table[SWAP8 as usize] = wrap_sync!(stack::swap::<8, _, _>);
    table[SWAP9 as usize] = wrap_sync!(stack::swap::<9, _, _>);
    table[SWAP10 as usize] = wrap_sync!(stack::swap::<10, _, _>);
    table[SWAP11 as usize] = wrap_sync!(stack::swap::<11, _, _>);
    table[SWAP12 as usize] = wrap_sync!(stack::swap::<12, _, _>);
    table[SWAP13 as usize] = wrap_sync!(stack::swap::<13, _, _>);
    table[SWAP14 as usize] = wrap_sync!(stack::swap::<14, _, _>);
    table[SWAP15 as usize] = wrap_sync!(stack::swap::<15, _, _>);
    table[SWAP16 as usize] = wrap_sync!(stack::swap::<16, _, _>);

    table[LOG0 as usize] = wrap_sync!(host::log::<0, _>);
    table[LOG1 as usize] = wrap_sync!(host::log::<1, _>);
    table[LOG2 as usize] = wrap_sync!(host::log::<2, _>);
    table[LOG3 as usize] = wrap_sync!(host::log::<3, _>);
    table[LOG4 as usize] = wrap_sync!(host::log::<4, _>);

    table[DATALOAD as usize] = wrap_sync!(data::data_load::<_, _>);
    table[DATALOADN as usize] = wrap_sync!(data::data_loadn::<_, _>);
    table[DATASIZE as usize] = wrap_sync!(data::data_size::<_, _>);
    table[DATACOPY as usize] = wrap_sync!(data::data_copy::<_, _>);

    table[RJUMP as usize] = wrap_sync!(control::rjump::<_, _>);
    table[RJUMPI as usize] = wrap_sync!(control::rjumpi::<_, _>);
    table[RJUMPV as usize] = wrap_sync!(control::rjumpv::<_, _>);
    table[CALLF as usize] = wrap_sync!(control::callf::<_, _>);
    table[RETF as usize] = wrap_sync!(control::retf::<_, _>);
    table[JUMPF as usize] = wrap_sync!(control::jumpf::<_, _>);
    table[DUPN as usize] = wrap_sync!(stack::dupn::<_, _>);
    table[SWAPN as usize] = wrap_sync!(stack::swapn::<_, _>);
    table[EXCHANGE as usize] = wrap_sync!(stack::exchange::<_, _>);

    table[EOFCREATE as usize] = wrap_sync!(contract::eofcreate::<_, _>);
    table[TXCREATE as usize] = wrap_sync!(contract::txcreate::<_, _>);
    table[RETURNCONTRACT as usize] = wrap_sync!(contract::return_contract);

    table[CREATE as usize] = wrap_sync!(contract::create::<_, false, _>);
    table[CALL as usize] = wrap_async!(contract::call::<_, _>);
    table[CALLCODE as usize] = wrap_async!(contract::call_code::<_, _>);
    table[RETURN as usize] = wrap_sync!(control::ret::<_, _>);
    table[DELEGATECALL as usize] = wrap_async!(contract::delegate_call::<_, _>);
    table[CREATE2 as usize] = wrap_sync!(contract::create::<_, true, _>);

    table[RETURNDATALOAD as usize] = wrap_sync!(system::returndataload::<_, _>);
    table[EXTCALL as usize] = wrap_async!(contract::extcall::<_, _>);
    table[EXTDELEGATECALL as usize] = wrap_async!(contract::extdelegatecall::<_, _>);
    table[STATICCALL as usize] = wrap_async!(contract::static_call::<_, _>);
    table[EXTSTATICCALL as usize] = wrap_async!(contract::extstaticcall::<_, _>);
    table[REVERT as usize] = wrap_sync!(control::revert::<_, _>);
    table[INVALID as usize] = wrap_sync!(control::invalid::<_, _>);
    table[SELFDESTRUCT as usize] = wrap_async!(host::selfdestruct::<_, _>);

=======
    let mut table = [control::unknown as Instruction<WIRE, H>; 256];

    table[STOP as usize] = control::stop;
    table[ADD as usize] = arithmetic::add;
    table[MUL as usize] = arithmetic::mul;
    table[SUB as usize] = arithmetic::sub;
    table[DIV as usize] = arithmetic::div;
    table[SDIV as usize] = arithmetic::sdiv;
    table[MOD as usize] = arithmetic::rem;
    table[SMOD as usize] = arithmetic::smod;
    table[ADDMOD as usize] = arithmetic::addmod;
    table[MULMOD as usize] = arithmetic::mulmod;
    table[EXP as usize] = arithmetic::exp;
    table[SIGNEXTEND as usize] = arithmetic::signextend;

    table[LT as usize] = bitwise::lt;
    table[GT as usize] = bitwise::gt;
    table[SLT as usize] = bitwise::slt;
    table[SGT as usize] = bitwise::sgt;
    table[EQ as usize] = bitwise::eq;
    table[ISZERO as usize] = bitwise::iszero;
    table[AND as usize] = bitwise::bitand;
    table[OR as usize] = bitwise::bitor;
    table[XOR as usize] = bitwise::bitxor;
    table[NOT as usize] = bitwise::not;
    table[BYTE as usize] = bitwise::byte;
    table[SHL as usize] = bitwise::shl;
    table[SHR as usize] = bitwise::shr;
    table[SAR as usize] = bitwise::sar;
    table[CLZ as usize] = bitwise::clz;

    table[KECCAK256 as usize] = system::keccak256;

    table[ADDRESS as usize] = system::address;
    table[BALANCE as usize] = host::balance;
    table[ORIGIN as usize] = tx_info::origin;
    table[CALLER as usize] = system::caller;
    table[CALLVALUE as usize] = system::callvalue;
    table[CALLDATALOAD as usize] = system::calldataload;
    table[CALLDATASIZE as usize] = system::calldatasize;
    table[CALLDATACOPY as usize] = system::calldatacopy;
    table[CODESIZE as usize] = system::codesize;
    table[CODECOPY as usize] = system::codecopy;

    table[GASPRICE as usize] = tx_info::gasprice;
    table[EXTCODESIZE as usize] = host::extcodesize;
    table[EXTCODECOPY as usize] = host::extcodecopy;
    table[RETURNDATASIZE as usize] = system::returndatasize;
    table[RETURNDATACOPY as usize] = system::returndatacopy;
    table[EXTCODEHASH as usize] = host::extcodehash;
    table[BLOCKHASH as usize] = host::blockhash;
    table[COINBASE as usize] = block_info::coinbase;
    table[TIMESTAMP as usize] = block_info::timestamp;
    table[NUMBER as usize] = block_info::block_number;
    table[DIFFICULTY as usize] = block_info::difficulty;
    table[GASLIMIT as usize] = block_info::gaslimit;
    table[CHAINID as usize] = block_info::chainid;
    table[SELFBALANCE as usize] = host::selfbalance;
    table[BASEFEE as usize] = block_info::basefee;
    table[BLOBHASH as usize] = tx_info::blob_hash;
    table[BLOBBASEFEE as usize] = block_info::blob_basefee;

    table[POP as usize] = stack::pop;
    table[MLOAD as usize] = memory::mload;
    table[MSTORE as usize] = memory::mstore;
    table[MSTORE8 as usize] = memory::mstore8;
    table[SLOAD as usize] = host::sload;
    table[SSTORE as usize] = host::sstore;
    table[JUMP as usize] = control::jump;
    table[JUMPI as usize] = control::jumpi;
    table[PC as usize] = control::pc;
    table[MSIZE as usize] = memory::msize;
    table[GAS as usize] = system::gas;
    table[JUMPDEST as usize] = control::jumpdest_or_nop;
    table[TLOAD as usize] = host::tload;
    table[TSTORE as usize] = host::tstore;
    table[MCOPY as usize] = memory::mcopy;

    table[PUSH0 as usize] = stack::push0;
    table[PUSH1 as usize] = stack::push::<1, _, _>;
    table[PUSH2 as usize] = stack::push::<2, _, _>;
    table[PUSH3 as usize] = stack::push::<3, _, _>;
    table[PUSH4 as usize] = stack::push::<4, _, _>;
    table[PUSH5 as usize] = stack::push::<5, _, _>;
    table[PUSH6 as usize] = stack::push::<6, _, _>;
    table[PUSH7 as usize] = stack::push::<7, _, _>;
    table[PUSH8 as usize] = stack::push::<8, _, _>;
    table[PUSH9 as usize] = stack::push::<9, _, _>;
    table[PUSH10 as usize] = stack::push::<10, _, _>;
    table[PUSH11 as usize] = stack::push::<11, _, _>;
    table[PUSH12 as usize] = stack::push::<12, _, _>;
    table[PUSH13 as usize] = stack::push::<13, _, _>;
    table[PUSH14 as usize] = stack::push::<14, _, _>;
    table[PUSH15 as usize] = stack::push::<15, _, _>;
    table[PUSH16 as usize] = stack::push::<16, _, _>;
    table[PUSH17 as usize] = stack::push::<17, _, _>;
    table[PUSH18 as usize] = stack::push::<18, _, _>;
    table[PUSH19 as usize] = stack::push::<19, _, _>;
    table[PUSH20 as usize] = stack::push::<20, _, _>;
    table[PUSH21 as usize] = stack::push::<21, _, _>;
    table[PUSH22 as usize] = stack::push::<22, _, _>;
    table[PUSH23 as usize] = stack::push::<23, _, _>;
    table[PUSH24 as usize] = stack::push::<24, _, _>;
    table[PUSH25 as usize] = stack::push::<25, _, _>;
    table[PUSH26 as usize] = stack::push::<26, _, _>;
    table[PUSH27 as usize] = stack::push::<27, _, _>;
    table[PUSH28 as usize] = stack::push::<28, _, _>;
    table[PUSH29 as usize] = stack::push::<29, _, _>;
    table[PUSH30 as usize] = stack::push::<30, _, _>;
    table[PUSH31 as usize] = stack::push::<31, _, _>;
    table[PUSH32 as usize] = stack::push::<32, _, _>;

    table[DUP1 as usize] = stack::dup::<1, _, _>;
    table[DUP2 as usize] = stack::dup::<2, _, _>;
    table[DUP3 as usize] = stack::dup::<3, _, _>;
    table[DUP4 as usize] = stack::dup::<4, _, _>;
    table[DUP5 as usize] = stack::dup::<5, _, _>;
    table[DUP6 as usize] = stack::dup::<6, _, _>;
    table[DUP7 as usize] = stack::dup::<7, _, _>;
    table[DUP8 as usize] = stack::dup::<8, _, _>;
    table[DUP9 as usize] = stack::dup::<9, _, _>;
    table[DUP10 as usize] = stack::dup::<10, _, _>;
    table[DUP11 as usize] = stack::dup::<11, _, _>;
    table[DUP12 as usize] = stack::dup::<12, _, _>;
    table[DUP13 as usize] = stack::dup::<13, _, _>;
    table[DUP14 as usize] = stack::dup::<14, _, _>;
    table[DUP15 as usize] = stack::dup::<15, _, _>;
    table[DUP16 as usize] = stack::dup::<16, _, _>;

    table[SWAP1 as usize] = stack::swap::<1, _, _>;
    table[SWAP2 as usize] = stack::swap::<2, _, _>;
    table[SWAP3 as usize] = stack::swap::<3, _, _>;
    table[SWAP4 as usize] = stack::swap::<4, _, _>;
    table[SWAP5 as usize] = stack::swap::<5, _, _>;
    table[SWAP6 as usize] = stack::swap::<6, _, _>;
    table[SWAP7 as usize] = stack::swap::<7, _, _>;
    table[SWAP8 as usize] = stack::swap::<8, _, _>;
    table[SWAP9 as usize] = stack::swap::<9, _, _>;
    table[SWAP10 as usize] = stack::swap::<10, _, _>;
    table[SWAP11 as usize] = stack::swap::<11, _, _>;
    table[SWAP12 as usize] = stack::swap::<12, _, _>;
    table[SWAP13 as usize] = stack::swap::<13, _, _>;
    table[SWAP14 as usize] = stack::swap::<14, _, _>;
    table[SWAP15 as usize] = stack::swap::<15, _, _>;
    table[SWAP16 as usize] = stack::swap::<16, _, _>;

    table[LOG0 as usize] = host::log::<0, _>;
    table[LOG1 as usize] = host::log::<1, _>;
    table[LOG2 as usize] = host::log::<2, _>;
    table[LOG3 as usize] = host::log::<3, _>;
    table[LOG4 as usize] = host::log::<4, _>;

    table[DATALOAD as usize] = data::data_load;
    table[DATALOADN as usize] = data::data_loadn;
    table[DATASIZE as usize] = data::data_size;
    table[DATACOPY as usize] = data::data_copy;

    table[RJUMP as usize] = control::rjump;
    table[RJUMPI as usize] = control::rjumpi;
    table[RJUMPV as usize] = control::rjumpv;
    table[CALLF as usize] = control::callf;
    table[RETF as usize] = control::retf;
    table[JUMPF as usize] = control::jumpf;
    table[DUPN as usize] = stack::dupn;
    table[SWAPN as usize] = stack::swapn;
    table[EXCHANGE as usize] = stack::exchange;

    table[EOFCREATE as usize] = contract::eofcreate;
    table[TXCREATE as usize] = contract::txcreate;
    table[RETURNCONTRACT as usize] = contract::return_contract;

    table[CREATE as usize] = contract::create::<_, false, _>;
    table[CALL as usize] = contract::call;
    table[CALLCODE as usize] = contract::call_code;
    table[RETURN as usize] = control::ret;
    table[DELEGATECALL as usize] = contract::delegate_call;
    table[CREATE2 as usize] = contract::create::<_, true, _>;

    table[RETURNDATALOAD as usize] = system::returndataload;
    table[EXTCALL as usize] = contract::extcall;
    table[EXTDELEGATECALL as usize] = contract::extdelegatecall;
    table[STATICCALL as usize] = contract::static_call;
    table[EXTSTATICCALL as usize] = contract::extstaticcall;
    table[REVERT as usize] = control::revert;
    table[INVALID as usize] = control::invalid;
    table[SELFDESTRUCT as usize] = host::selfdestruct;
>>>>>>> 0f8081b0
    table
}

#[cfg(test)]
mod tests {
    use super::instruction_table;
    use crate::{host::DummyHost, interpreter::EthInterpreter};
    use bytecode::opcode::*;

    #[test]
    fn all_instructions_and_opcodes_used() {
        // known unknown instruction we compare it with other instructions from table.
        let unknown_instruction = 0x0C_usize;
        let instr_table = instruction_table::<EthInterpreter, DummyHost>();

        let unknown_istr = instr_table[unknown_instruction];
        for (i, instr) in instr_table.iter().enumerate() {
            let is_opcode_unknown = OpCode::new(i as u8).is_none();
            //
            let is_instr_unknown = std::ptr::fn_addr_eq(*instr, unknown_istr);
            assert_eq!(
                is_instr_unknown, is_opcode_unknown,
                "Opcode 0x{:X?} is not handled",
                i
            );
        }
    }
}<|MERGE_RESOLUTION|>--- conflicted
+++ resolved
@@ -68,7 +68,6 @@
 pub fn instruction_table<WIRE: InterpreterTypes, H: Host + ?Sized>() -> [Instruction<WIRE, H>; 256]
 {
     use bytecode::opcode::*;
-<<<<<<< HEAD
     // Start with all slots pointing to `unknown` opcode implementation.
     let mut table: [Instruction<WIRE, H>; 256] = [wrap_sync!(control::unknown::<_, _>); 256];
 
@@ -99,6 +98,7 @@
     table[SHL as usize] = wrap_sync!(bitwise::shl::<_, _>);
     table[SHR as usize] = wrap_sync!(bitwise::shr::<_, _>);
     table[SAR as usize] = wrap_sync!(bitwise::sar::<_, _>);
+    table[CLZ as usize] = bitwise::clz;
 
     table[KECCAK256 as usize] = wrap_sync!(system::keccak256::<_, _>);
 
@@ -256,194 +256,6 @@
     table[INVALID as usize] = wrap_sync!(control::invalid::<_, _>);
     table[SELFDESTRUCT as usize] = wrap_async!(host::selfdestruct::<_, _>);
 
-=======
-    let mut table = [control::unknown as Instruction<WIRE, H>; 256];
-
-    table[STOP as usize] = control::stop;
-    table[ADD as usize] = arithmetic::add;
-    table[MUL as usize] = arithmetic::mul;
-    table[SUB as usize] = arithmetic::sub;
-    table[DIV as usize] = arithmetic::div;
-    table[SDIV as usize] = arithmetic::sdiv;
-    table[MOD as usize] = arithmetic::rem;
-    table[SMOD as usize] = arithmetic::smod;
-    table[ADDMOD as usize] = arithmetic::addmod;
-    table[MULMOD as usize] = arithmetic::mulmod;
-    table[EXP as usize] = arithmetic::exp;
-    table[SIGNEXTEND as usize] = arithmetic::signextend;
-
-    table[LT as usize] = bitwise::lt;
-    table[GT as usize] = bitwise::gt;
-    table[SLT as usize] = bitwise::slt;
-    table[SGT as usize] = bitwise::sgt;
-    table[EQ as usize] = bitwise::eq;
-    table[ISZERO as usize] = bitwise::iszero;
-    table[AND as usize] = bitwise::bitand;
-    table[OR as usize] = bitwise::bitor;
-    table[XOR as usize] = bitwise::bitxor;
-    table[NOT as usize] = bitwise::not;
-    table[BYTE as usize] = bitwise::byte;
-    table[SHL as usize] = bitwise::shl;
-    table[SHR as usize] = bitwise::shr;
-    table[SAR as usize] = bitwise::sar;
-    table[CLZ as usize] = bitwise::clz;
-
-    table[KECCAK256 as usize] = system::keccak256;
-
-    table[ADDRESS as usize] = system::address;
-    table[BALANCE as usize] = host::balance;
-    table[ORIGIN as usize] = tx_info::origin;
-    table[CALLER as usize] = system::caller;
-    table[CALLVALUE as usize] = system::callvalue;
-    table[CALLDATALOAD as usize] = system::calldataload;
-    table[CALLDATASIZE as usize] = system::calldatasize;
-    table[CALLDATACOPY as usize] = system::calldatacopy;
-    table[CODESIZE as usize] = system::codesize;
-    table[CODECOPY as usize] = system::codecopy;
-
-    table[GASPRICE as usize] = tx_info::gasprice;
-    table[EXTCODESIZE as usize] = host::extcodesize;
-    table[EXTCODECOPY as usize] = host::extcodecopy;
-    table[RETURNDATASIZE as usize] = system::returndatasize;
-    table[RETURNDATACOPY as usize] = system::returndatacopy;
-    table[EXTCODEHASH as usize] = host::extcodehash;
-    table[BLOCKHASH as usize] = host::blockhash;
-    table[COINBASE as usize] = block_info::coinbase;
-    table[TIMESTAMP as usize] = block_info::timestamp;
-    table[NUMBER as usize] = block_info::block_number;
-    table[DIFFICULTY as usize] = block_info::difficulty;
-    table[GASLIMIT as usize] = block_info::gaslimit;
-    table[CHAINID as usize] = block_info::chainid;
-    table[SELFBALANCE as usize] = host::selfbalance;
-    table[BASEFEE as usize] = block_info::basefee;
-    table[BLOBHASH as usize] = tx_info::blob_hash;
-    table[BLOBBASEFEE as usize] = block_info::blob_basefee;
-
-    table[POP as usize] = stack::pop;
-    table[MLOAD as usize] = memory::mload;
-    table[MSTORE as usize] = memory::mstore;
-    table[MSTORE8 as usize] = memory::mstore8;
-    table[SLOAD as usize] = host::sload;
-    table[SSTORE as usize] = host::sstore;
-    table[JUMP as usize] = control::jump;
-    table[JUMPI as usize] = control::jumpi;
-    table[PC as usize] = control::pc;
-    table[MSIZE as usize] = memory::msize;
-    table[GAS as usize] = system::gas;
-    table[JUMPDEST as usize] = control::jumpdest_or_nop;
-    table[TLOAD as usize] = host::tload;
-    table[TSTORE as usize] = host::tstore;
-    table[MCOPY as usize] = memory::mcopy;
-
-    table[PUSH0 as usize] = stack::push0;
-    table[PUSH1 as usize] = stack::push::<1, _, _>;
-    table[PUSH2 as usize] = stack::push::<2, _, _>;
-    table[PUSH3 as usize] = stack::push::<3, _, _>;
-    table[PUSH4 as usize] = stack::push::<4, _, _>;
-    table[PUSH5 as usize] = stack::push::<5, _, _>;
-    table[PUSH6 as usize] = stack::push::<6, _, _>;
-    table[PUSH7 as usize] = stack::push::<7, _, _>;
-    table[PUSH8 as usize] = stack::push::<8, _, _>;
-    table[PUSH9 as usize] = stack::push::<9, _, _>;
-    table[PUSH10 as usize] = stack::push::<10, _, _>;
-    table[PUSH11 as usize] = stack::push::<11, _, _>;
-    table[PUSH12 as usize] = stack::push::<12, _, _>;
-    table[PUSH13 as usize] = stack::push::<13, _, _>;
-    table[PUSH14 as usize] = stack::push::<14, _, _>;
-    table[PUSH15 as usize] = stack::push::<15, _, _>;
-    table[PUSH16 as usize] = stack::push::<16, _, _>;
-    table[PUSH17 as usize] = stack::push::<17, _, _>;
-    table[PUSH18 as usize] = stack::push::<18, _, _>;
-    table[PUSH19 as usize] = stack::push::<19, _, _>;
-    table[PUSH20 as usize] = stack::push::<20, _, _>;
-    table[PUSH21 as usize] = stack::push::<21, _, _>;
-    table[PUSH22 as usize] = stack::push::<22, _, _>;
-    table[PUSH23 as usize] = stack::push::<23, _, _>;
-    table[PUSH24 as usize] = stack::push::<24, _, _>;
-    table[PUSH25 as usize] = stack::push::<25, _, _>;
-    table[PUSH26 as usize] = stack::push::<26, _, _>;
-    table[PUSH27 as usize] = stack::push::<27, _, _>;
-    table[PUSH28 as usize] = stack::push::<28, _, _>;
-    table[PUSH29 as usize] = stack::push::<29, _, _>;
-    table[PUSH30 as usize] = stack::push::<30, _, _>;
-    table[PUSH31 as usize] = stack::push::<31, _, _>;
-    table[PUSH32 as usize] = stack::push::<32, _, _>;
-
-    table[DUP1 as usize] = stack::dup::<1, _, _>;
-    table[DUP2 as usize] = stack::dup::<2, _, _>;
-    table[DUP3 as usize] = stack::dup::<3, _, _>;
-    table[DUP4 as usize] = stack::dup::<4, _, _>;
-    table[DUP5 as usize] = stack::dup::<5, _, _>;
-    table[DUP6 as usize] = stack::dup::<6, _, _>;
-    table[DUP7 as usize] = stack::dup::<7, _, _>;
-    table[DUP8 as usize] = stack::dup::<8, _, _>;
-    table[DUP9 as usize] = stack::dup::<9, _, _>;
-    table[DUP10 as usize] = stack::dup::<10, _, _>;
-    table[DUP11 as usize] = stack::dup::<11, _, _>;
-    table[DUP12 as usize] = stack::dup::<12, _, _>;
-    table[DUP13 as usize] = stack::dup::<13, _, _>;
-    table[DUP14 as usize] = stack::dup::<14, _, _>;
-    table[DUP15 as usize] = stack::dup::<15, _, _>;
-    table[DUP16 as usize] = stack::dup::<16, _, _>;
-
-    table[SWAP1 as usize] = stack::swap::<1, _, _>;
-    table[SWAP2 as usize] = stack::swap::<2, _, _>;
-    table[SWAP3 as usize] = stack::swap::<3, _, _>;
-    table[SWAP4 as usize] = stack::swap::<4, _, _>;
-    table[SWAP5 as usize] = stack::swap::<5, _, _>;
-    table[SWAP6 as usize] = stack::swap::<6, _, _>;
-    table[SWAP7 as usize] = stack::swap::<7, _, _>;
-    table[SWAP8 as usize] = stack::swap::<8, _, _>;
-    table[SWAP9 as usize] = stack::swap::<9, _, _>;
-    table[SWAP10 as usize] = stack::swap::<10, _, _>;
-    table[SWAP11 as usize] = stack::swap::<11, _, _>;
-    table[SWAP12 as usize] = stack::swap::<12, _, _>;
-    table[SWAP13 as usize] = stack::swap::<13, _, _>;
-    table[SWAP14 as usize] = stack::swap::<14, _, _>;
-    table[SWAP15 as usize] = stack::swap::<15, _, _>;
-    table[SWAP16 as usize] = stack::swap::<16, _, _>;
-
-    table[LOG0 as usize] = host::log::<0, _>;
-    table[LOG1 as usize] = host::log::<1, _>;
-    table[LOG2 as usize] = host::log::<2, _>;
-    table[LOG3 as usize] = host::log::<3, _>;
-    table[LOG4 as usize] = host::log::<4, _>;
-
-    table[DATALOAD as usize] = data::data_load;
-    table[DATALOADN as usize] = data::data_loadn;
-    table[DATASIZE as usize] = data::data_size;
-    table[DATACOPY as usize] = data::data_copy;
-
-    table[RJUMP as usize] = control::rjump;
-    table[RJUMPI as usize] = control::rjumpi;
-    table[RJUMPV as usize] = control::rjumpv;
-    table[CALLF as usize] = control::callf;
-    table[RETF as usize] = control::retf;
-    table[JUMPF as usize] = control::jumpf;
-    table[DUPN as usize] = stack::dupn;
-    table[SWAPN as usize] = stack::swapn;
-    table[EXCHANGE as usize] = stack::exchange;
-
-    table[EOFCREATE as usize] = contract::eofcreate;
-    table[TXCREATE as usize] = contract::txcreate;
-    table[RETURNCONTRACT as usize] = contract::return_contract;
-
-    table[CREATE as usize] = contract::create::<_, false, _>;
-    table[CALL as usize] = contract::call;
-    table[CALLCODE as usize] = contract::call_code;
-    table[RETURN as usize] = control::ret;
-    table[DELEGATECALL as usize] = contract::delegate_call;
-    table[CREATE2 as usize] = contract::create::<_, true, _>;
-
-    table[RETURNDATALOAD as usize] = system::returndataload;
-    table[EXTCALL as usize] = contract::extcall;
-    table[EXTDELEGATECALL as usize] = contract::extdelegatecall;
-    table[STATICCALL as usize] = contract::static_call;
-    table[EXTSTATICCALL as usize] = contract::extstaticcall;
-    table[REVERT as usize] = control::revert;
-    table[INVALID as usize] = control::invalid;
-    table[SELFDESTRUCT as usize] = host::selfdestruct;
->>>>>>> 0f8081b0
     table
 }
 
