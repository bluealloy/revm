--- conflicted
+++ resolved
@@ -4,32 +4,27 @@
 pub mod macros;
 /// Arithmetic operations (ADD, SUB, MUL, DIV, etc.).
 pub mod arithmetic;
-/// Bitwise operations and comparisons (AND, OR, XOR, LT, GT, etc.).
+/// Bitwise operations (AND, OR, XOR, NOT, etc.).
 pub mod bitwise;
-/// Block information access (COINBASE, TIMESTAMP, NUMBER, etc.).
+/// Block information instructions (COINBASE, TIMESTAMP, etc.).
 pub mod block_info;
 /// Contract operations (CALL, CREATE, DELEGATECALL, etc.).
 pub mod contract;
-/// Control flow operations (JUMP, JUMPI, PC, RETURN, etc.).
+/// Control flow instructions (JUMP, JUMPI, REVERT, etc.).
 pub mod control;
-<<<<<<< HEAD
-/// Data operations for EOF (DATALOAD, DATASIZE, etc.).
-pub mod data;
-/// Host-dependent operations (storage, logs, balance, etc.).
-=======
->>>>>>> 1c0d770b
+/// Host environment interactions (SLOAD, SSTORE, LOG, etc.).
 pub mod host;
-/// 256-bit integer operations for signed arithmetic.
+/// Signed 256-bit integer operations.
 pub mod i256;
 /// Memory operations (MLOAD, MSTORE, MSIZE, etc.).
 pub mod memory;
 /// Stack operations (PUSH, POP, DUP, SWAP, etc.).
 pub mod stack;
-/// System operations (ADDRESS, CALLER, CALLVALUE, etc.).
+/// System information instructions (ADDRESS, CALLER, etc.).
 pub mod system;
-/// Transaction information access (ORIGIN, GASPRICE, etc.).
+/// Transaction information instructions (ORIGIN, GASPRICE, etc.).
 pub mod tx_info;
-/// Utility functions and helpers for instruction implementations.
+/// Utility functions and helpers for instruction implementation.
 pub mod utility;
 
 use crate::{interpreter_types::InterpreterTypes, Host, InstructionContext};
