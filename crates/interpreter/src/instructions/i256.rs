--- conflicted
+++ resolved
@@ -1,26 +1,6 @@
 use crate::primitives::U256;
 use core::cmp::Ordering;
 
-<<<<<<< HEAD
-#[derive(Copy, Clone, Eq, PartialEq, Debug)]
-#[cfg_attr(
-    any(test, feature = "arbitrary"),
-    derive(arbitrary::Arbitrary, proptest_derive::Arbitrary)
-)]
-pub(super) enum Sign {
-    Plus,
-    Minus,
-    Zero,
-}
-
-pub(super) const _SIGN_BIT_MASK: U256 = U256::from_limbs([
-    0xFFFFFFFFFFFFFFFF,
-    0xFFFFFFFFFFFFFFFF,
-    0xFFFFFFFFFFFFFFFF,
-    0x7FFFFFFFFFFFFFFF,
-]);
-pub(super) const MIN_NEGATIVE_VALUE: U256 = U256::from_limbs([
-=======
 #[derive(Clone, Copy, PartialEq, Eq, PartialOrd, Ord)]
 #[repr(i8)]
 pub(super) enum Sign {
@@ -32,7 +12,6 @@
 }
 
 const MIN_NEGATIVE_VALUE: U256 = U256::from_limbs([
->>>>>>> 37b01928
     0x0000000000000000,
     0x0000000000000000,
     0x0000000000000000,
@@ -41,31 +20,9 @@
 
 const FLIPH_BITMASK_U64: u64 = 0x7FFFFFFFFFFFFFFF;
 
-<<<<<<< HEAD
-#[derive(Copy, Clone, Eq, PartialEq, Debug)]
-#[cfg_attr(
-    any(test, feature = "arbitrary"),
-    derive(arbitrary::Arbitrary, proptest_derive::Arbitrary)
-)]
-pub(super) struct I256(pub(super) Sign, pub(super) U256);
-
-#[inline(always)]
-pub(super) fn i256_sign<const DO_TWO_COMPL: bool>(val: &mut U256) -> Sign {
-    if !val.bit(U256::BITS - 1) {
-        if *val == U256::ZERO {
-            Sign::Zero
-        } else {
-            Sign::Plus
-        }
-    } else {
-        if DO_TWO_COMPL {
-            two_compl_mut(val);
-        }
-=======
 #[inline(always)]
 pub(super) fn i256_sign(val: &U256) -> Sign {
     if val.bit(U256::BITS - 1) {
->>>>>>> 37b01928
         Sign::Minus
     } else {
         // SAFETY: false == 0 == Zero, true == 1 == Plus
@@ -95,30 +52,12 @@
     *op = two_compl(*op);
 }
 
-<<<<<<< HEAD
-=======
 #[inline(always)]
->>>>>>> 37b01928
 pub(super) fn two_compl(op: U256) -> U256 {
     op.wrapping_neg()
 }
 
 #[inline(always)]
-<<<<<<< HEAD
-pub(super) fn i256_cmp(mut first: U256, mut second: U256) -> Ordering {
-    let first_sign = i256_sign::<false>(&mut first);
-    let second_sign = i256_sign::<false>(&mut second);
-    match (first_sign, second_sign) {
-        (Sign::Zero, Sign::Zero) => Ordering::Equal,
-        (Sign::Zero, Sign::Plus) => Ordering::Less,
-        (Sign::Zero, Sign::Minus) => Ordering::Greater,
-        (Sign::Minus, Sign::Zero) => Ordering::Less,
-        (Sign::Minus, Sign::Plus) => Ordering::Less,
-        (Sign::Minus, Sign::Minus) => first.cmp(&second),
-        (Sign::Plus, Sign::Minus) => Ordering::Greater,
-        (Sign::Plus, Sign::Zero) => Ordering::Greater,
-        (Sign::Plus, Sign::Plus) => first.cmp(&second),
-=======
 pub(super) fn i256_cmp(first: &U256, second: &U256) -> Ordering {
     let first_sign = i256_sign(first);
     let second_sign = i256_sign(second);
@@ -127,17 +66,12 @@
         // slower on average, as of #582
         Ordering::Equal => first.cmp(second),
         o => o,
->>>>>>> 37b01928
     }
 }
 
 #[inline(always)]
 pub(super) fn i256_div(mut first: U256, mut second: U256) -> U256 {
-<<<<<<< HEAD
-    let second_sign = i256_sign::<true>(&mut second);
-=======
     let second_sign = i256_sign_compl(&mut second);
->>>>>>> 37b01928
     if second_sign == Sign::Zero {
         return U256::ZERO;
     }
@@ -166,11 +100,7 @@
 
 #[inline(always)]
 pub(super) fn i256_mod(mut first: U256, mut second: U256) -> U256 {
-<<<<<<< HEAD
-    let first_sign = i256_sign::<true>(&mut first);
-=======
     let first_sign = i256_sign_compl(&mut first);
->>>>>>> 37b01928
     if first_sign == Sign::Zero {
         return U256::ZERO;
     }
