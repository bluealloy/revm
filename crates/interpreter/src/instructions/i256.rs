use crate::primitives::U256;
use core::cmp::Ordering;

#[derive(Clone, Copy, Debug, PartialEq, Eq, PartialOrd, Ord, Hash)]
#[repr(i8)]
pub enum Sign {
    // same as `cmp::Ordering`
    Minus = -1,
    Zero = 0,
    #[allow(dead_code)] // "constructed" with `mem::transmute` in `i256_sign` below
    Plus = 1,
}

const MIN_NEGATIVE_VALUE: U256 = U256::from_limbs([
    0x0000000000000000,
    0x0000000000000000,
    0x0000000000000000,
    0x8000000000000000,
]);

const FLIPH_BITMASK_U64: u64 = 0x7FFFFFFFFFFFFFFF;

#[inline]
pub fn i256_sign(val: &U256) -> Sign {
    if val.bit(U256::BITS - 1) {
        Sign::Minus
    } else {
        // SAFETY: false == 0 == Zero, true == 1 == Plus
        unsafe { core::mem::transmute(*val != U256::ZERO) }
    }
}

#[inline]
pub fn i256_sign_compl(val: &mut U256) -> Sign {
    let sign = i256_sign(val);
    if sign == Sign::Minus {
        two_compl_mut(val);
    }
    sign
}

#[inline]
fn u256_remove_sign(val: &mut U256) {
    // SAFETY: U256 does not have any padding bytes
    unsafe {
        val.as_limbs_mut()[3] &= FLIPH_BITMASK_U64;
    }
}

#[inline]
pub fn two_compl_mut(op: &mut U256) {
    *op = two_compl(*op);
}

#[inline]
pub fn two_compl(op: U256) -> U256 {
    op.wrapping_neg()
}

#[inline]
pub fn i256_cmp(first: &U256, second: &U256) -> Ordering {
    let first_sign = i256_sign(first);
    let second_sign = i256_sign(second);
    match first_sign.cmp(&second_sign) {
        // note: adding `if first_sign != Sign::Zero` to short circuit zero comparisons performs
        // slower on average, as of #582
        Ordering::Equal => first.cmp(second),
        o => o,
    }
}

#[inline]
pub fn i256_div(mut first: U256, mut second: U256) -> U256 {
    let second_sign = i256_sign_compl(&mut second);
    if second_sign == Sign::Zero {
        return U256::ZERO;
    }

    let first_sign = i256_sign_compl(&mut first);
    if first == MIN_NEGATIVE_VALUE && second == U256::from(1) {
        return two_compl(MIN_NEGATIVE_VALUE);
    }

    // necessary overflow checks are done above, perform the division
    let mut d = first / second;

    // set sign bit to zero
    u256_remove_sign(&mut d);

    // two's complement only if the signs are different
    // note: this condition has better codegen than an exhaustive match, as of #582
    if (first_sign == Sign::Minus && second_sign != Sign::Minus)
        || (second_sign == Sign::Minus && first_sign != Sign::Minus)
    {
        two_compl(d)
    } else {
        d
    }
}

#[inline]
pub fn i256_mod(mut first: U256, mut second: U256) -> U256 {
    let first_sign = i256_sign_compl(&mut first);
    if first_sign == Sign::Zero {
        return U256::ZERO;
    }

    let second_sign = i256_sign_compl(&mut second);
    if second_sign == Sign::Zero {
        return U256::ZERO;
    }

    let mut r = first % second;

    // set sign bit to zero
    u256_remove_sign(&mut r);

    if first_sign == Sign::Minus {
        two_compl(r)
    } else {
        r
    }
}

#[cfg(test)]
mod tests {
    use super::*;
<<<<<<< HEAD
    use core::{num::Wrapping, ops::Sub};
=======
    use core::num::Wrapping;
    use revm_primitives::uint;

    const MAX_POSITIVE_VALUE: U256 = U256::from_limbs([
        0xffffffffffffffff,
        0xffffffffffffffff,
        0xffffffffffffffff,
        0x7fffffffffffffff,
    ]);
>>>>>>> 223f6cd0

    #[test]
    fn div_i256() {
        // Sanity checks based on i8. Notice that we need to use `Wrapping` here because
        // Rust will prevent the overflow by default whereas the EVM does not.
        assert_eq!(Wrapping(i8::MIN) / Wrapping(-1), Wrapping(i8::MIN));
        assert_eq!(i8::MAX / -1, -i8::MAX);

        uint! {
            assert_eq!(i256_div(MIN_NEGATIVE_VALUE, -1_U256), MIN_NEGATIVE_VALUE);
            assert_eq!(i256_div(MIN_NEGATIVE_VALUE, 1_U256), MIN_NEGATIVE_VALUE);
            assert_eq!(i256_div(MAX_POSITIVE_VALUE, 1_U256), MAX_POSITIVE_VALUE);
            assert_eq!(i256_div(MAX_POSITIVE_VALUE, -1_U256), -1_U256 * MAX_POSITIVE_VALUE);
            assert_eq!(i256_div(100_U256, -1_U256), -100_U256);
            assert_eq!(i256_div(100_U256, 2_U256), 50_U256);
        }
    }
    #[test]
    fn test_i256_sign() {
        uint! {
            assert_eq!(i256_sign(&0_U256), Sign::Zero);
            assert_eq!(i256_sign(&1_U256), Sign::Plus);
            assert_eq!(i256_sign(&-1_U256), Sign::Minus);
            assert_eq!(i256_sign(&MIN_NEGATIVE_VALUE), Sign::Minus);
            assert_eq!(i256_sign(&MAX_POSITIVE_VALUE), Sign::Plus);
        }
    }

    #[test]
    fn test_i256_sign_compl() {
        uint! {
            let mut zero = 0_U256;
            let mut positive = 1_U256;
            let mut negative = -1_U256;
            assert_eq!(i256_sign_compl(&mut zero), Sign::Zero);
            assert_eq!(i256_sign_compl(&mut positive), Sign::Plus);
            assert_eq!(i256_sign_compl(&mut negative), Sign::Minus);
        }
    }

    #[test]
    fn test_two_compl() {
        uint! {
            assert_eq!(two_compl(0_U256), 0_U256);
            assert_eq!(two_compl(1_U256), -1_U256);
            assert_eq!(two_compl(-1_U256), 1_U256);
            assert_eq!(two_compl(2_U256), -2_U256);
            assert_eq!(two_compl(-2_U256), 2_U256);

            // Two's complement of the min value is itself.
            assert_eq!(two_compl(MIN_NEGATIVE_VALUE), MIN_NEGATIVE_VALUE);
        }
    }

    #[test]
    fn test_two_compl_mut() {
        uint! {
            let mut value = 1_U256;
            two_compl_mut(&mut value);
            assert_eq!(value, -1_U256);
        }
    }

    #[test]
    fn test_i256_cmp() {
        uint! {
            assert_eq!(i256_cmp(&1_U256, &2_U256), Ordering::Less);
            assert_eq!(i256_cmp(&2_U256, &2_U256), Ordering::Equal);
            assert_eq!(i256_cmp(&3_U256, &2_U256), Ordering::Greater);
            assert_eq!(i256_cmp(&-1_U256, &-1_U256), Ordering::Equal);
            assert_eq!(i256_cmp(&-1_U256, &-2_U256), Ordering::Greater);
            assert_eq!(i256_cmp(&-1_U256, &0_U256), Ordering::Less);
            assert_eq!(i256_cmp(&-2_U256, &2_U256), Ordering::Less);
        }
    }

    #[test]
    fn test_i256_div() {
<<<<<<< HEAD
        let one = U256::from(1);
        let two = U256::from(2);
        assert_eq!(i256_div(MIN_NEGATIVE_VALUE, one), MIN_NEGATIVE_VALUE);
        assert_eq!(i256_div(U256::from(4), two), U256::from(2));

        let neg_one = U256::MAX;
        let neg_two = U256::MAX.sub(&U256::from(1));
        assert_eq!(i256_div(two, neg_one), neg_two);
        assert_eq!(i256_div(neg_two, neg_one), two);
=======
        uint! {
            assert_eq!(i256_div(1_U256, 0_U256), 0_U256);
            assert_eq!(i256_div(0_U256, 1_U256), 0_U256);
            assert_eq!(i256_div(0_U256, -1_U256), 0_U256);
            assert_eq!(i256_div(MIN_NEGATIVE_VALUE, 1_U256), MIN_NEGATIVE_VALUE);
            assert_eq!(i256_div(4_U256, 2_U256), 2_U256);
            assert_eq!(i256_div(MIN_NEGATIVE_VALUE, MIN_NEGATIVE_VALUE), 1_U256);
            assert_eq!(i256_div(2_U256, -1_U256), -2_U256);
            assert_eq!(i256_div(-2_U256, -1_U256), 2_U256);
        }
>>>>>>> 223f6cd0
    }

    #[test]
    fn test_i256_mod() {
        uint! {
            assert_eq!(i256_mod(0_U256, 1_U256), 0_U256);
            assert_eq!(i256_mod(1_U256, 0_U256), 0_U256);
            assert_eq!(i256_mod(4_U256, 2_U256), 0_U256);
            assert_eq!(i256_mod(3_U256, 2_U256), 1_U256);
            assert_eq!(i256_mod(MIN_NEGATIVE_VALUE, 1_U256), 0_U256);
            assert_eq!(i256_mod(2_U256, 2_U256), 0_U256);
            assert_eq!(i256_mod(2_U256, 3_U256), 2_U256);
            assert_eq!(i256_mod(-2_U256, 3_U256), -2_U256);
            assert_eq!(i256_mod(2_U256, -3_U256), 2_U256);
            assert_eq!(i256_mod(-2_U256, -3_U256), -2_U256);
        }
    }
}<|MERGE_RESOLUTION|>--- conflicted
+++ resolved
@@ -11,7 +11,14 @@
     Plus = 1,
 }
 
-const MIN_NEGATIVE_VALUE: U256 = U256::from_limbs([
+pub const MAX_POSITIVE_VALUE: U256 = U256::from_limbs([
+    0xffffffffffffffff,
+    0xffffffffffffffff,
+    0xffffffffffffffff,
+    0x7fffffffffffffff,
+]);
+
+pub const MIN_NEGATIVE_VALUE: U256 = U256::from_limbs([
     0x0000000000000000,
     0x0000000000000000,
     0x0000000000000000,
@@ -125,19 +132,8 @@
 #[cfg(test)]
 mod tests {
     use super::*;
-<<<<<<< HEAD
-    use core::{num::Wrapping, ops::Sub};
-=======
+    use crate::primitives::uint;
     use core::num::Wrapping;
-    use revm_primitives::uint;
-
-    const MAX_POSITIVE_VALUE: U256 = U256::from_limbs([
-        0xffffffffffffffff,
-        0xffffffffffffffff,
-        0xffffffffffffffff,
-        0x7fffffffffffffff,
-    ]);
->>>>>>> 223f6cd0
 
     #[test]
     fn div_i256() {
@@ -216,17 +212,6 @@
 
     #[test]
     fn test_i256_div() {
-<<<<<<< HEAD
-        let one = U256::from(1);
-        let two = U256::from(2);
-        assert_eq!(i256_div(MIN_NEGATIVE_VALUE, one), MIN_NEGATIVE_VALUE);
-        assert_eq!(i256_div(U256::from(4), two), U256::from(2));
-
-        let neg_one = U256::MAX;
-        let neg_two = U256::MAX.sub(&U256::from(1));
-        assert_eq!(i256_div(two, neg_one), neg_two);
-        assert_eq!(i256_div(neg_two, neg_one), two);
-=======
         uint! {
             assert_eq!(i256_div(1_U256, 0_U256), 0_U256);
             assert_eq!(i256_div(0_U256, 1_U256), 0_U256);
@@ -237,7 +222,6 @@
             assert_eq!(i256_div(2_U256, -1_U256), -2_U256);
             assert_eq!(i256_div(-2_U256, -1_U256), 2_U256);
         }
->>>>>>> 223f6cd0
     }
 
     #[test]
