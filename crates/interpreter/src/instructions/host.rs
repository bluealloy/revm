use crate::{
    gas::{self, warm_cold_cost, CALL_STIPEND},
    instructions::utility::{IntoAddress, IntoU256},
    interpreter_types::{InputsTr, InterpreterTypes, LoopControl, MemoryTr, RuntimeFlag, StackTr},
    Host, InstructionResult,
};
use core::cmp::min;
use primitives::{hardfork::SpecId::*, Bytes, Log, LogData, B256, BLOCK_HASH_HISTORY, U256};

use crate::InstructionContext;

pub fn balance<WIRE: InterpreterTypes, H: Host + ?Sized>(
    context: InstructionContext<'_, H, WIRE>,
) {
    popn_top!([], top, context.interpreter);
    let address = top.into_address();
    let Some(balance) = context.host.balance(address) else {
        context
            .interpreter
            .control
            .set_instruction_result(InstructionResult::FatalExternalError);
        return;
    };
    let spec_id = context.interpreter.runtime_flag.spec_id();
    gas!(
        context.interpreter,
        if spec_id.is_enabled_in(BERLIN) {
            warm_cold_cost(balance.is_cold)
        } else if spec_id.is_enabled_in(ISTANBUL) {
            // EIP-1884: Repricing for trie-size-dependent opcodes
            700
        } else if spec_id.is_enabled_in(TANGERINE) {
            400
        } else {
            20
        }
    );
    *top = balance.data;
}

/// EIP-1884: Repricing for trie-size-dependent opcodes
pub fn selfbalance<WIRE: InterpreterTypes, H: Host + ?Sized>(
    context: InstructionContext<'_, H, WIRE>,
) {
    check!(context.interpreter, ISTANBUL);
    gas!(context.interpreter, gas::LOW);

    let Some(balance) = context
        .host
        .balance(context.interpreter.input.target_address())
    else {
        context
            .interpreter
            .control
            .set_instruction_result(InstructionResult::FatalExternalError);
        return;
    };
    push!(context.interpreter, balance.data);
}

pub fn extcodesize<WIRE: InterpreterTypes, H: Host + ?Sized>(
    context: InstructionContext<'_, H, WIRE>,
) {
    popn_top!([], top, context.interpreter);
    let address = top.into_address();
    let Some(code) = context.host.load_account_code(address) else {
        context
            .interpreter
            .control
            .set_instruction_result(InstructionResult::FatalExternalError);
        return;
    };
    let spec_id = context.interpreter.runtime_flag.spec_id();
    if spec_id.is_enabled_in(BERLIN) {
        gas!(context.interpreter, warm_cold_cost(code.is_cold));
    } else if spec_id.is_enabled_in(TANGERINE) {
        gas!(context.interpreter, 700);
    } else {
        gas!(context.interpreter, 20);
    }

    *top = U256::from(code.len());
}

/// EIP-1052: EXTCODEHASH opcode
pub fn extcodehash<WIRE: InterpreterTypes, H: Host + ?Sized>(
    context: InstructionContext<'_, H, WIRE>,
) {
    check!(context.interpreter, CONSTANTINOPLE);
    popn_top!([], top, context.interpreter);
    let address = top.into_address();
    let Some(code_hash) = context.host.load_account_code_hash(address) else {
        context
            .interpreter
            .control
            .set_instruction_result(InstructionResult::FatalExternalError);
        return;
    };
    let spec_id = context.interpreter.runtime_flag.spec_id();
    if spec_id.is_enabled_in(BERLIN) {
        gas!(context.interpreter, warm_cold_cost(code_hash.is_cold));
    } else if spec_id.is_enabled_in(ISTANBUL) {
        gas!(context.interpreter, 700);
    } else {
        gas!(context.interpreter, 400);
    }
    *top = code_hash.into_u256();
}

pub fn extcodecopy<WIRE: InterpreterTypes, H: Host + ?Sized>(
    context: InstructionContext<'_, H, WIRE>,
) {
    popn!(
        [address, memory_offset, code_offset, len_u256],
        context.interpreter
    );
    let address = address.into_address();
    let Some(code) = context.host.load_account_code(address) else {
        context
            .interpreter
            .control
            .set_instruction_result(InstructionResult::FatalExternalError);
        return;
    };

    let len = as_usize_or_fail!(context.interpreter, len_u256);
    gas_or_fail!(
        context.interpreter,
        gas::extcodecopy_cost(
            context.interpreter.runtime_flag.spec_id(),
            len,
            code.is_cold
        )
    );
    if len == 0 {
        return;
    }
    let memory_offset = as_usize_or_fail!(context.interpreter, memory_offset);
    let code_offset = min(as_usize_saturated!(code_offset), code.len());
    resize_memory!(context.interpreter, memory_offset, len);

    // Note: This can't panic because we resized memory to fit.
    context
        .interpreter
        .memory
        .set_data(memory_offset, code_offset, len, &code);
}

pub fn blockhash<WIRE: InterpreterTypes, H: Host + ?Sized>(
    context: InstructionContext<'_, H, WIRE>,
) {
    gas!(context.interpreter, gas::BLOCKHASH);
    popn_top!([], number, context.interpreter);

<<<<<<< HEAD
    let requested_number = as_u64_saturated!(number);

    let block_number = context.host.block_number();
=======
    let requested_number = *number;
    let block_number = host.block_number();
>>>>>>> 03cf3067

    let Some(diff) = block_number.checked_sub(requested_number) else {
        *number = U256::ZERO;
        return;
    };

    let diff = as_u64_saturated!(diff);

    // blockhash should push zero if number is same as current block number.
    if diff == 0 {
        *number = U256::ZERO;
        return;
    }

    *number = if diff <= BLOCK_HASH_HISTORY {
<<<<<<< HEAD
        let Some(hash) = context.host.block_hash(requested_number) else {
            context
                .interpreter
=======
        let Some(hash) = host.block_hash(as_u64_saturated!(requested_number)) else {
            interpreter
>>>>>>> 03cf3067
                .control
                .set_instruction_result(InstructionResult::FatalExternalError);
            return;
        };
        U256::from_be_bytes(hash.0)
    } else {
        U256::ZERO
    }
}

pub fn sload<WIRE: InterpreterTypes, H: Host + ?Sized>(
    context: InstructionContext<'_, H, WIRE>,
) {
    popn_top!([], index, context.interpreter);

    let Some(value) = context
        .host
        .sload(context.interpreter.input.target_address(), *index)
    else {
        context
            .interpreter
            .control
            .set_instruction_result(InstructionResult::FatalExternalError);
        return;
    };

    gas!(
        context.interpreter,
        gas::sload_cost(context.interpreter.runtime_flag.spec_id(), value.is_cold)
    );
    *index = value.data;
}

pub fn sstore<WIRE: InterpreterTypes, H: Host + ?Sized>(
    context: InstructionContext<'_, H, WIRE>,
) {
    require_non_staticcall!(context.interpreter);

    popn!([index, value], context.interpreter);

    let Some(state_load) =
        context
            .host
            .sstore(context.interpreter.input.target_address(), index, value)
    else {
        context
            .interpreter
            .control
            .set_instruction_result(InstructionResult::FatalExternalError);
        return;
    };

    // EIP-1706 Disable SSTORE with gasleft lower than call stipend
    if context
        .interpreter
        .runtime_flag
        .spec_id()
        .is_enabled_in(ISTANBUL)
        && context.interpreter.control.gas().remaining() <= CALL_STIPEND
    {
        context
            .interpreter
            .control
            .set_instruction_result(InstructionResult::ReentrancySentryOOG);
        return;
    }
    gas!(
        context.interpreter,
        gas::sstore_cost(
            context.interpreter.runtime_flag.spec_id(),
            &state_load.data,
            state_load.is_cold
        )
    );

    context
        .interpreter
        .control
        .gas_mut()
        .record_refund(gas::sstore_refund(
            context.interpreter.runtime_flag.spec_id(),
            &state_load.data,
        ));
}

/// EIP-1153: Transient storage opcodes
/// Store value to transient storage
pub fn tstore<WIRE: InterpreterTypes, H: Host + ?Sized>(
    context: InstructionContext<'_, H, WIRE>,
) {
    check!(context.interpreter, CANCUN);
    require_non_staticcall!(context.interpreter);
    gas!(context.interpreter, gas::WARM_STORAGE_READ_COST);

    popn!([index, value], context.interpreter);

    context
        .host
        .tstore(context.interpreter.input.target_address(), index, value);
}

/// EIP-1153: Transient storage opcodes
/// Load value from transient storage
pub fn tload<WIRE: InterpreterTypes, H: Host + ?Sized>(
    context: InstructionContext<'_, H, WIRE>,
) {
    check!(context.interpreter, CANCUN);
    gas!(context.interpreter, gas::WARM_STORAGE_READ_COST);

    popn_top!([], index, context.interpreter);

    *index = context
        .host
        .tload(context.interpreter.input.target_address(), *index);
}

pub fn log<const N: usize, H: Host + ?Sized>(
    context: InstructionContext<'_, H, impl InterpreterTypes>,
) {
    require_non_staticcall!(context.interpreter);

    popn!([offset, len], context.interpreter);
    let len = as_usize_or_fail!(context.interpreter, len);
    gas_or_fail!(context.interpreter, gas::log_cost(N as u8, len as u64));
    let data = if len == 0 {
        Bytes::new()
    } else {
        let offset = as_usize_or_fail!(context.interpreter, offset);
        resize_memory!(context.interpreter, offset, len);
        Bytes::copy_from_slice(context.interpreter.memory.slice_len(offset, len).as_ref())
    };
    if context.interpreter.stack.len() < N {
        context
            .interpreter
            .control
            .set_instruction_result(InstructionResult::StackUnderflow);
        return;
    }
    let Some(topics) = context.interpreter.stack.popn::<N>() else {
        context
            .interpreter
            .control
            .set_instruction_result(InstructionResult::StackUnderflow);
        return;
    };

    let log = Log {
        address: context.interpreter.input.target_address(),
        data: LogData::new(topics.into_iter().map(B256::from).collect(), data)
            .expect("LogData should have <=4 topics"),
    };

    context.host.log(log);
}

pub fn selfdestruct<WIRE: InterpreterTypes, H: Host + ?Sized>(
    context: InstructionContext<'_, H, WIRE>,
) {
    require_non_staticcall!(context.interpreter);
    popn!([target], context.interpreter);
    let target = target.into_address();

    let Some(res) = context
        .host
        .selfdestruct(context.interpreter.input.target_address(), target)
    else {
        context
            .interpreter
            .control
            .set_instruction_result(InstructionResult::FatalExternalError);
        return;
    };

    // EIP-3529: Reduction in refunds
    if !context
        .interpreter
        .runtime_flag
        .spec_id()
        .is_enabled_in(LONDON)
        && !res.previously_destroyed
    {
        context
            .interpreter
            .control
            .gas_mut()
            .record_refund(gas::SELFDESTRUCT)
    }

    gas!(
        context.interpreter,
        gas::selfdestruct_cost(context.interpreter.runtime_flag.spec_id(), res)
    );

    context
        .interpreter
        .control
        .set_instruction_result(InstructionResult::SelfDestruct);
}<|MERGE_RESOLUTION|>--- conflicted
+++ resolved
@@ -9,9 +9,7 @@
 
 use crate::InstructionContext;
 
-pub fn balance<WIRE: InterpreterTypes, H: Host + ?Sized>(
-    context: InstructionContext<'_, H, WIRE>,
-) {
+pub fn balance<WIRE: InterpreterTypes, H: Host + ?Sized>(context: InstructionContext<'_, H, WIRE>) {
     popn_top!([], top, context.interpreter);
     let address = top.into_address();
     let Some(balance) = context.host.balance(address) else {
@@ -152,14 +150,8 @@
     gas!(context.interpreter, gas::BLOCKHASH);
     popn_top!([], number, context.interpreter);
 
-<<<<<<< HEAD
-    let requested_number = as_u64_saturated!(number);
-
+    let requested_number = *number;
     let block_number = context.host.block_number();
-=======
-    let requested_number = *number;
-    let block_number = host.block_number();
->>>>>>> 03cf3067
 
     let Some(diff) = block_number.checked_sub(requested_number) else {
         *number = U256::ZERO;
@@ -175,14 +167,9 @@
     }
 
     *number = if diff <= BLOCK_HASH_HISTORY {
-<<<<<<< HEAD
-        let Some(hash) = context.host.block_hash(requested_number) else {
+        let Some(hash) = context.host.block_hash(as_u64_saturated!(requested_number)) else {
             context
                 .interpreter
-=======
-        let Some(hash) = host.block_hash(as_u64_saturated!(requested_number)) else {
-            interpreter
->>>>>>> 03cf3067
                 .control
                 .set_instruction_result(InstructionResult::FatalExternalError);
             return;
@@ -193,9 +180,7 @@
     }
 }
 
-pub fn sload<WIRE: InterpreterTypes, H: Host + ?Sized>(
-    context: InstructionContext<'_, H, WIRE>,
-) {
+pub fn sload<WIRE: InterpreterTypes, H: Host + ?Sized>(context: InstructionContext<'_, H, WIRE>) {
     popn_top!([], index, context.interpreter);
 
     let Some(value) = context
@@ -216,9 +201,7 @@
     *index = value.data;
 }
 
-pub fn sstore<WIRE: InterpreterTypes, H: Host + ?Sized>(
-    context: InstructionContext<'_, H, WIRE>,
-) {
+pub fn sstore<WIRE: InterpreterTypes, H: Host + ?Sized>(context: InstructionContext<'_, H, WIRE>) {
     require_non_staticcall!(context.interpreter);
 
     popn!([index, value], context.interpreter);
@@ -270,9 +253,7 @@
 
 /// EIP-1153: Transient storage opcodes
 /// Store value to transient storage
-pub fn tstore<WIRE: InterpreterTypes, H: Host + ?Sized>(
-    context: InstructionContext<'_, H, WIRE>,
-) {
+pub fn tstore<WIRE: InterpreterTypes, H: Host + ?Sized>(context: InstructionContext<'_, H, WIRE>) {
     check!(context.interpreter, CANCUN);
     require_non_staticcall!(context.interpreter);
     gas!(context.interpreter, gas::WARM_STORAGE_READ_COST);
@@ -286,9 +267,7 @@
 
 /// EIP-1153: Transient storage opcodes
 /// Load value from transient storage
-pub fn tload<WIRE: InterpreterTypes, H: Host + ?Sized>(
-    context: InstructionContext<'_, H, WIRE>,
-) {
+pub fn tload<WIRE: InterpreterTypes, H: Host + ?Sized>(context: InstructionContext<'_, H, WIRE>) {
     check!(context.interpreter, CANCUN);
     gas!(context.interpreter, gas::WARM_STORAGE_READ_COST);
 
