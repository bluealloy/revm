--- conflicted
+++ resolved
@@ -10,11 +10,7 @@
 use core::cmp::min;
 use revm_primitives::BLOCK_HASH_HISTORY;
 
-<<<<<<< HEAD
-pub fn balance<SPEC: Spec, H: Host>(interpreter: &mut Interpreter, host: &mut H) {
-=======
 pub fn balance<H: Host, SPEC: Spec>(interpreter: &mut Interpreter<'_>, host: &mut H) {
->>>>>>> 7a99f166
     pop_address!(interpreter, address);
     let Some((balance, is_cold)) = host.balance(address) else {
         interpreter.instruction_result = InstructionResult::FatalExternalError;
@@ -35,11 +31,7 @@
 }
 
 /// EIP-1884: Repricing for trie-size-dependent opcodes
-<<<<<<< HEAD
-pub fn selfbalance<SPEC: Spec, H: Host>(interpreter: &mut Interpreter, host: &mut H) {
-=======
 pub fn selfbalance<H: Host, SPEC: Spec>(interpreter: &mut Interpreter<'_>, host: &mut H) {
->>>>>>> 7a99f166
     check!(interpreter, ISTANBUL);
     gas!(interpreter, gas::LOW);
     let Some((balance, _)) = host.balance(interpreter.contract.address) else {
@@ -49,11 +41,7 @@
     push!(interpreter, balance);
 }
 
-<<<<<<< HEAD
-pub fn extcodesize<SPEC: Spec, H: Host>(interpreter: &mut Interpreter, host: &mut H) {
-=======
 pub fn extcodesize<H: Host, SPEC: Spec>(interpreter: &mut Interpreter<'_>, host: &mut H) {
->>>>>>> 7a99f166
     pop_address!(interpreter, address);
     let Some((code, is_cold)) = host.code(address) else {
         interpreter.instruction_result = InstructionResult::FatalExternalError;
@@ -78,11 +66,7 @@
 }
 
 /// EIP-1052: EXTCODEHASH opcode
-<<<<<<< HEAD
-pub fn extcodehash<SPEC: Spec, H: Host>(interpreter: &mut Interpreter, host: &mut H) {
-=======
 pub fn extcodehash<H: Host, SPEC: Spec>(interpreter: &mut Interpreter<'_>, host: &mut H) {
->>>>>>> 7a99f166
     check!(interpreter, CONSTANTINOPLE);
     pop_address!(interpreter, address);
     let Some((code_hash, is_cold)) = host.code_hash(address) else {
@@ -106,11 +90,7 @@
     push_b256!(interpreter, code_hash);
 }
 
-<<<<<<< HEAD
-pub fn extcodecopy<SPEC: Spec, H: Host>(interpreter: &mut Interpreter, host: &mut H) {
-=======
 pub fn extcodecopy<H: Host, SPEC: Spec>(interpreter: &mut Interpreter<'_>, host: &mut H) {
->>>>>>> 7a99f166
     pop_address!(interpreter, address);
     pop!(interpreter, memory_offset, code_offset, len_u256);
 
@@ -156,11 +136,7 @@
     *number = U256::ZERO;
 }
 
-<<<<<<< HEAD
-pub fn sload<SPEC: Spec, H: Host>(interpreter: &mut Interpreter, host: &mut H) {
-=======
 pub fn sload<H: Host, SPEC: Spec>(interpreter: &mut Interpreter<'_>, host: &mut H) {
->>>>>>> 7a99f166
     pop!(interpreter, index);
 
     let Some((value, is_cold)) = host.sload(interpreter.contract.address, index) else {
@@ -171,11 +147,7 @@
     push!(interpreter, value);
 }
 
-<<<<<<< HEAD
-pub fn sstore<SPEC: Spec, H: Host>(interpreter: &mut Interpreter, host: &mut H) {
-=======
 pub fn sstore<H: Host, SPEC: Spec>(interpreter: &mut Interpreter<'_>, host: &mut H) {
->>>>>>> 7a99f166
     check_staticcall!(interpreter);
 
     pop!(interpreter, index, value);
@@ -194,11 +166,7 @@
 
 /// EIP-1153: Transient storage opcodes
 /// Store value to transient storage
-<<<<<<< HEAD
-pub fn tstore<SPEC: Spec, H: Host>(interpreter: &mut Interpreter, host: &mut H) {
-=======
 pub fn tstore<H: Host, SPEC: Spec>(interpreter: &mut Interpreter<'_>, host: &mut H) {
->>>>>>> 7a99f166
     check!(interpreter, CANCUN);
     check_staticcall!(interpreter);
     gas!(interpreter, gas::WARM_STORAGE_READ_COST);
@@ -210,11 +178,7 @@
 
 /// EIP-1153: Transient storage opcodes
 /// Load value from transient storage
-<<<<<<< HEAD
-pub fn tload<SPEC: Spec, H: Host>(interpreter: &mut Interpreter, host: &mut H) {
-=======
 pub fn tload<H: Host, SPEC: Spec>(interpreter: &mut Interpreter<'_>, host: &mut H) {
->>>>>>> 7a99f166
     check!(interpreter, CANCUN);
     gas!(interpreter, gas::WARM_STORAGE_READ_COST);
 
@@ -223,11 +187,7 @@
     *index = host.tload(interpreter.contract.address, *index);
 }
 
-<<<<<<< HEAD
-pub fn log<const N: usize, H: Host>(interpreter: &mut Interpreter, host: &mut H) {
-=======
-pub fn log<H: Host, const N: usize>(interpreter: &mut Interpreter<'_>, host: &mut H) {
->>>>>>> 7a99f166
+pub fn log<const N: usize, H: Host>(interpreter: &mut Interpreter<'_>, host: &mut H) {
     check_staticcall!(interpreter);
 
     pop!(interpreter, offset, len);
@@ -257,11 +217,7 @@
     host.log(interpreter.contract.address, topics, data);
 }
 
-<<<<<<< HEAD
-pub fn selfdestruct<SPEC: Spec, H: Host>(interpreter: &mut Interpreter, host: &mut H) {
-=======
 pub fn selfdestruct<H: Host, SPEC: Spec>(interpreter: &mut Interpreter<'_>, host: &mut H) {
->>>>>>> 7a99f166
     check_staticcall!(interpreter);
     pop_address!(interpreter, target);
 
@@ -280,13 +236,8 @@
 }
 
 #[inline(never)]
-<<<<<<< HEAD
-pub fn prepare_create_inputs<const IS_CREATE2: bool, SPEC: Spec, H: Host>(
-    interpreter: &mut Interpreter,
-=======
 pub fn prepare_create_inputs<H: Host, const IS_CREATE2: bool, SPEC: Spec>(
     interpreter: &mut Interpreter<'_>,
->>>>>>> 7a99f166
     host: &mut H,
     create_inputs: &mut Option<Box<CreateInputs>>,
 ) {
@@ -353,17 +304,12 @@
     }));
 }
 
-<<<<<<< HEAD
-pub fn create<const IS_CREATE2: bool, SPEC: Spec, H: Host>(
-    interpreter: &mut Interpreter,
-=======
-pub fn create<H: Host, const IS_CREATE2: bool, SPEC: Spec>(
+pub fn create<const IS_CREATE2: bool, H: Host, SPEC: Spec>(
     interpreter: &mut Interpreter<'_>,
->>>>>>> 7a99f166
     host: &mut H,
 ) {
     let mut create_input: Option<Box<CreateInputs>> = None;
-    prepare_create_inputs::<IS_CREATE2, SPEC, H>(interpreter, host, &mut create_input);
+    prepare_create_inputs::<H, IS_CREATE2, SPEC>(interpreter, host, &mut create_input);
 
     let Some(mut create_input) = create_input else {
         return;
@@ -404,47 +350,25 @@
     }
 }
 
-<<<<<<< HEAD
-pub fn call<SPEC: Spec, H: Host>(interpreter: &mut Interpreter, host: &mut H) {
+pub fn call<H: Host, SPEC: Spec>(interpreter: &mut Interpreter<'_>, host: &mut H) {
     call_inner::<SPEC, H>(CallScheme::Call, interpreter, host);
 }
 
-pub fn call_code<SPEC: Spec, H: Host>(interpreter: &mut Interpreter, host: &mut H) {
+pub fn call_code<H: Host, SPEC: Spec>(interpreter: &mut Interpreter<'_>, host: &mut H) {
     call_inner::<SPEC, H>(CallScheme::CallCode, interpreter, host);
 }
 
-pub fn delegate_call<SPEC: Spec, H: Host>(interpreter: &mut Interpreter, host: &mut H) {
+pub fn delegate_call<H: Host, SPEC: Spec>(interpreter: &mut Interpreter<'_>, host: &mut H) {
     call_inner::<SPEC, H>(CallScheme::DelegateCall, interpreter, host);
 }
 
-pub fn static_call<SPEC: Spec, H: Host>(interpreter: &mut Interpreter, host: &mut H) {
+pub fn static_call<H: Host, SPEC: Spec>(interpreter: &mut Interpreter<'_>, host: &mut H) {
     call_inner::<SPEC, H>(CallScheme::StaticCall, interpreter, host);
-}
-
-#[inline(never)]
-fn prepare_call_inputs<SPEC: Spec, H: Host>(
-    interpreter: &mut Interpreter,
-=======
-pub fn call<H: Host, SPEC: Spec>(interpreter: &mut Interpreter<'_>, host: &mut H) {
-    call_inner::<H, SPEC>(CallScheme::Call, interpreter, host);
-}
-
-pub fn call_code<H: Host, SPEC: Spec>(interpreter: &mut Interpreter<'_>, host: &mut H) {
-    call_inner::<H, SPEC>(CallScheme::CallCode, interpreter, host);
-}
-
-pub fn delegate_call<H: Host, SPEC: Spec>(interpreter: &mut Interpreter<'_>, host: &mut H) {
-    call_inner::<H, SPEC>(CallScheme::DelegateCall, interpreter, host);
-}
-
-pub fn static_call<H: Host, SPEC: Spec>(interpreter: &mut Interpreter<'_>, host: &mut H) {
-    call_inner::<H, SPEC>(CallScheme::StaticCall, interpreter, host);
 }
 
 #[inline(never)]
 fn prepare_call_inputs<H: Host, SPEC: Spec>(
     interpreter: &mut Interpreter<'_>,
->>>>>>> 7a99f166
     scheme: CallScheme,
     host: &mut H,
     result_len: &mut usize,
@@ -598,7 +522,7 @@
     let mut out_offset: usize = 0;
     let mut out_len: usize = 0;
     let mut call_input: Option<Box<CallInputs>> = None;
-    prepare_call_inputs::<SPEC, H>(
+    prepare_call_inputs::<H, SPEC>(
         interpreter,
         scheme,
         host,
