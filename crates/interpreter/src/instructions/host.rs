use crate::{
    gas::{self, warm_cold_cost, CALL_STIPEND},
    instructions::utility::{IntoAddress, IntoU256},
    interpreter_types::{InputsTr, InterpreterTypes, MemoryTr, RuntimeFlag, StackTr},
    Host, InstructionResult,
};
use core::cmp::min;
use primitives::{hardfork::SpecId::*, Bytes, Log, LogData, B256, BLOCK_HASH_HISTORY, U256};

use crate::InstructionContext;

/// Implements the BALANCE instruction.
///
/// Gets the balance of the given account.
pub fn balance<WIRE: InterpreterTypes, H: Host + ?Sized>(context: InstructionContext<'_, H, WIRE>) {
    popn_top!([], top, context.interpreter);
    let address = top.into_address();
    let Some(balance) = context.host.balance(address) else {
        context
            .interpreter
            .halt(InstructionResult::FatalExternalError);
        return;
    };
    let spec_id = context.interpreter.runtime_flag.spec_id();
    gas!(
        context.interpreter,
        if spec_id.is_enabled_in(BERLIN) {
            warm_cold_cost(balance.is_cold)
        } else if spec_id.is_enabled_in(ISTANBUL) {
            // EIP-1884: Repricing for trie-size-dependent opcodes
            700
        } else if spec_id.is_enabled_in(TANGERINE) {
            400
        } else {
            20
        }
    );
    *top = balance.data;
}

/// EIP-1884: Repricing for trie-size-dependent opcodes
pub fn selfbalance<WIRE: InterpreterTypes, H: Host + ?Sized>(
    context: InstructionContext<'_, H, WIRE>,
) {
    check!(context.interpreter, ISTANBUL);
    gas!(context.interpreter, gas::LOW);

    let Some(balance) = context
        .host
        .balance(context.interpreter.input.target_address())
    else {
        context
            .interpreter
            .halt(InstructionResult::FatalExternalError);
        return;
    };
    push!(context.interpreter, balance.data);
}

/// Implements the EXTCODESIZE instruction.
///
/// Gets the size of an account's code.
pub fn extcodesize<WIRE: InterpreterTypes, H: Host + ?Sized>(
    context: InstructionContext<'_, H, WIRE>,
) {
    popn_top!([], top, context.interpreter);
    let address = top.into_address();
    let Some(code_size) = context.host.load_account_code_size(address) else {
        context
            .interpreter
            .halt(InstructionResult::FatalExternalError);
        return;
    };
    let spec_id = context.interpreter.runtime_flag.spec_id();
    let gas = if spec_id.is_enabled_in(BERLIN) {
        warm_cold_cost(code_size.is_cold)
    } else if spec_id.is_enabled_in(TANGERINE) {
        700
    } else {
        20
    };

<<<<<<< HEAD
    // EIP-7907: Meter Contract Code Size And Increase Limit
    // TODO this is still not fully agreed upon! And it is different from what is stated in this PR https://github.com/ethereum/EIPs/pull/9910
    // This assumes that code_size is part of account.
    // if spec_id.is_enabled_in(OSAKA) && code_size.is_code_cold {
=======
    // if spec_id.is_enabled_in(SpecId::OSAKA) && code_size.is_code_cold {
>>>>>>> 67f46c59
    //     gas += large_contract_code_size_cost(code_size.data);
    // }

    gas!(context.interpreter, gas);

    *top = U256::from(code_size.data);
}

/// EIP-1052: EXTCODEHASH opcode
pub fn extcodehash<WIRE: InterpreterTypes, H: Host + ?Sized>(
    context: InstructionContext<'_, H, WIRE>,
) {
    check!(context.interpreter, CONSTANTINOPLE);
    popn_top!([], top, context.interpreter);
    let address = top.into_address();
    let Some(code_hash) = context.host.load_account_code_hash(address) else {
        context
            .interpreter
            .halt(InstructionResult::FatalExternalError);
        return;
    };
    let spec_id = context.interpreter.runtime_flag.spec_id();
    if spec_id.is_enabled_in(BERLIN) {
        gas!(context.interpreter, warm_cold_cost(code_hash.is_cold));
    } else if spec_id.is_enabled_in(ISTANBUL) {
        gas!(context.interpreter, 700);
    } else {
        gas!(context.interpreter, 400);
    }
    *top = code_hash.into_u256();
}

/// Implements the EXTCODECOPY instruction.
///
/// Copies a portion of an account's code to memory.
pub fn extcodecopy<WIRE: InterpreterTypes, H: Host + ?Sized>(
    context: InstructionContext<'_, H, WIRE>,
) {
    popn!(
        [address, memory_offset, code_offset, len_u256],
        context.interpreter
    );
    let address = address.into_address();
    let Some(code) = context.host.load_account_code(address) else {
        context
            .interpreter
            .halt(InstructionResult::FatalExternalError);
        return;
    };

    let len = as_usize_or_fail!(context.interpreter, len_u256);
    gas_or_fail!(
        context.interpreter,
        gas::extcodecopy_cost(context.interpreter.runtime_flag.spec_id(), &code, len)
    );
    if len == 0 {
        return;
    }
    let memory_offset = as_usize_or_fail!(context.interpreter, memory_offset);
    let code_offset = min(as_usize_saturated!(code_offset), code.len());
    resize_memory!(context.interpreter, memory_offset, len);

    // Note: This can't panic because we resized memory to fit.
    context
        .interpreter
        .memory
        .set_data(memory_offset, code_offset, len, &code);
}

/// Implements the BLOCKHASH instruction.
///
/// Gets the hash of one of the 256 most recent complete blocks.
pub fn blockhash<WIRE: InterpreterTypes, H: Host + ?Sized>(
    context: InstructionContext<'_, H, WIRE>,
) {
    gas!(context.interpreter, gas::BLOCKHASH);
    popn_top!([], number, context.interpreter);

    let requested_number = *number;
    let block_number = context.host.block_number();

    let Some(diff) = block_number.checked_sub(requested_number) else {
        *number = U256::ZERO;
        return;
    };

    let diff = as_u64_saturated!(diff);

    // blockhash should push zero if number is same as current block number.
    if diff == 0 {
        *number = U256::ZERO;
        return;
    }

    *number = if diff <= BLOCK_HASH_HISTORY {
        let Some(hash) = context.host.block_hash(as_u64_saturated!(requested_number)) else {
            context
                .interpreter
                .halt(InstructionResult::FatalExternalError);
            return;
        };
        U256::from_be_bytes(hash.0)
    } else {
        U256::ZERO
    }
}

/// Implements the SLOAD instruction.
///
/// Loads a word from storage.
pub fn sload<WIRE: InterpreterTypes, H: Host + ?Sized>(context: InstructionContext<'_, H, WIRE>) {
    popn_top!([], index, context.interpreter);

    let Some(value) = context
        .host
        .sload(context.interpreter.input.target_address(), *index)
    else {
        context
            .interpreter
            .halt(InstructionResult::FatalExternalError);
        return;
    };

    gas!(
        context.interpreter,
        gas::sload_cost(context.interpreter.runtime_flag.spec_id(), value.is_cold)
    );
    *index = value.data;
}

/// Implements the SSTORE instruction.
///
/// Stores a word to storage.
pub fn sstore<WIRE: InterpreterTypes, H: Host + ?Sized>(context: InstructionContext<'_, H, WIRE>) {
    require_non_staticcall!(context.interpreter);

    popn!([index, value], context.interpreter);

    let Some(state_load) =
        context
            .host
            .sstore(context.interpreter.input.target_address(), index, value)
    else {
        context
            .interpreter
            .halt(InstructionResult::FatalExternalError);
        return;
    };

    // EIP-1706 Disable SSTORE with gasleft lower than call stipend
    if context
        .interpreter
        .runtime_flag
        .spec_id()
        .is_enabled_in(ISTANBUL)
        && context.interpreter.gas.remaining() <= CALL_STIPEND
    {
        context
            .interpreter
            .halt(InstructionResult::ReentrancySentryOOG);
        return;
    }
    gas!(
        context.interpreter,
        gas::sstore_cost(
            context.interpreter.runtime_flag.spec_id(),
            &state_load.data,
            state_load.is_cold
        )
    );

    context.interpreter.gas.record_refund(gas::sstore_refund(
        context.interpreter.runtime_flag.spec_id(),
        &state_load.data,
    ));
}

/// EIP-1153: Transient storage opcodes
/// Store value to transient storage
pub fn tstore<WIRE: InterpreterTypes, H: Host + ?Sized>(context: InstructionContext<'_, H, WIRE>) {
    check!(context.interpreter, CANCUN);
    require_non_staticcall!(context.interpreter);
    gas!(context.interpreter, gas::WARM_STORAGE_READ_COST);

    popn!([index, value], context.interpreter);

    context
        .host
        .tstore(context.interpreter.input.target_address(), index, value);
}

/// EIP-1153: Transient storage opcodes
/// Load value from transient storage
pub fn tload<WIRE: InterpreterTypes, H: Host + ?Sized>(context: InstructionContext<'_, H, WIRE>) {
    check!(context.interpreter, CANCUN);
    gas!(context.interpreter, gas::WARM_STORAGE_READ_COST);

    popn_top!([], index, context.interpreter);

    *index = context
        .host
        .tload(context.interpreter.input.target_address(), *index);
}

/// Implements the LOG0-LOG4 instructions.
///
/// Appends log record with N topics.
pub fn log<const N: usize, H: Host + ?Sized>(
    context: InstructionContext<'_, H, impl InterpreterTypes>,
) {
    require_non_staticcall!(context.interpreter);

    popn!([offset, len], context.interpreter);
    let len = as_usize_or_fail!(context.interpreter, len);
    gas_or_fail!(context.interpreter, gas::log_cost(N as u8, len as u64));
    let data = if len == 0 {
        Bytes::new()
    } else {
        let offset = as_usize_or_fail!(context.interpreter, offset);
        resize_memory!(context.interpreter, offset, len);
        Bytes::copy_from_slice(context.interpreter.memory.slice_len(offset, len).as_ref())
    };
    if context.interpreter.stack.len() < N {
        context.interpreter.halt(InstructionResult::StackUnderflow);
        return;
    }
    let Some(topics) = context.interpreter.stack.popn::<N>() else {
        context.interpreter.halt(InstructionResult::StackUnderflow);
        return;
    };

    let log = Log {
        address: context.interpreter.input.target_address(),
        data: LogData::new(topics.into_iter().map(B256::from).collect(), data)
            .expect("LogData should have <=4 topics"),
    };

    context.host.log(log);
}

/// Implements the SELFDESTRUCT instruction.
///
/// Halt execution and register account for later deletion.
pub fn selfdestruct<WIRE: InterpreterTypes, H: Host + ?Sized>(
    context: InstructionContext<'_, H, WIRE>,
) {
    require_non_staticcall!(context.interpreter);
    popn!([target], context.interpreter);
    let target = target.into_address();

    let Some(res) = context
        .host
        .selfdestruct(context.interpreter.input.target_address(), target)
    else {
        context
            .interpreter
            .halt(InstructionResult::FatalExternalError);
        return;
    };

    // EIP-3529: Reduction in refunds
    if !context
        .interpreter
        .runtime_flag
        .spec_id()
        .is_enabled_in(LONDON)
        && !res.previously_destroyed
    {
        context.interpreter.gas.record_refund(gas::SELFDESTRUCT)
    }

    gas!(
        context.interpreter,
        gas::selfdestruct_cost(context.interpreter.runtime_flag.spec_id(), res)
    );

    context.interpreter.halt(InstructionResult::SelfDestruct);
}<|MERGE_RESOLUTION|>--- conflicted
+++ resolved
@@ -71,6 +71,8 @@
             .halt(InstructionResult::FatalExternalError);
         return;
     };
+
+    // TODO(eip7907) add additional gas for large code load if code is cold.
     let spec_id = context.interpreter.runtime_flag.spec_id();
     let gas = if spec_id.is_enabled_in(BERLIN) {
         warm_cold_cost(code_size.is_cold)
@@ -79,17 +81,6 @@
     } else {
         20
     };
-
-<<<<<<< HEAD
-    // EIP-7907: Meter Contract Code Size And Increase Limit
-    // TODO this is still not fully agreed upon! And it is different from what is stated in this PR https://github.com/ethereum/EIPs/pull/9910
-    // This assumes that code_size is part of account.
-    // if spec_id.is_enabled_in(OSAKA) && code_size.is_code_cold {
-=======
-    // if spec_id.is_enabled_in(SpecId::OSAKA) && code_size.is_code_cold {
->>>>>>> 67f46c59
-    //     gas += large_contract_code_size_cost(code_size.data);
-    // }
 
     gas!(context.interpreter, gas);
 
