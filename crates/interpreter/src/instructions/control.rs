use crate::{
    gas,
    primitives::{Spec, U256},
    Host, InstructionResult, Interpreter,
};

pub fn jump(interpreter: &mut Interpreter, _host: &mut dyn Host) {
    gas!(interpreter, gas::MID);
    pop!(interpreter, dest);
    let dest = as_usize_or_fail!(interpreter, dest, InstructionResult::InvalidJump);
    if interpreter.contract.is_valid_jump(dest) {
        // Safety: In analysis we are checking create our jump table and we do check above to be
        // sure that jump is safe to execute.
        interpreter.instruction_pointer =
            unsafe { interpreter.contract.bytecode.as_ptr().add(dest) };
    } else {
        interpreter.instruction_result = InstructionResult::InvalidJump;
    }
}

pub fn jumpi(interpreter: &mut Interpreter, _host: &mut dyn Host) {
    gas!(interpreter, gas::HIGH);
    pop!(interpreter, dest, value);
    if value != U256::ZERO {
        let dest = as_usize_or_fail!(interpreter, dest, InstructionResult::InvalidJump);
        if interpreter.contract.is_valid_jump(dest) {
            // Safety: In analysis we are checking if jump is valid destination and
            // this `if` makes this unsafe block safe.
            interpreter.instruction_pointer =
                unsafe { interpreter.contract.bytecode.as_ptr().add(dest) };
        } else {
            interpreter.instruction_result = InstructionResult::InvalidJump
        }
    }
}

pub fn jumpdest(interpreter: &mut Interpreter, _host: &mut dyn Host) {
    gas!(interpreter, gas::JUMPDEST);
}

pub fn pc(interpreter: &mut Interpreter, _host: &mut dyn Host) {
    gas!(interpreter, gas::BASE);
    // - 1 because we have already advanced the instruction pointer in `Interpreter::step`
    push!(interpreter, U256::from(interpreter.program_counter() - 1));
}

<<<<<<< HEAD
pub fn ret(interpreter: &mut Interpreter, _host: &mut dyn Host) {
    // zero gas cost gas!(interp,gas::ZERO);
    pop!(interpreter, start, len);
    let len = as_usize_or_fail!(interpreter, len, InstructionResult::InvalidOperandOOG);
    if len == 0 {
        interpreter.return_range = usize::MAX..usize::MAX;
    } else {
        let offset = as_usize_or_fail!(interpreter, start, InstructionResult::InvalidOperandOOG);
        shared_memory_resize!(interpreter, offset, len);
        interpreter.return_range = offset..(offset + len);
=======
#[inline(always)]
fn return_inner(interpreter: &mut Interpreter, result: InstructionResult) {
    // zero gas cost
    // gas!(interpreter, gas::ZERO);
    pop!(interpreter, offset, len);
    let len = as_usize_or_fail!(interpreter, len);
    // important: offset must be ignored if len is zero
    if len != 0 {
        let offset = as_usize_or_fail!(interpreter, offset);
        memory_resize!(interpreter, offset, len);
        interpreter.return_offset = offset;
>>>>>>> 1f317568
    }
    interpreter.return_len = len;
    interpreter.instruction_result = result;
}

pub fn ret(interpreter: &mut Interpreter, _host: &mut dyn Host) {
    return_inner(interpreter, InstructionResult::Return)
}

/// EIP-140: REVERT instruction
pub fn revert<SPEC: Spec>(interpreter: &mut Interpreter, _host: &mut dyn Host) {
<<<<<<< HEAD
    // zero gas cost gas!(interp,gas::ZERO);
    // EIP-140: REVERT instruction
    check!(interpreter, SPEC::enabled(BYZANTIUM));
    pop!(interpreter, start, len);
    let len = as_usize_or_fail!(interpreter, len, InstructionResult::InvalidOperandOOG);
    if len == 0 {
        interpreter.return_range = usize::MAX..usize::MAX;
    } else {
        let offset = as_usize_or_fail!(interpreter, start, InstructionResult::InvalidOperandOOG);
        shared_memory_resize!(interpreter, offset, len);
        interpreter.return_range = offset..(offset + len);
    }
    interpreter.instruction_result = InstructionResult::Revert;
=======
    check!(interpreter, BYZANTIUM);
    return_inner(interpreter, InstructionResult::Revert)
}

pub fn stop(interpreter: &mut Interpreter, _host: &mut dyn Host) {
    interpreter.instruction_result = InstructionResult::Stop;
}

pub fn invalid(interpreter: &mut Interpreter, _host: &mut dyn Host) {
    interpreter.instruction_result = InstructionResult::InvalidFEOpcode;
}

pub fn not_found(interpreter: &mut Interpreter, _host: &mut dyn Host) {
    interpreter.instruction_result = InstructionResult::OpcodeNotFound;
>>>>>>> 1f317568
}<|MERGE_RESOLUTION|>--- conflicted
+++ resolved
@@ -44,18 +44,6 @@
     push!(interpreter, U256::from(interpreter.program_counter() - 1));
 }
 
-<<<<<<< HEAD
-pub fn ret(interpreter: &mut Interpreter, _host: &mut dyn Host) {
-    // zero gas cost gas!(interp,gas::ZERO);
-    pop!(interpreter, start, len);
-    let len = as_usize_or_fail!(interpreter, len, InstructionResult::InvalidOperandOOG);
-    if len == 0 {
-        interpreter.return_range = usize::MAX..usize::MAX;
-    } else {
-        let offset = as_usize_or_fail!(interpreter, start, InstructionResult::InvalidOperandOOG);
-        shared_memory_resize!(interpreter, offset, len);
-        interpreter.return_range = offset..(offset + len);
-=======
 #[inline(always)]
 fn return_inner(interpreter: &mut Interpreter, result: InstructionResult) {
     // zero gas cost
@@ -65,9 +53,8 @@
     // important: offset must be ignored if len is zero
     if len != 0 {
         let offset = as_usize_or_fail!(interpreter, offset);
-        memory_resize!(interpreter, offset, len);
+        shared_memory_resize!(interpreter, offset, len);
         interpreter.return_offset = offset;
->>>>>>> 1f317568
     }
     interpreter.return_len = len;
     interpreter.instruction_result = result;
@@ -79,21 +66,6 @@
 
 /// EIP-140: REVERT instruction
 pub fn revert<SPEC: Spec>(interpreter: &mut Interpreter, _host: &mut dyn Host) {
-<<<<<<< HEAD
-    // zero gas cost gas!(interp,gas::ZERO);
-    // EIP-140: REVERT instruction
-    check!(interpreter, SPEC::enabled(BYZANTIUM));
-    pop!(interpreter, start, len);
-    let len = as_usize_or_fail!(interpreter, len, InstructionResult::InvalidOperandOOG);
-    if len == 0 {
-        interpreter.return_range = usize::MAX..usize::MAX;
-    } else {
-        let offset = as_usize_or_fail!(interpreter, start, InstructionResult::InvalidOperandOOG);
-        shared_memory_resize!(interpreter, offset, len);
-        interpreter.return_range = offset..(offset + len);
-    }
-    interpreter.instruction_result = InstructionResult::Revert;
-=======
     check!(interpreter, BYZANTIUM);
     return_inner(interpreter, InstructionResult::Revert)
 }
@@ -108,5 +80,4 @@
 
 pub fn not_found(interpreter: &mut Interpreter, _host: &mut dyn Host) {
     interpreter.instruction_result = InstructionResult::OpcodeNotFound;
->>>>>>> 1f317568
 }