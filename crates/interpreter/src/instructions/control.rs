--- conflicted
+++ resolved
@@ -67,28 +67,15 @@
     }
 }
 
-<<<<<<< HEAD
 #[inline]
-fn jump_inner(interpreter: &mut Interpreter, dest: U256) {
-    let dest = as_usize_or_fail!(interpreter, dest, InstructionResult::InvalidJump);
-    if interpreter.contract.is_valid_jump(dest) {
-        // SAFETY: In analysis we are checking create our jump table and we do check above to be
-        // sure that jump is safe to execute.
-        interpreter.instruction_pointer = unsafe { interpreter.bytecode.as_ptr().add(dest) };
-    } else {
-=======
-#[inline(always)]
 fn jump_inner(interpreter: &mut Interpreter, target: U256) {
     let target = as_usize_or_fail!(interpreter, target, InstructionResult::InvalidJump);
     if !interpreter.contract.is_valid_jump(target) {
->>>>>>> 11e819c3
         interpreter.instruction_result = InstructionResult::InvalidJump;
-    }
-<<<<<<< HEAD
-=======
+        return;
+    }
     // SAFETY: `is_valid_jump` ensures that `dest` is in bounds.
-    interpreter.instruction_pointer = unsafe { interpreter.contract.bytecode.as_ptr().add(target) };
->>>>>>> 11e819c3
+    interpreter.instruction_pointer = unsafe { interpreter.bytecode.as_ptr().add(target) };
 }
 
 pub fn jumpdest_or_nop<H: Host + ?Sized>(interpreter: &mut Interpreter, _host: &mut H) {
