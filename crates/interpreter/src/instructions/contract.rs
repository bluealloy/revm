mod call_helpers;

use crate::{
    gas::{self, EOF_CREATE_GAS, MIN_CALLEE_GAS},
    instructions::utility::IntoAddress,
    interpreter::Interpreter,
<<<<<<< HEAD
    primitives::{
        eof::EofHeader,
        keccak256,
        Address,
        BerlinSpec,
        Bytes,
        Eof,
        Spec,
        SpecId::*,
        B256,
        U256,
    },
    CallInputs,
    CallScheme,
    CallValue,
    CreateInputs,
    CreateScheme,
    EOFCreateInputs,
    Host,
    InstructionResult,
    InterpreterAction,
    InterpreterResult,
    MAX_INITCODE_SIZE,
};
pub use call_helpers::{calc_call_gas, get_memory_input_and_out_ranges, resize_memory};
use core::cmp::max;
use revm_primitives::wasm::{WASM_MAGIC_BYTES, WASM_MAX_CODE_SIZE};
=======
    interpreter_action::FrameInput,
    interpreter_types::{
        EofContainer, Immediates, InputsTr, InterpreterTypes, Jumps, LoopControl, MemoryTr,
        ReturnData, RuntimeFlag, StackTr,
    },
    CallInput, CallInputs, CallScheme, CallValue, CreateInputs, EOFCreateInputs, Host,
    InstructionResult, InterpreterAction, InterpreterResult,
};
use bytecode::eof::{Eof, EofHeader};
use context_interface::CreateScheme;
use core::cmp::max;
use primitives::{eof::new_eof_address, hardfork::SpecId, Address, Bytes, B256, U256};
>>>>>>> 9e06b57f
use std::boxed::Box;

/// EOF Create instruction
pub fn eofcreate<WIRE: InterpreterTypes, H: Host + ?Sized>(
    interpreter: &mut Interpreter<WIRE>,
    _host: &mut H,
) {
    require_eof!(interpreter);
    require_non_staticcall!(interpreter);
    gas!(interpreter, EOF_CREATE_GAS);
    let initcontainer_index = interpreter.bytecode.read_u8();

    popn!([salt, input_offset, input_size, value], interpreter);

    let container = interpreter
        .bytecode
        .eof_container(initcontainer_index as usize)
        .expect("valid container")
        .clone();

    // Resize memory and get return range.
    let Some(input_range) = resize_memory(interpreter, input_offset, input_size) else {
        return;
    };

    let input = if !input_range.is_empty() {
        interpreter.memory.slice(input_range).to_vec().into()
    } else {
        Bytes::new()
    };

    let eof = Eof::decode(container.clone()).expect("Subcontainer is verified");

    if !eof.body.is_data_filled {
        // Should be always false as it is verified by eof verification.
        panic!("Panic if data section is not full");
    }

    // Calculate new address
    let created_address = new_eof_address(
        interpreter.input.target_address(),
        salt.to_be_bytes().into(),
    );

    let gas_limit = interpreter.control.gas().remaining_63_of_64_parts();
    gas!(interpreter, gas_limit);

    // Send container for execution as all deployed containers are preverified to be valid EOF.
    interpreter.control.set_next_action(
        InterpreterAction::NewFrame(FrameInput::EOFCreate(Box::new(
            EOFCreateInputs::new_opcode(
                interpreter.input.target_address(),
                created_address,
                value,
                eof,
                gas_limit,
                CallInput::Bytes(input),
            ),
        ))),
        InstructionResult::CallOrCreate,
    );

    // jump over initcontainer index.
    interpreter.bytecode.relative_jump(1);
}

/// Instruction to create a new EOF contract from a transaction initcode.
pub fn txcreate<WIRE: InterpreterTypes, H: Host + ?Sized>(
    interpreter: &mut Interpreter<WIRE>,
    host: &mut H,
) {
    // TODO(EOF) only accepted in EOF.
    require_eof!(interpreter);
    require_non_staticcall!(interpreter);
    gas!(interpreter, EOF_CREATE_GAS);

    // pop tx_initcode_hash, salt, input_offset, input_size, value from the operand stack
    popn!(
        [tx_initcode_hash, salt, input_offset, input_size, value],
        interpreter
    );
    let tx_initcode_hash = B256::from(tx_initcode_hash);

    // perform (and charge for) memory expansion using [input_offset, input_size]
    let Some(input_range) = resize_memory(interpreter, input_offset, input_size) else {
        return;
    };

    // Get validated initcode with all its subcontainers validated recursively.
    let Some(initcode) = host.initcode_by_hash(tx_initcode_hash) else {
        // If initcode is not found or not valid, push 0 on the stack.
        push!(interpreter, U256::ZERO);
        return;
    };

    // caller’s memory slice [input_offset:input_size] is used as calldata
    let input = if !input_range.is_empty() {
        interpreter.memory.slice(input_range).to_vec().into()
    } else {
        Bytes::new()
    };

    // Decode initcode as EOF.
    let eof = Eof::decode(initcode).expect("Subcontainer is verified");

    // Calculate new address
    let created_address = new_eof_address(
        interpreter.input.target_address(),
        salt.to_be_bytes().into(),
    );

    let gas_limit = interpreter.control.gas().remaining_63_of_64_parts();
    gas!(interpreter, gas_limit);

    // Send container for execution as all deployed containers are preverified to be valid EOF.
    interpreter.control.set_next_action(
        InterpreterAction::NewFrame(FrameInput::EOFCreate(Box::new(
            EOFCreateInputs::new_opcode(
                interpreter.input.target_address(),
                created_address,
                value,
                eof,
                gas_limit,
                CallInput::Bytes(input),
            ),
        ))),
        InstructionResult::CallOrCreate,
    );
}

pub fn return_contract<H: Host + ?Sized>(
    interpreter: &mut Interpreter<impl InterpreterTypes>,
    _host: &mut H,
) {
    if !interpreter.runtime_flag.is_eof_init() {
        interpreter
            .control
            .set_instruction_result(InstructionResult::ReturnContractInNotInitEOF);
        return;
    }
    let deploy_container_index = interpreter.bytecode.read_u8();
    popn!([aux_data_offset, aux_data_size], interpreter);
    let aux_data_size = as_usize_or_fail!(interpreter, aux_data_size);
    let container = interpreter
        .bytecode
        .eof_container(deploy_container_index as usize)
        .expect("valid container")
        .clone();

    // Convert to EOF so we can check data section size.
    let (eof_header, _) = EofHeader::decode(&container).expect("valid EOF header");

    let static_aux_size = eof_header.eof_size() - container.len();

    // Important: Offset must be ignored if len is zeros
    let mut output = if aux_data_size != 0 {
        let aux_data_offset = as_usize_or_fail!(interpreter, aux_data_offset);
        resize_memory!(interpreter, aux_data_offset, aux_data_size);

        let aux_slice = interpreter.memory.slice_len(aux_data_offset, aux_data_size);

        [&container, aux_slice.as_ref()].concat()
    } else {
        container.to_vec()
    };

    // `data_size - static_aux_size` give us current data `container` size.
    // And with `aux_slice` len we can calculate new data size.
    let new_data_size = eof_header.data_size as usize - static_aux_size + aux_data_size;
    if new_data_size > 0xFFFF {
        // Aux data is too big
        interpreter
            .control
            .set_instruction_result(InstructionResult::EofAuxDataOverflow);
        return;
    }
    if new_data_size < eof_header.data_size as usize {
        // Aux data is too small
        interpreter
            .control
            .set_instruction_result(InstructionResult::EofAuxDataTooSmall);
        return;
    }
    let new_data_size = (new_data_size as u16).to_be_bytes();

    // Set new data size in eof bytes as we know exact index.
    output[eof_header.data_size_raw_i()..][..2].clone_from_slice(&new_data_size);
    let output: Bytes = output.into();

    let result = InstructionResult::ReturnContract;
    let gas = *interpreter.control.gas();
    interpreter.control.set_next_action(
        crate::InterpreterAction::Return {
            result: InterpreterResult {
                output,
                gas,
                result,
            },
        },
        result,
    );
}

pub fn extcall_input(interpreter: &mut Interpreter<impl InterpreterTypes>) -> Option<Bytes> {
    popn!([input_offset, input_size], interpreter, None);
    let return_memory_offset = resize_memory(interpreter, input_offset, input_size)?;

    if return_memory_offset.is_empty() {
        return Some(Bytes::new());
    }

    Some(Bytes::copy_from_slice(
        interpreter.memory.slice(return_memory_offset).as_ref(),
    ))
}

pub fn extcall_gas_calc<WIRE: InterpreterTypes, H: Host + ?Sized>(
    interpreter: &mut Interpreter<WIRE>,
    host: &mut H,
    target: Address,
    transfers_value: bool,
) -> Option<u64> {
    let Some(account_load) = host.load_account_delegated(target) else {
        interpreter
            .control
            .set_instruction_result(InstructionResult::FatalExternalError);
        return None;
    };

    // account_load.is_empty will be accounted if there is transfer value
    // Berlin can be hardcoded as extcall came after berlin.
    let call_cost = gas::call_cost(
        interpreter.runtime_flag.spec_id(),
        transfers_value,
        account_load,
    );
    gas!(interpreter, call_cost, None);

    // Calculate the gas available to callee as caller’s
    // remaining gas reduced by max(ceil(gas/64), MIN_RETAINED_GAS) (MIN_RETAINED_GAS is 5000).
    let gas_reduce = max(interpreter.control.gas().remaining() / 64, 5000);
    let gas_limit = interpreter
        .control
        .gas()
        .remaining()
        .saturating_sub(gas_reduce);

    // The MIN_CALLEE_GAS rule is a replacement for stipend:
    // it simplifies the reasoning about the gas costs and is
    // applied uniformly for all introduced EXT*CALL instructions.
    //
    // If Gas available to callee is less than MIN_CALLEE_GAS trigger light failure (Same as
    // Revert).
    if gas_limit < MIN_CALLEE_GAS {
        // Push 1 to stack to indicate that call light failed.
<<<<<<< HEAD
        // It is safe to ignore stack overflow error as we already popped multiple values from
        // stack.
        let _ = interpreter.stack_mut().push(U256::from(1));
        interpreter.return_data_buffer.clear();
=======
        // It is safe to ignore stack overflow error as we already popped multiple values from stack.
        let _ = interpreter.stack.push(U256::from(1));
        interpreter.return_data.clear();
>>>>>>> 9e06b57f
        // Return none to continue execution.
        return None;
    }

    gas!(interpreter, gas_limit, None);
    Some(gas_limit)
}

/// Pop target address from stack and check if it is valid.
///
/// Valid address has first 12 bytes as zeroes.
#[inline]
pub fn pop_extcall_target_address(
    interpreter: &mut Interpreter<impl InterpreterTypes>,
) -> Option<Address> {
    popn!([target_address], interpreter, None);
    let target_address = B256::from(target_address);
    // Check if target is left padded with zeroes.
    if target_address[..12].iter().any(|i| *i != 0) {
        interpreter
            .control
            .set_instruction_result(InstructionResult::InvalidEXTCALLTarget);
        return None;
    }
    // Discard first 12 bytes.
    Some(Address::from_word(target_address))
}

pub fn extcall<WIRE: InterpreterTypes, H: Host + ?Sized>(
    interpreter: &mut Interpreter<WIRE>,
    host: &mut H,
) {
    require_eof!(interpreter);

    // Pop target address
    let Some(target_address) = pop_extcall_target_address(interpreter) else {
        return;
    };

    // Input call
    let Some(input) = extcall_input(interpreter) else {
        return;
    };

    popn!([value], interpreter);
    let has_transfer = !value.is_zero();
    if interpreter.runtime_flag.is_static() && has_transfer {
        interpreter
            .control
            .set_instruction_result(InstructionResult::CallNotAllowedInsideStatic);
        return;
    }

    let Some(gas_limit) = extcall_gas_calc(interpreter, host, target_address, has_transfer) else {
        return;
    };

    // Call host to interact with target contract
    interpreter.control.set_next_action(
        InterpreterAction::NewFrame(FrameInput::Call(Box::new(CallInputs {
            input: CallInput::Bytes(input),
            gas_limit,
            target_address,
            caller: interpreter.input.target_address(),
            bytecode_address: target_address,
            value: CallValue::Transfer(value),
            scheme: CallScheme::ExtCall,
            is_static: interpreter.runtime_flag.is_static(),
            is_eof: true,
            return_memory_offset: 0..0,
        }))),
        InstructionResult::CallOrCreate,
    );
}

pub fn extdelegatecall<WIRE: InterpreterTypes, H: Host + ?Sized>(
    interpreter: &mut Interpreter<WIRE>,
    host: &mut H,
) {
    require_eof!(interpreter);

    // Pop target address
    let Some(target_address) = pop_extcall_target_address(interpreter) else {
        return;
    };

    // Input call
    let Some(input) = extcall_input(interpreter) else {
        return;
    };

    let Some(gas_limit) = extcall_gas_calc(interpreter, host, target_address, false) else {
        return;
    };

    // Call host to interact with target contract
    interpreter.control.set_next_action(
        InterpreterAction::NewFrame(FrameInput::Call(Box::new(CallInputs {
            input: CallInput::Bytes(input),
            gas_limit,
            target_address: interpreter.input.target_address(),
            caller: interpreter.input.caller_address(),
            bytecode_address: target_address,
            value: CallValue::Apparent(interpreter.input.call_value()),
            scheme: CallScheme::ExtDelegateCall,
            is_static: interpreter.runtime_flag.is_static(),
            is_eof: true,
            return_memory_offset: 0..0,
        }))),
        InstructionResult::CallOrCreate,
    );
}

pub fn extstaticcall<WIRE: InterpreterTypes, H: Host + ?Sized>(
    interpreter: &mut Interpreter<WIRE>,
    host: &mut H,
) {
    require_eof!(interpreter);

    // Pop target address
    let Some(target_address) = pop_extcall_target_address(interpreter) else {
        return;
    };

    // Input call
    let Some(input) = extcall_input(interpreter) else {
        return;
    };

    let Some(gas_limit) = extcall_gas_calc(interpreter, host, target_address, false) else {
        return;
    };

    // Call host to interact with target contract
    interpreter.control.set_next_action(
        InterpreterAction::NewFrame(FrameInput::Call(Box::new(CallInputs {
            input: CallInput::Bytes(input),
            gas_limit,
            target_address,
            caller: interpreter.input.target_address(),
            bytecode_address: target_address,
            value: CallValue::Transfer(U256::ZERO),
            scheme: CallScheme::ExtStaticCall,
            is_static: true,
            is_eof: true,
            return_memory_offset: 0..0,
        }))),
        InstructionResult::CallOrCreate,
    );
}

pub fn create<WIRE: InterpreterTypes, const IS_CREATE2: bool, H: Host + ?Sized>(
    interpreter: &mut Interpreter<WIRE>,
    host: &mut H,
) {
    require_non_staticcall!(interpreter);

    // EIP-1014: Skinny CREATE2
    if IS_CREATE2 {
        check!(interpreter, PETERSBURG);
    }

    popn!([value, code_offset, len], interpreter);
    let len = as_usize_or_fail!(interpreter, len);

    let mut code = Bytes::new();
    if len != 0 {
        let code_offset = as_usize_or_fail!(interpreter, code_offset);
        // EIP-3860: Limit and meter initcode
<<<<<<< HEAD
        if SPEC::enabled(SHANGHAI) {
            // The limit is set as double of max contract bytecode size
            let max_initcode_size = host
                .env()
                .cfg
                .limit_contract_code_size
                .map(|limit| limit.saturating_mul(2))
                .unwrap_or_else(|| {
                    if len >= 4
                        && interpreter.shared_memory.try_slice(code_offset, 4)
                            == Some(&WASM_MAGIC_BYTES)
                    {
                        WASM_MAX_CODE_SIZE
                    } else {
                        MAX_INITCODE_SIZE
                    }
                });
            if len > max_initcode_size {
                interpreter.instruction_result = InstructionResult::CreateInitCodeSizeLimit;
=======
        if interpreter
            .runtime_flag
            .spec_id()
            .is_enabled_in(SpecId::SHANGHAI)
        {
            // Limit is set as double of max contract bytecode size
            if len > host.max_initcode_size() {
                interpreter
                    .control
                    .set_instruction_result(InstructionResult::CreateInitCodeSizeLimit);
>>>>>>> 9e06b57f
                return;
            }
            gas!(interpreter, gas::initcode_cost(len));
        }

        resize_memory!(interpreter, code_offset, len);
        code = Bytes::copy_from_slice(interpreter.memory.slice_len(code_offset, len).as_ref());
    }

    // EIP-1014: Skinny CREATE2
    let scheme = if IS_CREATE2 {
        popn!([salt], interpreter);
        // SAFETY: `len` is reasonable in size as gas for it is already deducted.
        gas_or_fail!(interpreter, gas::create2_cost(len));
        CreateScheme::Create2 { salt }
    } else {
        gas!(interpreter, gas::CREATE);
        CreateScheme::Create
    };

    let mut gas_limit = interpreter.control.gas().remaining();

    // EIP-150: Gas cost changes for IO-heavy operations
    if interpreter
        .runtime_flag
        .spec_id()
        .is_enabled_in(SpecId::TANGERINE)
    {
        // Take remaining gas and deduce l64 part of it.
        gas_limit -= gas_limit / 64
    }
    gas!(interpreter, gas_limit);

    // Call host to interact with target contract
    interpreter.control.set_next_action(
        InterpreterAction::NewFrame(FrameInput::Create(Box::new(CreateInputs {
            caller: interpreter.input.target_address(),
            scheme,
            value,
            init_code: code,
            gas_limit,
        }))),
        InstructionResult::CallOrCreate,
    );
}

pub fn call<WIRE: InterpreterTypes, H: Host + ?Sized>(
    interpreter: &mut Interpreter<WIRE>,
    host: &mut H,
) {
    popn!([local_gas_limit, to, value], interpreter);
    let to = to.into_address();
    // Max gas limit is not possible in real ethereum situation.
    let local_gas_limit = u64::try_from(local_gas_limit).unwrap_or(u64::MAX);

    let has_transfer = !value.is_zero();
    if interpreter.runtime_flag.is_static() && has_transfer {
        interpreter
            .control
            .set_instruction_result(InstructionResult::CallNotAllowedInsideStatic);
        return;
    }

    let Some((input, return_memory_offset)) = get_memory_input_and_out_ranges(interpreter) else {
        return;
    };

    let Some(account_load) = host.load_account_delegated(to) else {
        interpreter
            .control
            .set_instruction_result(InstructionResult::FatalExternalError);
        return;
    };

    let Some(mut gas_limit) =
        calc_call_gas(interpreter, account_load, has_transfer, local_gas_limit)
    else {
        return;
    };

    gas!(interpreter, gas_limit);

    // Add call stipend if there is value to be transferred.
    if has_transfer {
        gas_limit = gas_limit.saturating_add(gas::CALL_STIPEND);
    }

    // Call host to interact with target contract
    interpreter.control.set_next_action(
        InterpreterAction::NewFrame(FrameInput::Call(Box::new(CallInputs {
            input: CallInput::SharedBuffer(input),
            gas_limit,
            target_address: to,
            caller: interpreter.input.target_address(),
            bytecode_address: to,
            value: CallValue::Transfer(value),
            scheme: CallScheme::Call,
            is_static: interpreter.runtime_flag.is_static(),
            is_eof: false,
            return_memory_offset,
        }))),
        InstructionResult::CallOrCreate,
    );
}

pub fn call_code<WIRE: InterpreterTypes, H: Host + ?Sized>(
    interpreter: &mut Interpreter<WIRE>,
    host: &mut H,
) {
    popn!([local_gas_limit, to, value], interpreter);
    let to = Address::from_word(B256::from(to));
    // Max gas limit is not possible in real ethereum situation.
    let local_gas_limit = u64::try_from(local_gas_limit).unwrap_or(u64::MAX);

    //pop!(interpreter, value);
    let Some((input, return_memory_offset)) = get_memory_input_and_out_ranges(interpreter) else {
        return;
    };

    let Some(mut load) = host.load_account_delegated(to) else {
        interpreter
            .control
            .set_instruction_result(InstructionResult::FatalExternalError);
        return;
    };

    // Set `is_empty` to false as we are not creating this account.
    load.is_empty = false;
    let Some(mut gas_limit) = calc_call_gas(interpreter, load, !value.is_zero(), local_gas_limit)
    else {
        return;
    };

    gas!(interpreter, gas_limit);

    // Add call stipend if there is value to be transferred.
    if !value.is_zero() {
        gas_limit = gas_limit.saturating_add(gas::CALL_STIPEND);
    }

    // Call host to interact with target contract
    interpreter.control.set_next_action(
        InterpreterAction::NewFrame(FrameInput::Call(Box::new(CallInputs {
            input: CallInput::SharedBuffer(input),
            gas_limit,
            target_address: interpreter.input.target_address(),
            caller: interpreter.input.target_address(),
            bytecode_address: to,
            value: CallValue::Transfer(value),
            scheme: CallScheme::CallCode,
            is_static: interpreter.runtime_flag.is_static(),
            is_eof: false,
            return_memory_offset,
        }))),
        InstructionResult::CallOrCreate,
    );
}

pub fn delegate_call<WIRE: InterpreterTypes, H: Host + ?Sized>(
    interpreter: &mut Interpreter<WIRE>,
    host: &mut H,
) {
    check!(interpreter, HOMESTEAD);
    popn!([local_gas_limit, to], interpreter);
    let to = Address::from_word(B256::from(to));
    // Max gas limit is not possible in real ethereum situation.
    let local_gas_limit = u64::try_from(local_gas_limit).unwrap_or(u64::MAX);

    let Some((input, return_memory_offset)) = get_memory_input_and_out_ranges(interpreter) else {
        return;
    };

    let Some(mut load) = host.load_account_delegated(to) else {
        interpreter
            .control
            .set_instruction_result(InstructionResult::FatalExternalError);
        return;
    };

    // Set is_empty to false as we are not creating this account.
    load.is_empty = false;
    let Some(gas_limit) = calc_call_gas(interpreter, load, false, local_gas_limit) else {
        return;
    };

    gas!(interpreter, gas_limit);

    // Call host to interact with target contract
    interpreter.control.set_next_action(
        InterpreterAction::NewFrame(FrameInput::Call(Box::new(CallInputs {
            input: CallInput::SharedBuffer(input),
            gas_limit,
            target_address: interpreter.input.target_address(),
            caller: interpreter.input.caller_address(),
            bytecode_address: to,
            value: CallValue::Apparent(interpreter.input.call_value()),
            scheme: CallScheme::DelegateCall,
            is_static: interpreter.runtime_flag.is_static(),
            is_eof: false,
            return_memory_offset,
        }))),
        InstructionResult::CallOrCreate,
    );
}

pub fn static_call<WIRE: InterpreterTypes, H: Host + ?Sized>(
    interpreter: &mut Interpreter<WIRE>,
    host: &mut H,
) {
    check!(interpreter, BYZANTIUM);
    popn!([local_gas_limit, to], interpreter);
    let to = Address::from_word(B256::from(to));
    // Max gas limit is not possible in real ethereum situation.
    let local_gas_limit = u64::try_from(local_gas_limit).unwrap_or(u64::MAX);

    let Some((input, return_memory_offset)) = get_memory_input_and_out_ranges(interpreter) else {
        return;
    };

    let Some(mut load) = host.load_account_delegated(to) else {
        interpreter
            .control
            .set_instruction_result(InstructionResult::FatalExternalError);
        return;
    };
    // Set `is_empty` to false as we are not creating this account.
    load.is_empty = false;
    let Some(gas_limit) = calc_call_gas(interpreter, load, false, local_gas_limit) else {
        return;
    };
    gas!(interpreter, gas_limit);

    // Call host to interact with target contract
    interpreter.control.set_next_action(
        InterpreterAction::NewFrame(FrameInput::Call(Box::new(CallInputs {
            input: CallInput::SharedBuffer(input),
            gas_limit,
            target_address: to,
            caller: interpreter.input.target_address(),
            bytecode_address: to,
            value: CallValue::Transfer(U256::ZERO),
            scheme: CallScheme::StaticCall,
            is_static: true,
            is_eof: false,
            return_memory_offset,
        }))),
        InstructionResult::CallOrCreate,
    );
}<|MERGE_RESOLUTION|>--- conflicted
+++ resolved
@@ -1,38 +1,11 @@
 mod call_helpers;
+
+pub use call_helpers::{calc_call_gas, get_memory_input_and_out_ranges, resize_memory};
 
 use crate::{
     gas::{self, EOF_CREATE_GAS, MIN_CALLEE_GAS},
     instructions::utility::IntoAddress,
     interpreter::Interpreter,
-<<<<<<< HEAD
-    primitives::{
-        eof::EofHeader,
-        keccak256,
-        Address,
-        BerlinSpec,
-        Bytes,
-        Eof,
-        Spec,
-        SpecId::*,
-        B256,
-        U256,
-    },
-    CallInputs,
-    CallScheme,
-    CallValue,
-    CreateInputs,
-    CreateScheme,
-    EOFCreateInputs,
-    Host,
-    InstructionResult,
-    InterpreterAction,
-    InterpreterResult,
-    MAX_INITCODE_SIZE,
-};
-pub use call_helpers::{calc_call_gas, get_memory_input_and_out_ranges, resize_memory};
-use core::cmp::max;
-use revm_primitives::wasm::{WASM_MAGIC_BYTES, WASM_MAX_CODE_SIZE};
-=======
     interpreter_action::FrameInput,
     interpreter_types::{
         EofContainer, Immediates, InputsTr, InterpreterTypes, Jumps, LoopControl, MemoryTr,
@@ -45,7 +18,6 @@
 use context_interface::CreateScheme;
 use core::cmp::max;
 use primitives::{eof::new_eof_address, hardfork::SpecId, Address, Bytes, B256, U256};
->>>>>>> 9e06b57f
 use std::boxed::Box;
 
 /// EOF Create instruction
@@ -297,20 +269,12 @@
     // it simplifies the reasoning about the gas costs and is
     // applied uniformly for all introduced EXT*CALL instructions.
     //
-    // If Gas available to callee is less than MIN_CALLEE_GAS trigger light failure (Same as
-    // Revert).
+    // If Gas available to callee is less than MIN_CALLEE_GAS trigger light failure (Same as Revert).
     if gas_limit < MIN_CALLEE_GAS {
         // Push 1 to stack to indicate that call light failed.
-<<<<<<< HEAD
-        // It is safe to ignore stack overflow error as we already popped multiple values from
-        // stack.
-        let _ = interpreter.stack_mut().push(U256::from(1));
-        interpreter.return_data_buffer.clear();
-=======
         // It is safe to ignore stack overflow error as we already popped multiple values from stack.
         let _ = interpreter.stack.push(U256::from(1));
         interpreter.return_data.clear();
->>>>>>> 9e06b57f
         // Return none to continue execution.
         return None;
     }
@@ -478,29 +442,7 @@
 
     let mut code = Bytes::new();
     if len != 0 {
-        let code_offset = as_usize_or_fail!(interpreter, code_offset);
         // EIP-3860: Limit and meter initcode
-<<<<<<< HEAD
-        if SPEC::enabled(SHANGHAI) {
-            // The limit is set as double of max contract bytecode size
-            let max_initcode_size = host
-                .env()
-                .cfg
-                .limit_contract_code_size
-                .map(|limit| limit.saturating_mul(2))
-                .unwrap_or_else(|| {
-                    if len >= 4
-                        && interpreter.shared_memory.try_slice(code_offset, 4)
-                            == Some(&WASM_MAGIC_BYTES)
-                    {
-                        WASM_MAX_CODE_SIZE
-                    } else {
-                        MAX_INITCODE_SIZE
-                    }
-                });
-            if len > max_initcode_size {
-                interpreter.instruction_result = InstructionResult::CreateInitCodeSizeLimit;
-=======
         if interpreter
             .runtime_flag
             .spec_id()
@@ -511,12 +453,12 @@
                 interpreter
                     .control
                     .set_instruction_result(InstructionResult::CreateInitCodeSizeLimit);
->>>>>>> 9e06b57f
                 return;
             }
             gas!(interpreter, gas::initcode_cost(len));
         }
 
+        let code_offset = as_usize_or_fail!(interpreter, code_offset);
         resize_memory!(interpreter, code_offset, len);
         code = Bytes::copy_from_slice(interpreter.memory.slice_len(code_offset, len).as_ref());
     }
