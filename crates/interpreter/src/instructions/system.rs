use crate::{
    gas,
    primitives::{Spec, B256, KECCAK_EMPTY, U256},
    Host, InstructionResult, Interpreter,
};
use core::ptr;

pub fn keccak256<H: Host + ?Sized>(interpreter: &mut Interpreter, _host: &mut H) {
    pop_top!(interpreter, offset, len_ptr);
    let len = as_usize_or_fail!(interpreter, len_ptr);
    gas_or_fail!(interpreter, gas::keccak256_cost(len as u64));
    let hash = if len == 0 {
        KECCAK_EMPTY
    } else {
        let from = as_usize_or_fail!(interpreter, offset);
        resize_memory!(interpreter, from, len);
        crate::primitives::keccak256(interpreter.shared_memory.slice(from, len))
    };
    *len_ptr = hash.into();
}

pub fn address<H: Host + ?Sized>(interpreter: &mut Interpreter, _host: &mut H) {
    gas!(interpreter, gas::BASE);
    push_b256!(interpreter, interpreter.contract.target_address.into_word());
}

pub fn caller<H: Host + ?Sized>(interpreter: &mut Interpreter, _host: &mut H) {
    gas!(interpreter, gas::BASE);
    push_b256!(interpreter, interpreter.contract.caller.into_word());
}

pub fn codesize<H: Host + ?Sized>(interpreter: &mut Interpreter, _host: &mut H) {
    gas!(interpreter, gas::BASE);
    push!(interpreter, U256::from(interpreter.contract.bytecode.len()));
}

pub fn codecopy<H: Host + ?Sized>(interpreter: &mut Interpreter, _host: &mut H) {
    pop!(interpreter, memory_offset, code_offset, len);
    let len = as_usize_or_fail!(interpreter, len);
    gas_or_fail!(interpreter, gas::verylowcopy_cost(len as u64));
    if len == 0 {
        return;
    }
    let memory_offset = as_usize_or_fail!(interpreter, memory_offset);
    let code_offset = as_usize_saturated!(code_offset);
    resize_memory!(interpreter, memory_offset, len);

    // Note: this can't panic because we resized memory to fit.
    interpreter.shared_memory.set_data(
        memory_offset,
        code_offset,
        len,
        &interpreter.contract.bytecode.original_bytes(),
    );
}

pub fn calldataload<H: Host + ?Sized>(interpreter: &mut Interpreter, _host: &mut H) {
    gas!(interpreter, gas::VERYLOW);
<<<<<<< HEAD
    pop!(interpreter, offset);
    let offset = as_usize_saturated!(offset);
    let load = if offset < interpreter.contract.input.len() {
        let have_bytes = 32.min(interpreter.contract.input.len() - offset);
        let mut bytes = [0u8; 32];
        bytes[..have_bytes]
            .copy_from_slice(&interpreter.contract.input[offset..offset + have_bytes]);
        B256::new(bytes)
    } else {
        B256::ZERO
    };

    push_b256!(interpreter, load);
=======
    pop_top!(interpreter, offset_ptr);
    let mut word = B256::ZERO;
    let offset = as_usize_saturated!(offset_ptr);
    if offset < interpreter.contract.input.len() {
        let count = 32.min(interpreter.contract.input.len() - offset);
        // SAFETY: count is bounded by the calldata length.
        // This is `word[..count].copy_from_slice(input[offset..offset + count])`, written using
        // raw pointers as apparently the compiler cannot optimize the slice version, and using
        // `get_unchecked` twice is uglier.
        debug_assert!(count <= 32 && offset + count <= interpreter.contract.input.len());
        unsafe {
            ptr::copy_nonoverlapping(
                interpreter.contract.input.as_ptr().add(offset),
                word.as_mut_ptr(),
                count,
            )
        };
    }
    *offset_ptr = word.into();
>>>>>>> 11e819c3
}

pub fn calldatasize<H: Host + ?Sized>(interpreter: &mut Interpreter, _host: &mut H) {
    gas!(interpreter, gas::BASE);
    push!(interpreter, U256::from(interpreter.contract.input.len()));
}

pub fn callvalue<H: Host + ?Sized>(interpreter: &mut Interpreter, _host: &mut H) {
    gas!(interpreter, gas::BASE);
    push!(interpreter, interpreter.contract.call_value);
}

pub fn calldatacopy<H: Host + ?Sized>(interpreter: &mut Interpreter, _host: &mut H) {
    pop!(interpreter, memory_offset, data_offset, len);
    let len = as_usize_or_fail!(interpreter, len);
    gas_or_fail!(interpreter, gas::verylowcopy_cost(len as u64));
    if len == 0 {
        return;
    }
    let memory_offset = as_usize_or_fail!(interpreter, memory_offset);
    let data_offset = as_usize_saturated!(data_offset);
    resize_memory!(interpreter, memory_offset, len);

    // Note: this can't panic because we resized memory to fit.
    interpreter.shared_memory.set_data(
        memory_offset,
        data_offset,
        len,
        &interpreter.contract.input,
    );
}

/// EIP-211: New opcodes: RETURNDATASIZE and RETURNDATACOPY
pub fn returndatasize<H: Host + ?Sized, SPEC: Spec>(interpreter: &mut Interpreter, _host: &mut H) {
    check!(interpreter, BYZANTIUM);
    gas!(interpreter, gas::BASE);
    push!(
        interpreter,
        U256::from(interpreter.return_data_buffer.len())
    );
}

/// EIP-211: New opcodes: RETURNDATASIZE and RETURNDATACOPY
pub fn returndatacopy<H: Host + ?Sized, SPEC: Spec>(interpreter: &mut Interpreter, _host: &mut H) {
    check!(interpreter, BYZANTIUM);
    pop!(interpreter, memory_offset, offset, len);
    let len = as_usize_or_fail!(interpreter, len);
    gas_or_fail!(interpreter, gas::verylowcopy_cost(len as u64));
    let data_offset = as_usize_saturated!(offset);
    let data_end = data_offset.saturating_add(len);
    if data_end > interpreter.return_data_buffer.len() {
        interpreter.instruction_result = InstructionResult::OutOfOffset;
        return;
    }
    if len != 0 {
        let memory_offset = as_usize_or_fail!(interpreter, memory_offset);
        resize_memory!(interpreter, memory_offset, len);
        interpreter.shared_memory.set(
            memory_offset,
            &interpreter.return_data_buffer[data_offset..data_end],
        );
    }
}

/// Part of EOF `<https://eips.ethereum.org/EIPS/eip-7069>`.
pub fn returndataload<H: Host + ?Sized>(interpreter: &mut Interpreter, _host: &mut H) {
    error_on_disabled_eof!(interpreter);
    gas!(interpreter, gas::VERYLOW);
    pop_top!(interpreter, offset);
    let offset_usize = as_usize_or_fail!(interpreter, offset);
    if offset_usize.saturating_add(32) > interpreter.return_data_buffer.len() {
        // TODO(EOF) proper error.
        interpreter.instruction_result = InstructionResult::OutOfOffset;
        return;
    }
    *offset =
        B256::from_slice(&interpreter.return_data_buffer[offset_usize..offset_usize + 32]).into();
}

pub fn gas<H: Host + ?Sized>(interpreter: &mut Interpreter, _host: &mut H) {
    gas!(interpreter, gas::BASE);
    push!(interpreter, U256::from(interpreter.gas.remaining()));
}

#[cfg(test)]
mod test {
    use super::*;
    use crate::{
        opcode::{make_instruction_table, RETURNDATALOAD},
        primitives::{bytes, Bytecode, PragueSpec, U256},
        DummyHost, Gas, Interpreter,
    };

    #[test]
    fn returndataload() {
        let table = make_instruction_table::<_, PragueSpec>();
        let mut host = DummyHost::default();

        let mut interp = Interpreter::new_bytecode(Bytecode::LegacyRaw(
            [RETURNDATALOAD, RETURNDATALOAD, RETURNDATALOAD].into(),
        ));
        interp.is_eof = true;
        interp.gas = Gas::new(10000);

        interp.stack.push(U256::from(0)).unwrap();
        interp.return_data_buffer =
            bytes!("000000000000000400000000000000030000000000000002000000000000000100");
        interp.step(&table, &mut host);
        assert_eq!(
            interp.stack.data(),
            &vec![U256::from_limbs([0x01, 0x02, 0x03, 0x04])]
        );

        let _ = interp.stack.pop();
        let _ = interp.stack.push(U256::from(1));

        interp.step(&table, &mut host);
        assert_eq!(interp.instruction_result, InstructionResult::Continue);
        assert_eq!(
            interp.stack.data(),
            &vec![U256::from_limbs([0x0100, 0x0200, 0x0300, 0x0400])]
        );

        let _ = interp.stack.pop();
        let _ = interp.stack.push(U256::from(2));
        interp.step(&table, &mut host);
        assert_eq!(interp.instruction_result, InstructionResult::OutOfOffset);
    }
}<|MERGE_RESOLUTION|>--- conflicted
+++ resolved
@@ -56,21 +56,6 @@
 
 pub fn calldataload<H: Host + ?Sized>(interpreter: &mut Interpreter, _host: &mut H) {
     gas!(interpreter, gas::VERYLOW);
-<<<<<<< HEAD
-    pop!(interpreter, offset);
-    let offset = as_usize_saturated!(offset);
-    let load = if offset < interpreter.contract.input.len() {
-        let have_bytes = 32.min(interpreter.contract.input.len() - offset);
-        let mut bytes = [0u8; 32];
-        bytes[..have_bytes]
-            .copy_from_slice(&interpreter.contract.input[offset..offset + have_bytes]);
-        B256::new(bytes)
-    } else {
-        B256::ZERO
-    };
-
-    push_b256!(interpreter, load);
-=======
     pop_top!(interpreter, offset_ptr);
     let mut word = B256::ZERO;
     let offset = as_usize_saturated!(offset_ptr);
@@ -90,7 +75,6 @@
         };
     }
     *offset_ptr = word.into();
->>>>>>> 11e819c3
 }
 
 pub fn calldatasize<H: Host + ?Sized>(interpreter: &mut Interpreter, _host: &mut H) {
