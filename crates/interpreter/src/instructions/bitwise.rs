use super::i256::{i256_cmp, i256_sign_compl, two_compl, Sign};
use crate::{
    gas,
    primitives::{Spec, U256},
    Host, InstructionResult, Interpreter,
};
use core::cmp::Ordering;

pub fn lt<H: Host>(interpreter: &mut Interpreter<'_>, _host: &mut H) {
    gas!(interpreter, gas::VERYLOW);
    pop_top!(interpreter, op1, op2);
    *op2 = U256::from(op1 < *op2);
}

pub fn gt<H: Host>(interpreter: &mut Interpreter<'_>, _host: &mut H) {
    gas!(interpreter, gas::VERYLOW);
    pop_top!(interpreter, op1, op2);
    *op2 = U256::from(op1 > *op2);
}

pub fn slt<H: Host>(interpreter: &mut Interpreter<'_>, _host: &mut H) {
    gas!(interpreter, gas::VERYLOW);
    pop_top!(interpreter, op1, op2);
    *op2 = U256::from(i256_cmp(&op1, op2) == Ordering::Less);
}

pub fn sgt<H: Host>(interpreter: &mut Interpreter<'_>, _host: &mut H) {
    gas!(interpreter, gas::VERYLOW);
    pop_top!(interpreter, op1, op2);
    *op2 = U256::from(i256_cmp(&op1, op2) == Ordering::Greater);
}

pub fn eq<H: Host>(interpreter: &mut Interpreter<'_>, _host: &mut H) {
    gas!(interpreter, gas::VERYLOW);
    pop_top!(interpreter, op1, op2);
    *op2 = U256::from(op1 == *op2);
}

pub fn iszero<H: Host>(interpreter: &mut Interpreter<'_>, _host: &mut H) {
    gas!(interpreter, gas::VERYLOW);
    pop_top!(interpreter, op1);
    *op1 = U256::from(*op1 == U256::ZERO);
}

pub fn bitand<H: Host>(interpreter: &mut Interpreter<'_>, _host: &mut H) {
    gas!(interpreter, gas::VERYLOW);
    pop_top!(interpreter, op1, op2);
    *op2 = op1 & *op2;
}

pub fn bitor<H: Host>(interpreter: &mut Interpreter<'_>, _host: &mut H) {
    gas!(interpreter, gas::VERYLOW);
    pop_top!(interpreter, op1, op2);
    *op2 = op1 | *op2;
}

pub fn bitxor<H: Host>(interpreter: &mut Interpreter<'_>, _host: &mut H) {
    gas!(interpreter, gas::VERYLOW);
    pop_top!(interpreter, op1, op2);
    *op2 = op1 ^ *op2;
}

pub fn not<H: Host>(interpreter: &mut Interpreter<'_>, _host: &mut H) {
    gas!(interpreter, gas::VERYLOW);
    pop_top!(interpreter, op1);
    *op1 = !*op1;
}

pub fn byte<H: Host>(interpreter: &mut Interpreter<'_>, _host: &mut H) {
    gas!(interpreter, gas::VERYLOW);
    pop_top!(interpreter, op1, op2);

    let o1 = as_usize_saturated!(op1);
    *op2 = if o1 < 32 {
        // `31 - o1` because `byte` returns LE, while we want BE
        U256::from(op2.byte(31 - o1))
    } else {
        U256::ZERO
    };
}

/// EIP-145: Bitwise shifting instructions in EVM
<<<<<<< HEAD
pub fn shl<SPEC: Spec, H: Host>(interpreter: &mut Interpreter, _host: &mut H) {
=======
pub fn shl<H: Host, SPEC: Spec>(interpreter: &mut Interpreter<'_>, _host: &mut H) {
>>>>>>> 7a99f166
    check!(interpreter, CONSTANTINOPLE);
    gas!(interpreter, gas::VERYLOW);
    pop_top!(interpreter, op1, op2);
    *op2 <<= as_usize_saturated!(op1);
}

/// EIP-145: Bitwise shifting instructions in EVM
<<<<<<< HEAD
pub fn shr<SPEC: Spec, H: Host>(interpreter: &mut Interpreter, _host: &mut H) {
=======
pub fn shr<H: Host, SPEC: Spec>(interpreter: &mut Interpreter<'_>, _host: &mut H) {
>>>>>>> 7a99f166
    check!(interpreter, CONSTANTINOPLE);
    gas!(interpreter, gas::VERYLOW);
    pop_top!(interpreter, op1, op2);
    *op2 >>= as_usize_saturated!(op1);
}

/// EIP-145: Bitwise shifting instructions in EVM
<<<<<<< HEAD
pub fn sar<SPEC: Spec, H: Host>(interpreter: &mut Interpreter, _host: &mut H) {
=======
pub fn sar<H: Host, SPEC: Spec>(interpreter: &mut Interpreter<'_>, _host: &mut H) {
>>>>>>> 7a99f166
    check!(interpreter, CONSTANTINOPLE);
    gas!(interpreter, gas::VERYLOW);
    pop_top!(interpreter, op1, op2);

    let value_sign = i256_sign_compl(op2);

    *op2 = if *op2 == U256::ZERO || op1 >= U256::from(256) {
        match value_sign {
            // value is 0 or >=1, pushing 0
            Sign::Plus | Sign::Zero => U256::ZERO,
            // value is <0, pushing -1
            Sign::Minus => U256::MAX,
        }
    } else {
        const ONE: U256 = U256::from_limbs([1, 0, 0, 0]);
        let shift = usize::try_from(op1).unwrap();
        match value_sign {
            Sign::Plus | Sign::Zero => op2.wrapping_shr(shift),
            Sign::Minus => two_compl(op2.wrapping_sub(ONE).wrapping_shr(shift).wrapping_add(ONE)),
        }
    };
}<|MERGE_RESOLUTION|>--- conflicted
+++ resolved
@@ -80,11 +80,7 @@
 }
 
 /// EIP-145: Bitwise shifting instructions in EVM
-<<<<<<< HEAD
-pub fn shl<SPEC: Spec, H: Host>(interpreter: &mut Interpreter, _host: &mut H) {
-=======
 pub fn shl<H: Host, SPEC: Spec>(interpreter: &mut Interpreter<'_>, _host: &mut H) {
->>>>>>> 7a99f166
     check!(interpreter, CONSTANTINOPLE);
     gas!(interpreter, gas::VERYLOW);
     pop_top!(interpreter, op1, op2);
@@ -92,11 +88,7 @@
 }
 
 /// EIP-145: Bitwise shifting instructions in EVM
-<<<<<<< HEAD
-pub fn shr<SPEC: Spec, H: Host>(interpreter: &mut Interpreter, _host: &mut H) {
-=======
 pub fn shr<H: Host, SPEC: Spec>(interpreter: &mut Interpreter<'_>, _host: &mut H) {
->>>>>>> 7a99f166
     check!(interpreter, CONSTANTINOPLE);
     gas!(interpreter, gas::VERYLOW);
     pop_top!(interpreter, op1, op2);
@@ -104,11 +96,7 @@
 }
 
 /// EIP-145: Bitwise shifting instructions in EVM
-<<<<<<< HEAD
-pub fn sar<SPEC: Spec, H: Host>(interpreter: &mut Interpreter, _host: &mut H) {
-=======
 pub fn sar<H: Host, SPEC: Spec>(interpreter: &mut Interpreter<'_>, _host: &mut H) {
->>>>>>> 7a99f166
     check!(interpreter, CONSTANTINOPLE);
     gas!(interpreter, gas::VERYLOW);
     pop_top!(interpreter, op1, op2);
