--- conflicted
+++ resolved
@@ -8,65 +8,39 @@
 pub fn mload(interpreter: &mut Interpreter, _host: &mut dyn Host) {
     gas!(interpreter, gas::VERYLOW);
     pop!(interpreter, index);
-<<<<<<< HEAD
-    let index = as_usize_or_fail!(interpreter, index, InstructionResult::InvalidOperandOOG);
+    let index = as_usize_or_fail!(interpreter, index);
     shared_memory_resize!(interpreter, index, 32);
     push!(
         interpreter,
-        U256::from_be_bytes::<{ U256::BYTES }>(
+        U256::from_be_bytes::<32>(
             interpreter
                 .shared_memory
-                .get_slice(index, 32)
+                .slice(index, 32)
                 .try_into()
                 .unwrap()
         )
-=======
-    let index = as_usize_or_fail!(interpreter, index);
-    memory_resize!(interpreter, index, 32);
-    push!(
-        interpreter,
-        U256::from_be_bytes::<32>(interpreter.memory.slice(index, 32).try_into().unwrap())
->>>>>>> 1f317568
     );
 }
 
 pub fn mstore(interpreter: &mut Interpreter, _host: &mut dyn Host) {
     gas!(interpreter, gas::VERYLOW);
     pop!(interpreter, index, value);
-<<<<<<< HEAD
-    let index = as_usize_or_fail!(interpreter, index, InstructionResult::InvalidOperandOOG);
+    let index = as_usize_or_fail!(interpreter, index);
     shared_memory_resize!(interpreter, index, 32);
     interpreter.shared_memory.set_u256(index, value);
-=======
-    let index = as_usize_or_fail!(interpreter, index);
-    memory_resize!(interpreter, index, 32);
-    interpreter.memory.set_u256(index, value);
->>>>>>> 1f317568
 }
 
 pub fn mstore8(interpreter: &mut Interpreter, _host: &mut dyn Host) {
     gas!(interpreter, gas::VERYLOW);
     pop!(interpreter, index, value);
-<<<<<<< HEAD
-    let index = as_usize_or_fail!(interpreter, index, InstructionResult::InvalidOperandOOG);
+    let index = as_usize_or_fail!(interpreter, index);
     shared_memory_resize!(interpreter, index, 1);
-    let value = value.as_le_bytes()[0];
-    // Safety: we resized our memory two lines above.
-    unsafe { interpreter.shared_memory.set_byte(index, value) }
-=======
-    let index = as_usize_or_fail!(interpreter, index);
-    memory_resize!(interpreter, index, 1);
-    interpreter.memory.set_byte(index, value.byte(0))
->>>>>>> 1f317568
+    interpreter.shared_memory.set_byte(index, value.byte(0))
 }
 
 pub fn msize(interpreter: &mut Interpreter, _host: &mut dyn Host) {
     gas!(interpreter, gas::BASE);
-<<<<<<< HEAD
     push!(interpreter, U256::from(interpreter.shared_memory.len()));
-=======
-    push!(interpreter, U256::from(interpreter.memory.len()));
->>>>>>> 1f317568
 }
 
 // EIP-5656: MCOPY - Memory copying instruction
@@ -85,13 +59,7 @@
     let dst = as_usize_or_fail!(interpreter, dst);
     let src = as_usize_or_fail!(interpreter, src);
     // resize memory
-<<<<<<< HEAD
-    shared_memory_resize!(interpreter, max(dest, src), len);
+    shared_memory_resize!(interpreter, max(dst, src), len);
     // copy memory in place
-    interpreter.shared_memory.copy(dest, src, len);
-=======
-    memory_resize!(interpreter, max(dst, src), len);
-    // copy memory in place
-    interpreter.memory.copy(dst, src, len);
->>>>>>> 1f317568
+    interpreter.shared_memory.copy(dst, src, len);
 }