use crate::{
    gas,
    primitives::{Spec, U256},
    Host, InstructionResult, Interpreter,
};

pub fn pop<H: Host>(interpreter: &mut Interpreter<'_>, _host: &mut H) {
    gas!(interpreter, gas::BASE);
    if let Err(result) = interpreter.shared_stack.pop() {
        interpreter.instruction_result = result;
    }
}

/// EIP-3855: PUSH0 instruction
///
/// Introduce a new instruction which pushes the constant value 0 onto the stack.
pub fn push0<H: Host, SPEC: Spec>(interpreter: &mut Interpreter<'_>, _host: &mut H) {
    check!(interpreter, SHANGHAI);
    gas!(interpreter, gas::BASE);
    if let Err(result) = interpreter.shared_stack.push(U256::ZERO) {
        interpreter.instruction_result = result;
    }
}

pub fn push<const N: usize, H: Host>(interpreter: &mut Interpreter<'_>, _host: &mut H) {
    gas!(interpreter, gas::VERYLOW);
    // SAFETY: In analysis we append trailing bytes to the bytecode so that this is safe to do
    // without bounds checking.
    let ip = interpreter.instruction_pointer;
    if let Err(result) = interpreter
<<<<<<< HEAD
        .shared_stack
        .push_slice::<N>(unsafe { core::slice::from_raw_parts(start, N) })
=======
        .stack
        .push_slice(unsafe { core::slice::from_raw_parts(ip, N) })
>>>>>>> 0d78d1eb
    {
        interpreter.instruction_result = result;
        return;
    }
    interpreter.instruction_pointer = unsafe { ip.add(N) };
}

pub fn dup<const N: usize, H: Host>(interpreter: &mut Interpreter<'_>, _host: &mut H) {
    gas!(interpreter, gas::VERYLOW);
    if let Err(result) = interpreter.shared_stack.dup::<N>() {
        interpreter.instruction_result = result;
    }
}

pub fn swap<const N: usize, H: Host>(interpreter: &mut Interpreter<'_>, _host: &mut H) {
    gas!(interpreter, gas::VERYLOW);
    if let Err(result) = interpreter.shared_stack.swap::<N>() {
        interpreter.instruction_result = result;
    }
}<|MERGE_RESOLUTION|>--- conflicted
+++ resolved
@@ -28,13 +28,8 @@
     // without bounds checking.
     let ip = interpreter.instruction_pointer;
     if let Err(result) = interpreter
-<<<<<<< HEAD
         .shared_stack
-        .push_slice::<N>(unsafe { core::slice::from_raw_parts(start, N) })
-=======
-        .stack
         .push_slice(unsafe { core::slice::from_raw_parts(ip, N) })
->>>>>>> 0d78d1eb
     {
         interpreter.instruction_result = result;
         return;
