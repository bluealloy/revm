use crate::{
    gas,
    instructions::utility::cast_slice_to_u256,
    interpreter_types::{Immediates, InterpreterTypes, Jumps, RuntimeFlag, StackTr},
    InstructionResult,
};
use primitives::U256;

use crate::InstructionContext;

/// Implements the POP instruction.
///
/// Removes the top item from the stack.
pub fn pop<WIRE: InterpreterTypes, H: ?Sized>(context: InstructionContext<'_, H, WIRE>) {
    gas!(context.interpreter, gas::BASE);
    // Can ignore return. as relative N jump is safe operation.
    popn!([_i], context.interpreter);
}

/// EIP-3855: PUSH0 instruction
///
/// Introduce a new instruction which pushes the constant value 0 onto the stack.
pub fn push0<WIRE: InterpreterTypes, H: ?Sized>(context: InstructionContext<'_, H, WIRE>) {
    check!(context.interpreter, SHANGHAI);
    gas!(context.interpreter, gas::BASE);
    push!(context.interpreter, U256::ZERO);
}

/// Implements the PUSH1-PUSH32 instructions.
///
/// Pushes N bytes from the bytecode onto the stack.
pub fn push<const N: usize, WIRE: InterpreterTypes, H: ?Sized>(
    context: InstructionContext<'_, H, WIRE>,
) {
    gas!(context.interpreter, gas::VERYLOW);
    push!(context.interpreter, U256::ZERO);
    popn_top!([], top, context.interpreter);

    let imm = context.interpreter.bytecode.read_slice(N);
    cast_slice_to_u256(imm, top);

    // Can ignore return. as relative N jump is safe operation
    context.interpreter.bytecode.relative_jump(N as isize);
}

/// Implements the DUP1-DUP16 instructions.
///
/// Duplicates the Nth stack item to the top.
pub fn dup<const N: usize, WIRE: InterpreterTypes, H: ?Sized>(
    context: InstructionContext<'_, H, WIRE>,
) {
    gas!(context.interpreter, gas::VERYLOW);
    if !context.interpreter.stack.dup(N) {
        context.interpreter.halt(InstructionResult::StackOverflow);
    }
}

/// Implements the SWAP1-SWAP16 instructions.
///
/// Exchanges the top stack item with the Nth stack item.
pub fn swap<const N: usize, WIRE: InterpreterTypes, H: ?Sized>(
    context: InstructionContext<'_, H, WIRE>,
) {
    gas!(context.interpreter, gas::VERYLOW);
    assert!(N != 0);
    if !context.interpreter.stack.exchange(0, N) {
        context.interpreter.halt(InstructionResult::StackOverflow);
    }
<<<<<<< HEAD
}

/// Implements the DUPN instruction.
///
/// Duplicates the stack item at immediate offset to the top (EOF only).
pub fn dupn<WIRE: InterpreterTypes, H: ?Sized>(context: InstructionContext<'_, H, WIRE>) {
    require_eof!(context.interpreter);
    gas!(context.interpreter, gas::VERYLOW);
    let imm = context.interpreter.bytecode.read_u8();
    if !context.interpreter.stack.dup(imm as usize + 1) {
        context.interpreter.halt(InstructionResult::StackOverflow);
    }
    context.interpreter.bytecode.relative_jump(1);
}

/// Implements the SWAPN instruction.
///
/// Exchanges the top stack item with the item at immediate offset (EOF only).
pub fn swapn<WIRE: InterpreterTypes, H: ?Sized>(context: InstructionContext<'_, H, WIRE>) {
    require_eof!(context.interpreter);
    gas!(context.interpreter, gas::VERYLOW);
    let imm = context.interpreter.bytecode.read_u8();
    if !context.interpreter.stack.exchange(0, imm as usize + 1) {
        context.interpreter.halt(InstructionResult::StackOverflow);
    }
    context.interpreter.bytecode.relative_jump(1);
}

/// Implements the EXCHANGE instruction.
///
/// Exchanges two stack items at specified positions (EOF only).
pub fn exchange<WIRE: InterpreterTypes, H: ?Sized>(context: InstructionContext<'_, H, WIRE>) {
    require_eof!(context.interpreter);
    gas!(context.interpreter, gas::VERYLOW);
    let imm = context.interpreter.bytecode.read_u8();
    let n = (imm >> 4) + 1;
    let m = (imm & 0x0F) + 1;
    if !context.interpreter.stack.exchange(n as usize, m as usize) {
        context.interpreter.halt(InstructionResult::StackOverflow);
    }
    context.interpreter.bytecode.relative_jump(1);
}

#[cfg(test)]
mod test {
    use crate::{instruction_table, InstructionResult, Interpreter, InterpreterAction};
    use bytecode::opcode::{DUPN, EXCHANGE, STOP, SWAPN};
    use bytecode::Bytecode;
    use primitives::{Bytes, U256};

    #[test]
    fn dupn() {
        let bytecode = Bytecode::new_raw(Bytes::from(&[DUPN, 0x00, DUPN, 0x01, DUPN, 0x02, STOP]));
        let mut interpreter = Interpreter::default().with_bytecode(bytecode);

        let table = instruction_table();

        interpreter.runtime_flag.is_eof = true;
        let _ = interpreter.stack.push(U256::from(10));
        let _ = interpreter.stack.push(U256::from(20));

        interpreter.step_dummy(&table);
        assert_eq!(interpreter.stack.pop(), Ok(U256::from(20)));
        interpreter.step_dummy(&table);
        assert_eq!(interpreter.stack.pop(), Ok(U256::from(10)));
        interpreter.step_dummy(&table);
        let gas = interpreter.gas;
        assert_eq!(
            interpreter.take_next_action(),
            InterpreterAction::new_halt(InstructionResult::StackOverflow, gas)
        );
    }

    #[test]
    fn swapn() {
        let bytecode = Bytecode::new_raw(Bytes::from(&[SWAPN, 0x00, SWAPN, 0x01, STOP]));
        let mut interpreter = Interpreter::default().with_bytecode(bytecode);

        let table = instruction_table();
        interpreter.runtime_flag.is_eof = true;

        let _ = interpreter.stack.push(U256::from(10));
        let _ = interpreter.stack.push(U256::from(20));
        let _ = interpreter.stack.push(U256::from(0));

        interpreter.step_dummy(&table);
        assert_eq!(interpreter.stack.peek(0), Ok(U256::from(20)));
        assert_eq!(interpreter.stack.peek(1), Ok(U256::from(0)));
        interpreter.step_dummy(&table);
        assert_eq!(interpreter.stack.peek(0), Ok(U256::from(10)));
        assert_eq!(interpreter.stack.peek(2), Ok(U256::from(20)));
    }

    #[test]
    fn exchange() {
        let bytecode = Bytecode::new_raw(Bytes::from(&[EXCHANGE, 0x00, EXCHANGE, 0x11, STOP]));
        let mut interpreter = Interpreter::default().with_bytecode(bytecode);

        let table = instruction_table();
        interpreter.runtime_flag.is_eof = true;

        let _ = interpreter.stack.push(U256::from(1));
        let _ = interpreter.stack.push(U256::from(5));
        let _ = interpreter.stack.push(U256::from(10));
        let _ = interpreter.stack.push(U256::from(15));
        let _ = interpreter.stack.push(U256::from(0));

        interpreter.step_dummy(&table);
        assert_eq!(interpreter.stack.peek(1), Ok(U256::from(10)));
        assert_eq!(interpreter.stack.peek(2), Ok(U256::from(15)));
        interpreter.step_dummy(&table);
        assert_eq!(interpreter.stack.peek(2), Ok(U256::from(1)));
        assert_eq!(interpreter.stack.peek(4), Ok(U256::from(15)));
    }
=======
>>>>>>> 1c0d770b
}<|MERGE_RESOLUTION|>--- conflicted
+++ resolved
@@ -8,9 +8,6 @@
 
 use crate::InstructionContext;
 
-/// Implements the POP instruction.
-///
-/// Removes the top item from the stack.
 pub fn pop<WIRE: InterpreterTypes, H: ?Sized>(context: InstructionContext<'_, H, WIRE>) {
     gas!(context.interpreter, gas::BASE);
     // Can ignore return. as relative N jump is safe operation.
@@ -26,9 +23,6 @@
     push!(context.interpreter, U256::ZERO);
 }
 
-/// Implements the PUSH1-PUSH32 instructions.
-///
-/// Pushes N bytes from the bytecode onto the stack.
 pub fn push<const N: usize, WIRE: InterpreterTypes, H: ?Sized>(
     context: InstructionContext<'_, H, WIRE>,
 ) {
@@ -43,9 +37,6 @@
     context.interpreter.bytecode.relative_jump(N as isize);
 }
 
-/// Implements the DUP1-DUP16 instructions.
-///
-/// Duplicates the Nth stack item to the top.
 pub fn dup<const N: usize, WIRE: InterpreterTypes, H: ?Sized>(
     context: InstructionContext<'_, H, WIRE>,
 ) {
@@ -55,9 +46,6 @@
     }
 }
 
-/// Implements the SWAP1-SWAP16 instructions.
-///
-/// Exchanges the top stack item with the Nth stack item.
 pub fn swap<const N: usize, WIRE: InterpreterTypes, H: ?Sized>(
     context: InstructionContext<'_, H, WIRE>,
 ) {
@@ -66,121 +54,4 @@
     if !context.interpreter.stack.exchange(0, N) {
         context.interpreter.halt(InstructionResult::StackOverflow);
     }
-<<<<<<< HEAD
-}
-
-/// Implements the DUPN instruction.
-///
-/// Duplicates the stack item at immediate offset to the top (EOF only).
-pub fn dupn<WIRE: InterpreterTypes, H: ?Sized>(context: InstructionContext<'_, H, WIRE>) {
-    require_eof!(context.interpreter);
-    gas!(context.interpreter, gas::VERYLOW);
-    let imm = context.interpreter.bytecode.read_u8();
-    if !context.interpreter.stack.dup(imm as usize + 1) {
-        context.interpreter.halt(InstructionResult::StackOverflow);
-    }
-    context.interpreter.bytecode.relative_jump(1);
-}
-
-/// Implements the SWAPN instruction.
-///
-/// Exchanges the top stack item with the item at immediate offset (EOF only).
-pub fn swapn<WIRE: InterpreterTypes, H: ?Sized>(context: InstructionContext<'_, H, WIRE>) {
-    require_eof!(context.interpreter);
-    gas!(context.interpreter, gas::VERYLOW);
-    let imm = context.interpreter.bytecode.read_u8();
-    if !context.interpreter.stack.exchange(0, imm as usize + 1) {
-        context.interpreter.halt(InstructionResult::StackOverflow);
-    }
-    context.interpreter.bytecode.relative_jump(1);
-}
-
-/// Implements the EXCHANGE instruction.
-///
-/// Exchanges two stack items at specified positions (EOF only).
-pub fn exchange<WIRE: InterpreterTypes, H: ?Sized>(context: InstructionContext<'_, H, WIRE>) {
-    require_eof!(context.interpreter);
-    gas!(context.interpreter, gas::VERYLOW);
-    let imm = context.interpreter.bytecode.read_u8();
-    let n = (imm >> 4) + 1;
-    let m = (imm & 0x0F) + 1;
-    if !context.interpreter.stack.exchange(n as usize, m as usize) {
-        context.interpreter.halt(InstructionResult::StackOverflow);
-    }
-    context.interpreter.bytecode.relative_jump(1);
-}
-
-#[cfg(test)]
-mod test {
-    use crate::{instruction_table, InstructionResult, Interpreter, InterpreterAction};
-    use bytecode::opcode::{DUPN, EXCHANGE, STOP, SWAPN};
-    use bytecode::Bytecode;
-    use primitives::{Bytes, U256};
-
-    #[test]
-    fn dupn() {
-        let bytecode = Bytecode::new_raw(Bytes::from(&[DUPN, 0x00, DUPN, 0x01, DUPN, 0x02, STOP]));
-        let mut interpreter = Interpreter::default().with_bytecode(bytecode);
-
-        let table = instruction_table();
-
-        interpreter.runtime_flag.is_eof = true;
-        let _ = interpreter.stack.push(U256::from(10));
-        let _ = interpreter.stack.push(U256::from(20));
-
-        interpreter.step_dummy(&table);
-        assert_eq!(interpreter.stack.pop(), Ok(U256::from(20)));
-        interpreter.step_dummy(&table);
-        assert_eq!(interpreter.stack.pop(), Ok(U256::from(10)));
-        interpreter.step_dummy(&table);
-        let gas = interpreter.gas;
-        assert_eq!(
-            interpreter.take_next_action(),
-            InterpreterAction::new_halt(InstructionResult::StackOverflow, gas)
-        );
-    }
-
-    #[test]
-    fn swapn() {
-        let bytecode = Bytecode::new_raw(Bytes::from(&[SWAPN, 0x00, SWAPN, 0x01, STOP]));
-        let mut interpreter = Interpreter::default().with_bytecode(bytecode);
-
-        let table = instruction_table();
-        interpreter.runtime_flag.is_eof = true;
-
-        let _ = interpreter.stack.push(U256::from(10));
-        let _ = interpreter.stack.push(U256::from(20));
-        let _ = interpreter.stack.push(U256::from(0));
-
-        interpreter.step_dummy(&table);
-        assert_eq!(interpreter.stack.peek(0), Ok(U256::from(20)));
-        assert_eq!(interpreter.stack.peek(1), Ok(U256::from(0)));
-        interpreter.step_dummy(&table);
-        assert_eq!(interpreter.stack.peek(0), Ok(U256::from(10)));
-        assert_eq!(interpreter.stack.peek(2), Ok(U256::from(20)));
-    }
-
-    #[test]
-    fn exchange() {
-        let bytecode = Bytecode::new_raw(Bytes::from(&[EXCHANGE, 0x00, EXCHANGE, 0x11, STOP]));
-        let mut interpreter = Interpreter::default().with_bytecode(bytecode);
-
-        let table = instruction_table();
-        interpreter.runtime_flag.is_eof = true;
-
-        let _ = interpreter.stack.push(U256::from(1));
-        let _ = interpreter.stack.push(U256::from(5));
-        let _ = interpreter.stack.push(U256::from(10));
-        let _ = interpreter.stack.push(U256::from(15));
-        let _ = interpreter.stack.push(U256::from(0));
-
-        interpreter.step_dummy(&table);
-        assert_eq!(interpreter.stack.peek(1), Ok(U256::from(10)));
-        assert_eq!(interpreter.stack.peek(2), Ok(U256::from(15)));
-        interpreter.step_dummy(&table);
-        assert_eq!(interpreter.stack.peek(2), Ok(U256::from(1)));
-        assert_eq!(interpreter.stack.peek(4), Ok(U256::from(15)));
-    }
-=======
->>>>>>> 1c0d770b
 }