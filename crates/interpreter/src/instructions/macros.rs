--- conflicted
+++ resolved
@@ -37,20 +37,6 @@
     }};
 }
 
-<<<<<<< HEAD
-/// Error if the current call is executing EOF.
-#[macro_export]
-macro_rules! require_eof {
-    ($interpreter:expr) => {
-        if !$interpreter.runtime_flag.is_eof() {
-            $interpreter.halt($crate::InstructionResult::EOFOpcodeDisabledInLegacy);
-            return $crate::instructions::InstructionReturn::halt();
-        }
-    };
-}
-
-=======
->>>>>>> 9c0a3d2f
 /// Check if the `SPEC` is enabled, and fail the instruction if it is not.
 #[macro_export]
 #[collapse_debuginfo(yes)]
