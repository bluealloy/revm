--- conflicted
+++ resolved
@@ -53,11 +53,7 @@
 macro_rules! shared_memory_resize {
     ($interp:expr, $offset:expr, $len:expr) => {
         if let Some(new_size) =
-<<<<<<< HEAD
-            crate::interpreter::shared_memory::next_multiple_of_32($offset.saturating_add($len))
-=======
             crate::interpreter::next_multiple_of_32($offset.saturating_add($len))
->>>>>>> 8418558b
         {
             if new_size > $interp.shared_memory.len() {
                 if crate::USE_GAS {
