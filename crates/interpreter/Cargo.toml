[package]
authors = ["Dragan Rakita <dragan0rakita@gmail.com>"]
description = "REVM Interpreter"
edition = "2021"
keywords = ["no_std", "ethereum", "evm", "revm", "interpreter"]
license = "MIT"
name = "revm-interpreter"
repository = "https://github.com/bluealloy/revm"
version = "1.1.2"
readme = "../../README.md"

[dependencies]
revm-primitives = { path = "../primitives", version = "1.1.2", default-features = false }

# optional
serde = { version = "1.0", features = ["derive", "rc"], optional = true }
<<<<<<< HEAD
=======
arbitrary = { version = "1.3", features = ["derive"], optional = true }
proptest = { version = "1.3", optional = true }
proptest-derive = { version = "0.4", optional = true }

[dev-dependencies]
arbitrary = { version = "1.3", features = ["derive"] }
proptest = "1.3"
proptest-derive = "0.4"
>>>>>>> 83d27b09

[features]
default = ["std"]
std = ["revm-primitives/std"]
serde = ["dep:serde", "revm-primitives/serde"]
arbitrary = ["std", "revm-primitives/arbitrary"]

optimism = ["revm-primitives/optimism"]

dev = [
    "memory_limit",
    "optional_balance_check",
    "optional_block_gas_limit",
    "optional_eip3607",
    "optional_gas_refund",
    "optional_no_base_fee",
]
memory_limit = ["revm-primitives/memory_limit"]
no_gas_measuring = ["revm-primitives/no_gas_measuring"]
optional_balance_check = ["revm-primitives/optional_balance_check"]
optional_block_gas_limit = ["revm-primitives/optional_block_gas_limit"]
optional_eip3607 = ["revm-primitives/optional_eip3607"]
optional_gas_refund = ["revm-primitives/optional_gas_refund"]
optional_no_base_fee = ["revm-primitives/optional_no_base_fee"]<|MERGE_RESOLUTION|>--- conflicted
+++ resolved
@@ -1,6 +1,6 @@
 [package]
 authors = ["Dragan Rakita <dragan0rakita@gmail.com>"]
-description = "REVM Interpreter"
+description = "revm Interpreter"
 edition = "2021"
 keywords = ["no_std", "ethereum", "evm", "revm", "interpreter"]
 license = "MIT"
@@ -14,17 +14,6 @@
 
 # optional
 serde = { version = "1.0", features = ["derive", "rc"], optional = true }
-<<<<<<< HEAD
-=======
-arbitrary = { version = "1.3", features = ["derive"], optional = true }
-proptest = { version = "1.3", optional = true }
-proptest-derive = { version = "0.4", optional = true }
-
-[dev-dependencies]
-arbitrary = { version = "1.3", features = ["derive"] }
-proptest = "1.3"
-proptest-derive = "0.4"
->>>>>>> 83d27b09
 
 [features]
 default = ["std"]
