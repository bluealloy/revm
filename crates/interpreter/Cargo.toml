[package]
authors = ["Dragan Rakita <dragan0rakita@gmail.com>"]
description = "REVM Interpreter"
edition = "2021"
keywords = ["no_std", "ethereum", "evm", "revm", "interpreter"]
license = "MIT"
name = "revm-interpreter"
repository = "https://github.com/bluealloy/revm"
version = "1.1.2"
readme = "../../README.md"

[dependencies]
revm-primitives = { path = "../primitives", version = "1.1.2", default-features = false }

#utility
derive_more = "0.99"
enumn = "0.1"

# sha3 keccak hasher
sha3 = { version = "0.10", default-features = false, features = [] }

# optional
serde = { version = "1.0", features = ["derive", "rc"], optional = true }
arbitrary = { version = "1.3", features = ["derive"], optional = true }
proptest = { version = "1.1", optional = true }
proptest-derive = { version = "0.4", optional = true }

[dev-dependencies]
arbitrary = { version = "1.3", features = ["derive"] }
proptest = "1.1"
proptest-derive = "0.4"

[features]
default = ["std"]
std = ["revm-primitives/std"]
serde = ["dep:serde", "revm-primitives/serde"]
arbitrary = [
    "std",
    "dep:arbitrary",
    "dep:proptest",
    "dep:proptest-derive",
    "revm-primitives/arbitrary",
]

dev = [
    "memory_limit",
    "optional_balance_check",
    "optional_block_gas_limit",
    "optional_eip3607",
    "optional_gas_refund",
    "optional_no_base_fee",
]
memory_limit = ["revm-primitives/memory_limit"]
no_gas_measuring = ["revm-primitives/no_gas_measuring"]
optional_balance_check = ["revm-primitives/optional_balance_check"]
optional_block_gas_limit = ["revm-primitives/optional_block_gas_limit"]
optional_eip3607 = ["revm-primitives/optional_eip3607"]
optional_gas_refund = ["revm-primitives/optional_gas_refund"]
<<<<<<< HEAD
optional_no_base_fee = ["revm-primitives/optional_no_base_fee"]
std = ["revm-primitives/std"]
serde = [
    "dep:serde",
    "revm-primitives/serde",
]
arbitrary = [
    "std",
    "dep:arbitrary",
    "dep:proptest",
    "dep:proptest-derive",
    "revm-primitives/arbitrary",
]
optimism = ["revm-primitives/optimism"]
=======
optional_no_base_fee = ["revm-primitives/optional_no_base_fee"]
>>>>>>> 8206193e
<|MERGE_RESOLUTION|>--- conflicted
+++ resolved
@@ -42,6 +42,8 @@
     "revm-primitives/arbitrary",
 ]
 
+optimism = ["revm-primitives/optimism"]
+
 dev = [
     "memory_limit",
     "optional_balance_check",
@@ -56,21 +58,4 @@
 optional_block_gas_limit = ["revm-primitives/optional_block_gas_limit"]
 optional_eip3607 = ["revm-primitives/optional_eip3607"]
 optional_gas_refund = ["revm-primitives/optional_gas_refund"]
-<<<<<<< HEAD
-optional_no_base_fee = ["revm-primitives/optional_no_base_fee"]
-std = ["revm-primitives/std"]
-serde = [
-    "dep:serde",
-    "revm-primitives/serde",
-]
-arbitrary = [
-    "std",
-    "dep:arbitrary",
-    "dep:proptest",
-    "dep:proptest-derive",
-    "revm-primitives/arbitrary",
-]
-optimism = ["revm-primitives/optimism"]
-=======
-optional_no_base_fee = ["revm-primitives/optional_no_base_fee"]
->>>>>>> 8206193e
+optional_no_base_fee = ["revm-primitives/optional_no_base_fee"]