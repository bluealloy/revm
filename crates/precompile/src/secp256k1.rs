use crate::{
    utilities::right_pad, PrecompileError, PrecompileOutput, PrecompileResult,
    PrecompileWithAddress,
};
use primitives::{alloy_primitives::B512, Bytes, B256};

pub const ECRECOVER: PrecompileWithAddress =
    PrecompileWithAddress(crate::u64_to_address(1), ec_recover_run);

<<<<<<< HEAD
pub mod k256;
=======
pub use self::secp256k1::ecrecover;

#[cfg(not(feature = "secp256k1"))]
#[allow(clippy::module_inception)]
mod secp256k1 {
    use k256::ecdsa::{Error, RecoveryId, Signature, VerifyingKey};
    use primitives::{alloy_primitives::B512, keccak256, B256};

    pub fn ecrecover(sig: &B512, mut recid: u8, msg: &B256) -> Result<B256, Error> {
        // Parse signature
        let mut sig = Signature::from_slice(sig.as_slice())?;

        // Normalize signature and flip recovery id if needed.
        if let Some(sig_normalized) = sig.normalize_s() {
            sig = sig_normalized;
            recid ^= 1;
        }
        let recid = RecoveryId::from_byte(recid).expect("recovery ID is valid");

        // Recover key
        let recovered_key = VerifyingKey::recover_from_prehash(&msg[..], &sig, recid)?;
        // Hash it
        let mut hash = keccak256(
            &recovered_key
                .to_encoded_point(/* compress = */ false)
                .as_bytes()[1..],
        );

        // Truncate to 20 bytes
        hash[..12].fill(0);
        Ok(hash)
    }
}
>>>>>>> 60ce8656

#[cfg(feature = "secp256k1")]
pub mod bitcoin_secp256k1;

#[cfg(feature = "libsecp256k1")]
pub mod parity_libsecp256k1;

pub fn ec_recover_run(input: &Bytes, gas_limit: u64) -> PrecompileResult {
    const ECRECOVER_BASE: u64 = 3_000;

    if ECRECOVER_BASE > gas_limit {
        return Err(PrecompileError::OutOfGas.into());
    }

    let input = right_pad::<128>(input);

    // `v` must be a 32-byte big-endian integer equal to 27 or 28.
    if !(input[32..63].iter().all(|&b| b == 0) && matches!(input[63], 27 | 28)) {
        return Ok(PrecompileOutput::new(ECRECOVER_BASE, Bytes::new()));
    }

    let msg = <&B256>::try_from(&input[0..32]).unwrap();
    let recid = input[63] - 27;
    let sig = <&B512>::try_from(&input[64..128]).unwrap();

    cfg_if::cfg_if! {
        if #[cfg(feature = "secp256k1")] {
            let res = bitcoin_secp256k1::ecrecover(sig, recid, msg);
        } else if #[cfg(feature = "libsecp256k1")] {
            let res = parity_libsecp256k1::ecrecover(sig, recid, msg);
        } else {
            let res = k256::ecrecover(sig, recid, msg);
        }
    };

    let out = res.map(|o| o.to_vec().into()).unwrap_or_default();
    Ok(PrecompileOutput::new(ECRECOVER_BASE, out))
}<|MERGE_RESOLUTION|>--- conflicted
+++ resolved
@@ -1,3 +1,9 @@
+#[cfg(feature = "secp256k1")]
+pub mod bitcoin_secp256k1;
+pub mod k256;
+#[cfg(feature = "libsecp256k1")]
+pub mod parity_libsecp256k1;
+
 use crate::{
     utilities::right_pad, PrecompileError, PrecompileOutput, PrecompileResult,
     PrecompileWithAddress,
@@ -6,50 +12,6 @@
 
 pub const ECRECOVER: PrecompileWithAddress =
     PrecompileWithAddress(crate::u64_to_address(1), ec_recover_run);
-
-<<<<<<< HEAD
-pub mod k256;
-=======
-pub use self::secp256k1::ecrecover;
-
-#[cfg(not(feature = "secp256k1"))]
-#[allow(clippy::module_inception)]
-mod secp256k1 {
-    use k256::ecdsa::{Error, RecoveryId, Signature, VerifyingKey};
-    use primitives::{alloy_primitives::B512, keccak256, B256};
-
-    pub fn ecrecover(sig: &B512, mut recid: u8, msg: &B256) -> Result<B256, Error> {
-        // Parse signature
-        let mut sig = Signature::from_slice(sig.as_slice())?;
-
-        // Normalize signature and flip recovery id if needed.
-        if let Some(sig_normalized) = sig.normalize_s() {
-            sig = sig_normalized;
-            recid ^= 1;
-        }
-        let recid = RecoveryId::from_byte(recid).expect("recovery ID is valid");
-
-        // Recover key
-        let recovered_key = VerifyingKey::recover_from_prehash(&msg[..], &sig, recid)?;
-        // Hash it
-        let mut hash = keccak256(
-            &recovered_key
-                .to_encoded_point(/* compress = */ false)
-                .as_bytes()[1..],
-        );
-
-        // Truncate to 20 bytes
-        hash[..12].fill(0);
-        Ok(hash)
-    }
-}
->>>>>>> 60ce8656
-
-#[cfg(feature = "secp256k1")]
-pub mod bitcoin_secp256k1;
-
-#[cfg(feature = "libsecp256k1")]
-pub mod parity_libsecp256k1;
 
 pub fn ec_recover_run(input: &Bytes, gas_limit: u64) -> PrecompileResult {
     const ECRECOVER_BASE: u64 = 3_000;
