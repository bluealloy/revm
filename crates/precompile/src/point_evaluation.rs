use alloc::vec::Vec;
<<<<<<< HEAD
use revm_primitives::{PrecompileResult, StandardPrecompileFn, uint, U256};
=======
use revm_primitives::{PrecompileResult, StandardPrecompileFn};
>>>>>>> cc71fc1b
use sha2::{Digest, Sha256};

use crate::{Precompile, PrecompileAddress};

pub const POINT_EVALUATION_PRECOMPILE: PrecompileAddress = PrecompileAddress(
    crate::u64_to_b160(12),
    Precompile::Standard(point_evaluation_run as StandardPrecompileFn),
);

<<<<<<< HEAD
// `FIELD_ELEMENTS_PER_BLOB = 4096`
const FIELD_ELEMENTS_PER_BLOB: [u8;4] = [0,0,16,0];
// `BLS_MODULUS: = 52435875175126190479447740508185965837690552500527637822603658699938581184513`
const BLS_MODULUS: [u8;32] = [115, 237, 167, 83, 41, 157, 125, 72, 51, 57, 216, 8, 9, 161, 216, 5, 83, 189, 164, 2, 255, 254, 91, 254, 255, 255, 255, 255, 0, 0, 0, 1];
=======
/// `FIELD_ELEMENTS_PER_BLOB = 4096`
/// in big endian format
const FIELD_ELEMENTS_PER_BLOB: [u8; 4] = [0, 0, 16, 0];
/// `BLS_MODULUS: = 52435875175126190479447740508185965837690552500527637822603658699938581184513`
/// in big endian format
const BLS_MODULUS: [u8; 32] = [
    115, 237, 167, 83, 41, 157, 125, 72, 51, 57, 216, 8, 9, 161, 216, 5, 83, 189, 164, 2, 255, 254,
    91, 254, 255, 255, 255, 255, 0, 0, 0, 1,
];
>>>>>>> cc71fc1b
const BLOB_COMMITMENT_VERSION_KZG: u8 = 1;

pub fn point_evaluation_run(input: &[u8], gas_limit: u64) -> PrecompileResult {
    // The data is encoded as follows: versioned_hash | z | y | commitment | proof | with z and y being padded 32 byte big endian values
    assert!(input.len() == 192);
    let versioned_hash = &input[0..32];
    let z = &input[32..64];
    let y = &input[64..96];
    let commitment = &input[96..144];
    let proof = &input[144..192];

    // Verify commitment matches versioned_hash
    assert!(kzg_to_versioned_hash(commitment) == versioned_hash);

    // Verify KZG proof with z and y in big endian format
    assert!(verify_kzg_proof(commitment, z, y, proof));
<<<<<<< HEAD

    let mut result = Vec::from(FIELD_ELEMENTS_PER_BLOB); // The first bytes of the result are the FIELD_ELEMENTS_PER_BLOB
    let bls_modulus_bytes = Vec::from(BLS_MODULUS);
    result.extend(bls_modulus_bytes); // Concatenate the BLS_MODULUS to the result

=======

    let mut result = Vec::from(FIELD_ELEMENTS_PER_BLOB); // The first bytes of the result are the FIELD_ELEMENTS_PER_BLOB
    let bls_modulus_bytes = Vec::from(BLS_MODULUS);
    result.extend(bls_modulus_bytes); // Concatenate the BLS_MODULUS to the result

>>>>>>> cc71fc1b
    Ok((gas_limit, result))
}

pub fn kzg_to_versioned_hash(commitment: &[u8]) -> Vec<u8> {
    let mut hasher = Sha256::new();
    hasher.update(commitment);
    let mut hash = hasher.finalize().to_vec();

    // Skip the first byte
    hash.drain(0..1);

    // Prepend the version marker
    let mut result = vec![BLOB_COMMITMENT_VERSION_KZG];
    result.append(&mut hash);

    result
}
pub fn verify_kzg_proof(_commitment: &[u8], _z: &[u8], _y: &[u8], _proof: &[u8]) -> bool {
    todo!();
}<|MERGE_RESOLUTION|>--- conflicted
+++ resolved
@@ -1,9 +1,5 @@
 use alloc::vec::Vec;
-<<<<<<< HEAD
-use revm_primitives::{PrecompileResult, StandardPrecompileFn, uint, U256};
-=======
 use revm_primitives::{PrecompileResult, StandardPrecompileFn};
->>>>>>> cc71fc1b
 use sha2::{Digest, Sha256};
 
 use crate::{Precompile, PrecompileAddress};
@@ -13,12 +9,6 @@
     Precompile::Standard(point_evaluation_run as StandardPrecompileFn),
 );
 
-<<<<<<< HEAD
-// `FIELD_ELEMENTS_PER_BLOB = 4096`
-const FIELD_ELEMENTS_PER_BLOB: [u8;4] = [0,0,16,0];
-// `BLS_MODULUS: = 52435875175126190479447740508185965837690552500527637822603658699938581184513`
-const BLS_MODULUS: [u8;32] = [115, 237, 167, 83, 41, 157, 125, 72, 51, 57, 216, 8, 9, 161, 216, 5, 83, 189, 164, 2, 255, 254, 91, 254, 255, 255, 255, 255, 0, 0, 0, 1];
-=======
 /// `FIELD_ELEMENTS_PER_BLOB = 4096`
 /// in big endian format
 const FIELD_ELEMENTS_PER_BLOB: [u8; 4] = [0, 0, 16, 0];
@@ -28,7 +18,6 @@
     115, 237, 167, 83, 41, 157, 125, 72, 51, 57, 216, 8, 9, 161, 216, 5, 83, 189, 164, 2, 255, 254,
     91, 254, 255, 255, 255, 255, 0, 0, 0, 1,
 ];
->>>>>>> cc71fc1b
 const BLOB_COMMITMENT_VERSION_KZG: u8 = 1;
 
 pub fn point_evaluation_run(input: &[u8], gas_limit: u64) -> PrecompileResult {
@@ -45,19 +34,11 @@
 
     // Verify KZG proof with z and y in big endian format
     assert!(verify_kzg_proof(commitment, z, y, proof));
-<<<<<<< HEAD
 
     let mut result = Vec::from(FIELD_ELEMENTS_PER_BLOB); // The first bytes of the result are the FIELD_ELEMENTS_PER_BLOB
     let bls_modulus_bytes = Vec::from(BLS_MODULUS);
     result.extend(bls_modulus_bytes); // Concatenate the BLS_MODULUS to the result
 
-=======
-
-    let mut result = Vec::from(FIELD_ELEMENTS_PER_BLOB); // The first bytes of the result are the FIELD_ELEMENTS_PER_BLOB
-    let bls_modulus_bytes = Vec::from(BLS_MODULUS);
-    result.extend(bls_modulus_bytes); // Concatenate the BLS_MODULUS to the result
-
->>>>>>> cc71fc1b
     Ok((gas_limit, result))
 }
 
