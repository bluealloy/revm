use super::blst::p1_add_affine;
use super::g1::{encode_g1_point, extract_g1_input_no_subgroup_check};
use crate::bls12_381_const::{
    G1_ADD_ADDRESS, G1_ADD_BASE_GAS_FEE, G1_ADD_INPUT_LENGTH, PADDED_G1_LENGTH,
};
use crate::{u64_to_address, PrecompileWithAddress};
use crate::{PrecompileError, PrecompileOutput, PrecompileResult};
use primitives::Bytes;

/// [EIP-2537](https://eips.ethereum.org/EIPS/eip-2537#specification) BLS12_G1ADD precompile.
pub const PRECOMPILE: PrecompileWithAddress =
    PrecompileWithAddress(u64_to_address(G1_ADD_ADDRESS), g1_add);

/// G1 addition call expects `256` bytes as an input that is interpreted as byte
/// concatenation of two G1 points (`128` bytes each).
/// Output is an encoding of addition operation result - single G1 point (`128`
/// bytes).
/// See also: <https://eips.ethereum.org/EIPS/eip-2537#abi-for-g1-addition>
pub(super) fn g1_add(input: &Bytes, gas_limit: u64) -> PrecompileResult {
    if G1_ADD_BASE_GAS_FEE > gas_limit {
        return Err(PrecompileError::OutOfGas);
    }

    if input.len() != G1_ADD_INPUT_LENGTH {
        return Err(PrecompileError::Other(format!(
            "G1ADD input should be {G1_ADD_INPUT_LENGTH} bytes, was {}",
            input.len()
        )));
    }

    // NB: There is no subgroup check for the G1 addition precompile because the time to do the subgroup
    // check would be more than the time it takes to to do the g1 addition.
    //
<<<<<<< HEAD
    // Users should be careful to note whether the points being added are indeed in the right subgroup.
    let a_aff = &extract_g1_input_no_subgroup_check(&input[..G1_INPUT_ITEM_LENGTH])?;
    let b_aff = &extract_g1_input_no_subgroup_check(&input[G1_INPUT_ITEM_LENGTH..])?;
    let p_aff = p1_add_affine(a_aff, b_aff);
=======
    // So we set the subgroup checks here to `false`
    let a_aff = &extract_g1_input(&input[..PADDED_G1_LENGTH], false)?;
    let b_aff = &extract_g1_input(&input[PADDED_G1_LENGTH..], false)?;

    let mut b = blst_p1::default();
    // SAFETY: `b` and `b_aff` are blst values.
    unsafe { blst_p1_from_affine(&mut b, b_aff) };

    let mut p = blst_p1::default();
    // SAFETY: `p`, `b` and `a_aff` are blst values.
    unsafe { blst_p1_add_or_double_affine(&mut p, &b, a_aff) };

    let mut p_aff = blst_p1_affine::default();
    // SAFETY: `p_aff` and `p`` are blst values.
    unsafe { blst_p1_to_affine(&mut p_aff, &p) };
>>>>>>> 8a250535

    let out = encode_g1_point(&p_aff);
    Ok(PrecompileOutput::new(G1_ADD_BASE_GAS_FEE, out))
}<|MERGE_RESOLUTION|>--- conflicted
+++ resolved
@@ -31,28 +31,10 @@
     // NB: There is no subgroup check for the G1 addition precompile because the time to do the subgroup
     // check would be more than the time it takes to to do the g1 addition.
     //
-<<<<<<< HEAD
     // Users should be careful to note whether the points being added are indeed in the right subgroup.
-    let a_aff = &extract_g1_input_no_subgroup_check(&input[..G1_INPUT_ITEM_LENGTH])?;
-    let b_aff = &extract_g1_input_no_subgroup_check(&input[G1_INPUT_ITEM_LENGTH..])?;
+    let a_aff = &extract_g1_input_no_subgroup_check(&input[..PADDED_G1_LENGTH])?;
+    let b_aff = &extract_g1_input_no_subgroup_check(&input[PADDED_G1_LENGTH..])?;
     let p_aff = p1_add_affine(a_aff, b_aff);
-=======
-    // So we set the subgroup checks here to `false`
-    let a_aff = &extract_g1_input(&input[..PADDED_G1_LENGTH], false)?;
-    let b_aff = &extract_g1_input(&input[PADDED_G1_LENGTH..], false)?;
-
-    let mut b = blst_p1::default();
-    // SAFETY: `b` and `b_aff` are blst values.
-    unsafe { blst_p1_from_affine(&mut b, b_aff) };
-
-    let mut p = blst_p1::default();
-    // SAFETY: `p`, `b` and `a_aff` are blst values.
-    unsafe { blst_p1_add_or_double_affine(&mut p, &b, a_aff) };
-
-    let mut p_aff = blst_p1_affine::default();
-    // SAFETY: `p_aff` and `p`` are blst values.
-    unsafe { blst_p1_to_affine(&mut p_aff, &p) };
->>>>>>> 8a250535
 
     let out = encode_g1_point(&p_aff);
     Ok(PrecompileOutput::new(G1_ADD_BASE_GAS_FEE, out))
