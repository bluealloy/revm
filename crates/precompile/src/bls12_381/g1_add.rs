--- conflicted
+++ resolved
@@ -1,51 +1,22 @@
-<<<<<<< HEAD
-use super::g1::{encode_g1_point, extract_g1_input, G1_INPUT_ITEM_LENGTH};
-use crate::{u64_to_address, PrecompileWithAddress};
-use blst::{
-    blst_p1,
-    blst_p1_add_or_double_affine,
-    blst_p1_affine,
-    blst_p1_from_affine,
-    blst_p1_to_affine,
-=======
 //! BLS12-381 G1 add precompile. More details in [`g1_add`]
 use super::crypto_backend::{encode_g1_point, p1_add_affine, read_g1_no_subgroup_check};
 use super::utils::remove_g1_padding;
 use crate::bls12_381_const::{
     G1_ADD_ADDRESS, G1_ADD_BASE_GAS_FEE, G1_ADD_INPUT_LENGTH, PADDED_G1_LENGTH,
->>>>>>> 9e06b57f
 };
 use crate::{PrecompileError, PrecompileOutput, PrecompileResult, PrecompileWithAddress};
 
 /// [EIP-2537](https://eips.ethereum.org/EIPS/eip-2537#specification) BLS12_G1ADD precompile.
-<<<<<<< HEAD
-pub const PRECOMPILE: PrecompileWithAddress =
-    PrecompileWithAddress(u64_to_address(ADDRESS), Precompile::Standard(g1_add));
-/// BLS12_G1ADD precompile address.
-pub const ADDRESS: u64 = 0x0b;
-/// Base gas fee for BLS12-381 g1_add operation.
-const BASE_GAS_FEE: u64 = 375;
-
-/// Input length of g1_add operation.
-const INPUT_LENGTH: usize = 256;
-=======
 pub const PRECOMPILE: PrecompileWithAddress = PrecompileWithAddress(G1_ADD_ADDRESS, g1_add);
->>>>>>> 9e06b57f
 
 /// G1 addition call expects `256` bytes as an input that is interpreted as byte
 /// concatenation of two G1 points (`128` bytes each).
 /// Output is an encoding of addition operation result - single G1 point (`128`
 /// bytes).
 /// See also: <https://eips.ethereum.org/EIPS/eip-2537#abi-for-g1-addition>
-<<<<<<< HEAD
-pub fn g1_add(input: &Bytes, gas_limit: u64) -> PrecompileResult {
-    if BASE_GAS_FEE > gas_limit {
-        return Err(PrecompileError::OutOfGas.into());
-=======
 pub fn g1_add(input: &[u8], gas_limit: u64) -> PrecompileResult {
     if G1_ADD_BASE_GAS_FEE > gas_limit {
         return Err(PrecompileError::OutOfGas);
->>>>>>> 9e06b57f
     }
 
     if input.len() != G1_ADD_INPUT_LENGTH {
