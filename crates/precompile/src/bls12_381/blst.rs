// This module contains a safe wrapper around the blst library.

use crate::{
    bls12_381_const::{
<<<<<<< HEAD
        FP_LENGTH, FP_PAD_BY, PADDED_FP_LENGTH, PADDED_G1_LENGTH, PADDED_G2_LENGTH, SCALAR_LENGTH,
=======
        FP_LENGTH, FP_PAD_BY, MODULUS_REPR, PADDED_FP_LENGTH, PADDED_G1_LENGTH, PADDED_G2_LENGTH,
        SCALAR_LENGTH, SCALAR_LENGTH_BITS,
>>>>>>> f4609784
    },
    PrecompileError,
};
use blst::{
    blst_bendian_from_fp, blst_final_exp, blst_fp, blst_fp12, blst_fp12_is_one, blst_fp12_mul,
    blst_fp2, blst_fp_from_bendian, blst_map_to_g1, blst_map_to_g2, blst_miller_loop, blst_p1,
    blst_p1_add_or_double_affine, blst_p1_affine, blst_p1_affine_in_g1, blst_p1_affine_on_curve,
    blst_p1_from_affine, blst_p1_mult, blst_p1_to_affine, blst_p2, blst_p2_add_or_double_affine,
    blst_p2_affine, blst_p2_affine_in_g2, blst_p2_affine_on_curve, blst_p2_from_affine,
    blst_p2_mult, blst_p2_to_affine, blst_scalar, blst_scalar_from_bendian, MultiPoint,
};
use std::string::ToString;
use std::vec::Vec;

// Big-endian non-Montgomery form.
const MODULUS_REPR: [u8; 48] = [
    0x1a, 0x01, 0x11, 0xea, 0x39, 0x7f, 0xe6, 0x9a, 0x4b, 0x1b, 0xa7, 0xb6, 0x43, 0x4b, 0xac, 0xd7,
    0x64, 0x77, 0x4b, 0x84, 0xf3, 0x85, 0x12, 0xbf, 0x67, 0x30, 0xd2, 0xa0, 0xf6, 0xb0, 0xf6, 0x24,
    0x1e, 0xab, 0xff, 0xfe, 0xb1, 0x53, 0xff, 0xff, 0xb9, 0xfe, 0xff, 0xff, 0xff, 0xff, 0xaa, 0xab,
];

#[inline]
fn p1_to_affine(p: &blst_p1) -> blst_p1_affine {
    let mut p_affine = blst_p1_affine::default();
    // SAFETY: both inputs are valid blst types
    unsafe { blst_p1_to_affine(&mut p_affine, p) };
    p_affine
}

#[inline]
fn p1_from_affine(p_affine: &blst_p1_affine) -> blst_p1 {
    let mut p = blst_p1::default();
    // SAFETY: both inputs are valid blst types
    unsafe { blst_p1_from_affine(&mut p, p_affine) };
    p
}

#[inline]
fn p1_add_or_double(p: &blst_p1, p_affine: &blst_p1_affine) -> blst_p1 {
    let mut result = blst_p1::default();
    // SAFETY: all inputs are valid blst types
    unsafe { blst_p1_add_or_double_affine(&mut result, p, p_affine) };
    result
}

#[inline]
fn p2_to_affine(p: &blst_p2) -> blst_p2_affine {
    let mut p_affine = blst_p2_affine::default();
    // SAFETY: both inputs are valid blst types
    unsafe { blst_p2_to_affine(&mut p_affine, p) };
    p_affine
}

#[inline]
fn p2_from_affine(p_affine: &blst_p2_affine) -> blst_p2 {
    let mut p = blst_p2::default();
    // SAFETY: both inputs are valid blst types
    unsafe { blst_p2_from_affine(&mut p, p_affine) };
    p
}

#[inline]
fn p2_add_or_double(p: &blst_p2, p_affine: &blst_p2_affine) -> blst_p2 {
    let mut result = blst_p2::default();
    // SAFETY: all inputs are valid blst types
    unsafe { blst_p2_add_or_double_affine(&mut result, p, p_affine) };
    result
}

/// p1_add_affine adds two G1 points in affine form, returning the result in affine form
///
/// Note: `a` and `b` can be the same, ie this method is safe to call if one wants
/// to essentially double a point
#[inline]
pub(super) fn p1_add_affine(a: &blst_p1_affine, b: &blst_p1_affine) -> blst_p1_affine {
    // Convert first point to Jacobian coordinates
    let a_jacobian = p1_from_affine(a);

    // Add second point (in affine) to first point (in Jacobian)
    let sum_jacobian = p1_add_or_double(&a_jacobian, b);

    // Convert result back to affine coordinates
    p1_to_affine(&sum_jacobian)
}

/// Add two G2 points in affine form, returning the result in affine form
#[inline]
pub(super) fn p2_add_affine(a: &blst_p2_affine, b: &blst_p2_affine) -> blst_p2_affine {
    // Convert first point to Jacobian coordinates
    let a_jacobian = p2_from_affine(a);

    // Add second point (in affine) to first point (in Jacobian)
    let sum_jacobian = p2_add_or_double(&a_jacobian, b);

    // Convert result back to affine coordinates
    p2_to_affine(&sum_jacobian)
}

/// Performs a G1 scalar multiplication
///
/// Takes a G1 point in affine form and a scalar, and returns the result
/// of the scalar multiplication in affine form
///
/// Note: The scalar is expected to be in Big Endian format.
#[inline]
fn p1_scalar_mul(p: &blst_p1_affine, scalar: &blst_scalar) -> blst_p1_affine {
    // Convert point to Jacobian coordinates
    let p_jacobian = p1_from_affine(p);

    let mut result = blst_p1::default();

    // SAFETY: all inputs are valid blst types
    unsafe {
        blst_p1_mult(
            &mut result,
            &p_jacobian,
            scalar.b.as_ptr(),
            scalar.b.len() * 8,
        )
    };

    // Convert result back to affine coordinates
    p1_to_affine(&result)
}

/// Performs a G2 scalar multiplication
///
/// Takes a G2 point in affine form and a scalar, and returns the result
/// of the scalar multiplication in affine form
///
/// Note: The scalar is expected to be in Big Endian format.
#[inline]
fn p2_scalar_mul(p: &blst_p2_affine, scalar: &blst_scalar) -> blst_p2_affine {
    // Convert point to Jacobian coordinates
    let p_jacobian = p2_from_affine(p);

    let mut result = blst_p2::default();
    // SAFETY: all inputs are valid blst types
    unsafe {
        blst_p2_mult(
            &mut result,
            &p_jacobian,
            scalar.b.as_ptr(),
            scalar.b.len() * 8,
        )
    };

    // Convert result back to affine coordinates
    p2_to_affine(&result)
}

/// Performs multi-scalar multiplication (MSM) for G1 points
///
/// Takes a vector of G1 points and corresponding scalars, and returns their weighted sum
///
/// Note: This method assumes that `g1_points` does not contain any points at infinity.
#[inline]
pub(super) fn p1_msm(g1_points: Vec<blst_p1_affine>, scalars: Vec<blst_scalar>) -> blst_p1_affine {
    assert_eq!(
        g1_points.len(),
        scalars.len(),
        "number of scalars should equal the number of g1 points"
    );

    // When no inputs are given, we return the point at infinity.
    // This case can only trigger, if the initial MSM pairs
    // all had, either a zero scalar or the point at infinity.
    //
    // The precompile will return an error, if the initial input
    // was empty, in accordance with EIP-2537.
    if g1_points.is_empty() {
        return blst_p1_affine::default();
    }

    // When there is only a single point, we use a simpler scalar multiplication
    // procedure
    if g1_points.len() == 1 {
        return p1_scalar_mul(&g1_points[0], &scalars[0]);
    }

    let scalars_bytes: Vec<_> = scalars.into_iter().flat_map(|s| s.b).collect();
    // Perform multi-scalar multiplication
    let multiexp = g1_points.mult(&scalars_bytes, SCALAR_LENGTH_BITS);

    // Convert result back to affine coordinates
    p1_to_affine(&multiexp)
}

/// Performs multi-scalar multiplication (MSM) for G2 points
///
/// Takes a vector of G2 points and corresponding scalars, and returns their weighted sum
///
/// Note: Scalars are expected to be in Big Endian format.
/// This method assumes that `g2_points` does not contain any points at infinity.
#[inline]
pub(super) fn p2_msm(g2_points: Vec<blst_p2_affine>, scalars: Vec<blst_scalar>) -> blst_p2_affine {
    assert_eq!(
        g2_points.len(),
        scalars.len(),
        "number of scalars should equal the number of g2 points"
    );

    // When no inputs are given, we return the point at infinity.
    // This case can only trigger, if the initial MSM pairs
    // all had, either a zero scalar or the point at infinity.
    //
    // The precompile will return an error, if the initial input
    // was empty, in accordance with EIP-2537.
    if g2_points.is_empty() {
        return blst_p2_affine::default();
    }

    // When there is only a single point, we use a simpler scalar multiplication
    // procedure
    if g2_points.len() == 1 {
        return p2_scalar_mul(&g2_points[0], &scalars[0]);
    }

    let scalars_bytes: Vec<_> = scalars.into_iter().flat_map(|s| s.b).collect();

    // Perform multi-scalar multiplication
    let multiexp = g2_points.mult(&scalars_bytes, SCALAR_LENGTH_BITS);

    // Convert result back to affine coordinates
    p2_to_affine(&multiexp)
}

/// Maps a field element to a G1 point
///
/// Takes a field element (blst_fp) and returns the corresponding G1 point in affine form
#[inline]
pub(super) fn map_fp_to_g1(fp: &blst_fp) -> blst_p1_affine {
    // Create a new G1 point in Jacobian coordinates
    let mut p = blst_p1::default();

    // Map the field element to a point on the curve
    // SAFETY: `p` and `fp` are blst values
    // Third argument is unused if null
    unsafe { blst_map_to_g1(&mut p, fp, core::ptr::null()) };

    // Convert to affine coordinates
    p1_to_affine(&p)
}

/// Maps a field element to a G2 point
///
/// Takes a field element (blst_fp2) and returns the corresponding G2 point in affine form
#[inline]
pub(super) fn map_fp2_to_g2(fp2: &blst_fp2) -> blst_p2_affine {
    // Create a new G2 point in Jacobian coordinates
    let mut p = blst_p2::default();

    // Map the field element to a point on the curve
    // SAFETY: `p` and `fp2` are blst values
    // Third argument is unused if null
    unsafe { blst_map_to_g2(&mut p, fp2, core::ptr::null()) };

    // Convert to affine coordinates
    p2_to_affine(&p)
}

/// Computes a single miller loop for a given G1, G2 pair
#[inline]
fn compute_miller_loop(g1: &blst_p1_affine, g2: &blst_p2_affine) -> blst_fp12 {
    let mut result = blst_fp12::default();

    // SAFETY: All arguments are valid blst types
    unsafe { blst_miller_loop(&mut result, g2, g1) }

    result
}

/// multiply_fp12 multiplies two fp12 elements
#[inline]
fn multiply_fp12(a: &blst_fp12, b: &blst_fp12) -> blst_fp12 {
    let mut result = blst_fp12::default();

    // SAFETY: All arguments are valid blst types
    unsafe { blst_fp12_mul(&mut result, a, b) }

    result
}

/// final_exp computes the final exponentiation on an fp12 element
#[inline]
fn final_exp(f: &blst_fp12) -> blst_fp12 {
    let mut result = blst_fp12::default();

    // SAFETY: All arguments are valid blst types
    unsafe { blst_final_exp(&mut result, f) }

    result
}

/// is_fp12_one checks if an fp12 element equals
/// multiplicative identity element, one
#[inline]
fn is_fp12_one(f: &blst_fp12) -> bool {
    // SAFETY: argument is a valid blst type
    unsafe { blst_fp12_is_one(f) }
}

/// pairing_check performs a pairing check on a list of G1 and G2 point pairs and
/// returns true if the result is equal to the identity element.
#[inline]
pub(super) fn pairing_check(pairs: &[(blst_p1_affine, blst_p2_affine)]) -> bool {
    // When no inputs are given, we return true
    // This case can only trigger, if the initial pairing components
    // all had, either the G1 element as the point at infinity
    // or the G2 element as the point at infinity.
    //
    // The precompile will return an error, if the initial input
    // was empty, in accordance with EIP-2537.
    if pairs.is_empty() {
        return true;
    }
    // Compute the miller loop for the first pair
    let (first_g1, first_g2) = &pairs[0];
    let mut acc = compute_miller_loop(first_g1, first_g2);

    // For the remaining pairs, compute miller loop and multiply with the accumulated result
    for (g1, g2) in pairs.iter().skip(1) {
        let ml = compute_miller_loop(g1, g2);
        acc = multiply_fp12(&acc, &ml);
    }

    // Apply final exponentiation and check if result is 1
    let final_result = final_exp(&acc);

    // Check if the result is one (identity element)
    is_fp12_one(&final_result)
}

/// Encodes a G1 point in affine format into byte slice with padded elements.
///
/// Note: The encoded bytes are in Big Endian format.
pub(super) fn encode_g1_point(input: &blst_p1_affine) -> [u8; PADDED_G1_LENGTH] {
    let mut out = [0u8; PADDED_G1_LENGTH];
    fp_to_bytes(&mut out[..PADDED_FP_LENGTH], &input.x);
    fp_to_bytes(&mut out[PADDED_FP_LENGTH..], &input.y);
    out
}

/// Encodes a single finite field element into byte slice with padding.
///
/// Note: The encoded bytes are in Big Endian format.
fn fp_to_bytes(out: &mut [u8], input: &blst_fp) {
    if out.len() != PADDED_FP_LENGTH {
        return;
    }
    let (padding, rest) = out.split_at_mut(FP_PAD_BY);
    padding.fill(0);
    // SAFETY: Out length is checked previously, `input` is a blst value.
    unsafe { blst_bendian_from_fp(rest.as_mut_ptr(), input) };
}

/// Returns a `blst_p1_affine` from the provided byte slices, which represent the x and y
/// affine coordinates of the point.
///
/// Note: Coordinates are expected to be in Big Endian format.
///
/// - If the x or y coordinate do not represent a canonical field element, an error is returned.
///   See [read_fp] for more information.
/// - If the point is not on the curve, an error is returned.
fn decode_g1_on_curve(
    p0_x: &[u8; FP_LENGTH],
    p0_y: &[u8; FP_LENGTH],
) -> Result<blst_p1_affine, PrecompileError> {
    let out = blst_p1_affine {
        x: read_fp(p0_x)?,
        y: read_fp(p0_y)?,
    };

    // From EIP-2537:
    //
    // Error cases:
    //
    // * An input is neither a point on the G1 elliptic curve nor the infinity point
    //
    // SAFETY: Out is a blst value.
    if unsafe { !blst_p1_affine_on_curve(&out) } {
        return Err(PrecompileError::Other(
            "Element not on G1 curve".to_string(),
        ));
    }

    Ok(out)
}

/// Extracts a G1 point in Affine format from the x and y coordinates.
///
/// Note: Coordinates are expected to be in Big Endian format.
/// By default, subgroup checks are performed.
pub(super) fn read_g1(
    x: &[u8; FP_LENGTH],
    y: &[u8; FP_LENGTH],
) -> Result<blst_p1_affine, PrecompileError> {
    _extract_g1_input(x, y, true)
}
/// Extracts a G1 point in Affine format from the x and y coordinates
/// without performing a subgroup check.
///
/// Note: Coordinates are expected to be in Big Endian format.
/// Skipping subgroup checks can introduce security issues.
/// This method should only be called if:
///     - The EIP specifies that no subgroup check should be performed
///     - One can be certain that the point is in the correct subgroup.
pub(super) fn read_g1_no_subgroup_check(
    x: &[u8; FP_LENGTH],
    y: &[u8; FP_LENGTH],
) -> Result<blst_p1_affine, PrecompileError> {
    _extract_g1_input(x, y, false)
}
/// Extracts a G1 point in Affine format from the x and y coordinates.
///
/// Note: Coordinates are expected to be in Big Endian format.
/// This function will perform a G1 subgroup check if `subgroup_check` is set to `true`.
fn _extract_g1_input(
    x: &[u8; FP_LENGTH],
    y: &[u8; FP_LENGTH],
    subgroup_check: bool,
) -> Result<blst_p1_affine, PrecompileError> {
    let out = decode_g1_on_curve(x, y)?;

    if subgroup_check {
        // NB: Subgroup checks
        //
        // Scalar multiplications, MSMs and pairings MUST perform a subgroup check.
        //
        // Implementations SHOULD use the optimized subgroup check method:
        //
        // https://eips.ethereum.org/assets/eip-2537/fast_subgroup_checks
        //
        // On any input that fail the subgroup check, the precompile MUST return an error.
        //
        // As endomorphism acceleration requires input on the correct subgroup, implementers MAY
        // use endomorphism acceleration.
        if unsafe { !blst_p1_affine_in_g1(&out) } {
            return Err(PrecompileError::Other("Element not in G1".to_string()));
        }
    }
    Ok(out)
}

/// Encodes a G2 point in affine format into byte slice with padded elements.
///
/// Note: The encoded bytes are in Big Endian format.
pub(super) fn encode_g2_point(input: &blst_p2_affine) -> [u8; PADDED_G2_LENGTH] {
    let mut out = [0u8; PADDED_G2_LENGTH];
    fp_to_bytes(&mut out[..PADDED_FP_LENGTH], &input.x.fp[0]);
    fp_to_bytes(
        &mut out[PADDED_FP_LENGTH..2 * PADDED_FP_LENGTH],
        &input.x.fp[1],
    );
    fp_to_bytes(
        &mut out[2 * PADDED_FP_LENGTH..3 * PADDED_FP_LENGTH],
        &input.y.fp[0],
    );
    fp_to_bytes(
        &mut out[3 * PADDED_FP_LENGTH..4 * PADDED_FP_LENGTH],
        &input.y.fp[1],
    );
    out
}

/// Returns a `blst_p2_affine` from the provided byte slices, which represent the x and y
/// affine coordinates of the point.
///
/// Note: Coordinates are expected to be in Big Endian format.
///
/// - If the x or y coordinate do not represent a canonical field element, an error is returned.
///   See [read_fp2] for more information.
/// - If the point is not on the curve, an error is returned.
fn decode_g2_on_curve(
    x1: &[u8; FP_LENGTH],
    x2: &[u8; FP_LENGTH],
    y1: &[u8; FP_LENGTH],
    y2: &[u8; FP_LENGTH],
) -> Result<blst_p2_affine, PrecompileError> {
    let out = blst_p2_affine {
        x: read_fp2(x1, x2)?,
        y: read_fp2(y1, y2)?,
    };

    // From EIP-2537:
    //
    // Error cases:
    //
    // * An input is neither a point on the G2 elliptic curve nor the infinity point
    //
    // SAFETY: Out is a blst value.
    if unsafe { !blst_p2_affine_on_curve(&out) } {
        return Err(PrecompileError::Other(
            "Element not on G2 curve".to_string(),
        ));
    }

    Ok(out)
}

/// Creates a blst_fp2 element from two field elements.
///
/// Field elements are expected to be in Big Endian format.
/// Returns an error if either of the input field elements is not canonical.
pub(super) fn read_fp2(
    input_1: &[u8; FP_LENGTH],
    input_2: &[u8; FP_LENGTH],
) -> Result<blst_fp2, PrecompileError> {
    let fp_1 = read_fp(input_1)?;
    let fp_2 = read_fp(input_2)?;

    let fp2 = blst_fp2 { fp: [fp_1, fp_2] };

    Ok(fp2)
}
/// Extracts a G2 point in Affine format from the x and y coordinates.
///
/// Note: Coordinates are expected to be in Big Endian format.
/// By default, subgroup checks are performed.
pub(super) fn read_g2(
    a_x_0: &[u8; FP_LENGTH],
    a_x_1: &[u8; FP_LENGTH],
    a_y_0: &[u8; FP_LENGTH],
    a_y_1: &[u8; FP_LENGTH],
) -> Result<blst_p2_affine, PrecompileError> {
    _extract_g2_input(a_x_0, a_x_1, a_y_0, a_y_1, true)
}
/// Extracts a G2 point in Affine format from the x and y coordinates
/// without performing a subgroup check.
///
/// Note: Coordinates are expected to be in Big Endian format.
/// Skipping subgroup checks can introduce security issues.
/// This method should only be called if:
///     - The EIP specifies that no subgroup check should be performed
///     - One can be certain that the point is in the correct subgroup.
pub(super) fn read_g2_no_subgroup_check(
    a_x_0: &[u8; FP_LENGTH],
    a_x_1: &[u8; FP_LENGTH],
    a_y_0: &[u8; FP_LENGTH],
    a_y_1: &[u8; FP_LENGTH],
) -> Result<blst_p2_affine, PrecompileError> {
    _extract_g2_input(a_x_0, a_x_1, a_y_0, a_y_1, false)
}
/// Extracts a G2 point in Affine format from the x and y coordinates.
///
/// Note: Coordinates are expected to be in Big Endian format.
/// This function will perform a G2 subgroup check if `subgroup_check` is set to `true`.
fn _extract_g2_input(
    a_x_0: &[u8; FP_LENGTH],
    a_x_1: &[u8; FP_LENGTH],
    a_y_0: &[u8; FP_LENGTH],
    a_y_1: &[u8; FP_LENGTH],
    subgroup_check: bool,
) -> Result<blst_p2_affine, PrecompileError> {
    let out = decode_g2_on_curve(a_x_0, a_x_1, a_y_0, a_y_1)?;

    if subgroup_check {
        // NB: Subgroup checks
        //
        // Scalar multiplications, MSMs and pairings MUST perform a subgroup check.
        //
        // Implementations SHOULD use the optimized subgroup check method:
        //
        // https://eips.ethereum.org/assets/eip-2537/fast_subgroup_checks
        //
        // On any input that fail the subgroup check, the precompile MUST return an error.
        //
        // As endomorphism acceleration requires input on the correct subgroup, implementers MAY
        // use endomorphism acceleration.
        if unsafe { !blst_p2_affine_in_g2(&out) } {
            return Err(PrecompileError::Other("Element not in G2".to_string()));
        }
    }
    Ok(out)
}

/// Checks whether or not the input represents a canonical field element
/// returning the field element if successful.
///
/// Note: The field element is expected to be in big endian format.
pub(super) fn read_fp(input: &[u8; FP_LENGTH]) -> Result<blst_fp, PrecompileError> {
    if !is_valid_be(input) {
        return Err(PrecompileError::Other("non-canonical fp value".to_string()));
    }
    let mut fp = blst_fp::default();
    // SAFETY: `input` has fixed length, and `fp` is a blst value.
    unsafe {
        // This performs the check for canonical field elements
        blst_fp_from_bendian(&mut fp, input.as_ptr());
    }

    Ok(fp)
}

/// Extracts a scalar from a 32 byte slice representation, decoding the input as a Big Endian
/// unsigned integer. If the input is not exactly 32 bytes long, an error is returned.
///
/// From [EIP-2537](https://eips.ethereum.org/EIPS/eip-2537):
/// * A scalar for the multiplication operation is encoded as 32 bytes by performing BigEndian
///   encoding of the corresponding (unsigned) integer.
///
/// We do not check that the scalar is a canonical Fr element, because the EIP specifies:
/// * The corresponding integer is not required to be less than or equal than main subgroup order
///   `q`.
pub(super) fn read_scalar(input: &[u8]) -> Result<blst_scalar, PrecompileError> {
    if input.len() != SCALAR_LENGTH {
        return Err(PrecompileError::Other(format!(
            "Input should be {SCALAR_LENGTH} bytes, was {}",
            input.len()
        )));
    }

    let mut out = blst_scalar::default();
    // SAFETY: `input` length is checked previously, out is a blst value.
    unsafe {
        // Note: We do not use `blst_scalar_fr_check` here because, from EIP-2537:
        //
        // * The corresponding integer is not required to be less than or equal than main subgroup
        // order `q`.
        blst_scalar_from_bendian(&mut out, input.as_ptr())
    };

    Ok(out)
}

/// Checks if the input is a valid big-endian representation of a field element.
fn is_valid_be(input: &[u8; 48]) -> bool {
    *input < MODULUS_REPR
}<|MERGE_RESOLUTION|>--- conflicted
+++ resolved
@@ -2,12 +2,8 @@
 
 use crate::{
     bls12_381_const::{
-<<<<<<< HEAD
-        FP_LENGTH, FP_PAD_BY, PADDED_FP_LENGTH, PADDED_G1_LENGTH, PADDED_G2_LENGTH, SCALAR_LENGTH,
-=======
-        FP_LENGTH, FP_PAD_BY, MODULUS_REPR, PADDED_FP_LENGTH, PADDED_G1_LENGTH, PADDED_G2_LENGTH,
+        FP_LENGTH, FP_PAD_BY, PADDED_FP_LENGTH, PADDED_G1_LENGTH, PADDED_G2_LENGTH,
         SCALAR_LENGTH, SCALAR_LENGTH_BITS,
->>>>>>> f4609784
     },
     PrecompileError,
 };
