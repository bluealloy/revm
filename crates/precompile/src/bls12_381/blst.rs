// This module contains a safe wrapper around the blst library.

use crate::{
<<<<<<< HEAD
    bls12_381::utils::is_valid_be,
=======
    bls12_381::utils::{is_valid_be, remove_padding},
>>>>>>> e96d0478
    bls12_381_const::{
        FP_LENGTH, FP_PAD_BY, PADDED_FP_LENGTH, PADDED_G1_LENGTH, PADDED_G2_LENGTH, SCALAR_LENGTH,
    },
    PrecompileError,
};
use blst::{
    blst_bendian_from_fp, blst_final_exp, blst_fp, blst_fp12, blst_fp12_is_one, blst_fp12_mul,
    blst_fp2, blst_fp_from_bendian, blst_map_to_g1, blst_map_to_g2, blst_miller_loop, blst_p1,
    blst_p1_add_or_double_affine, blst_p1_affine, blst_p1_affine_in_g1, blst_p1_affine_on_curve,
    blst_p1_from_affine, blst_p1_mult, blst_p1_to_affine, blst_p2, blst_p2_add_or_double_affine,
    blst_p2_affine, blst_p2_affine_in_g2, blst_p2_affine_on_curve, blst_p2_from_affine,
    blst_p2_mult, blst_p2_to_affine, blst_scalar, blst_scalar_from_bendian, MultiPoint,
};

#[inline]
fn p1_to_affine(p: &blst_p1) -> blst_p1_affine {
    let mut p_affine = blst_p1_affine::default();
    // SAFETY: both inputs are valid blst types
    unsafe { blst_p1_to_affine(&mut p_affine, p) };
    p_affine
}

#[inline]
fn p1_from_affine(p_affine: &blst_p1_affine) -> blst_p1 {
    let mut p = blst_p1::default();
    // SAFETY: both inputs are valid blst types
    unsafe { blst_p1_from_affine(&mut p, p_affine) };
    p
}

#[inline]
fn p1_add_or_double(p: &blst_p1, p_affine: &blst_p1_affine) -> blst_p1 {
    let mut result = blst_p1::default();
    // SAFETY: all inputs are valid blst types
    unsafe { blst_p1_add_or_double_affine(&mut result, p, p_affine) };
    result
}

#[inline]
fn p2_to_affine(p: &blst_p2) -> blst_p2_affine {
    let mut p_affine = blst_p2_affine::default();
    // SAFETY: both inputs are valid blst types
    unsafe { blst_p2_to_affine(&mut p_affine, p) };
    p_affine
}

#[inline]
fn p2_from_affine(p_affine: &blst_p2_affine) -> blst_p2 {
    let mut p = blst_p2::default();
    // SAFETY: both inputs are valid blst types
    unsafe { blst_p2_from_affine(&mut p, p_affine) };
    p
}

#[inline]
fn p2_add_or_double(p: &blst_p2, p_affine: &blst_p2_affine) -> blst_p2 {
    let mut result = blst_p2::default();
    // SAFETY: all inputs are valid blst types
    unsafe { blst_p2_add_or_double_affine(&mut result, p, p_affine) };
    result
}

/// p1_add_affine adds two G1 points in affine form, returning the result in affine form
///
/// Note: `a` and `b` can be the same, ie this method is safe to call if one wants
/// to essentially double a point
#[inline]
pub(super) fn p1_add_affine(a: &blst_p1_affine, b: &blst_p1_affine) -> blst_p1_affine {
    // Convert first point to Jacobian coordinates
    let a_jacobian = p1_from_affine(a);

    // Add second point (in affine) to first point (in Jacobian)
    let sum_jacobian = p1_add_or_double(&a_jacobian, b);

    // Convert result back to affine coordinates
    p1_to_affine(&sum_jacobian)
}

/// Add two G2 points in affine form, returning the result in affine form
#[inline]
pub(super) fn p2_add_affine(a: &blst_p2_affine, b: &blst_p2_affine) -> blst_p2_affine {
    // Convert first point to Jacobian coordinates
    let a_jacobian = p2_from_affine(a);

    // Add second point (in affine) to first point (in Jacobian)
    let sum_jacobian = p2_add_or_double(&a_jacobian, b);

    // Convert result back to affine coordinates
    p2_to_affine(&sum_jacobian)
}

/// Performs a G1 scalar multiplication
///
/// Takes a G1 point in affine form and a scalar, and returns the result
/// of the scalar multiplication in affine form
///
/// Note: The scalar is expected to be in Big Endian format.
#[inline]
fn p1_scalar_mul(p: &blst_p1_affine, scalar: &blst_scalar) -> blst_p1_affine {
    // Convert point to Jacobian coordinates
    let p_jacobian = p1_from_affine(p);

    let mut result = blst_p1::default();

    // SAFETY: all inputs are valid blst types
    unsafe {
        blst_p1_mult(
            &mut result,
            &p_jacobian,
            scalar.b.as_ptr(),
            scalar.b.len() * 8,
        )
    };

    // Convert result back to affine coordinates
    p1_to_affine(&result)
}

/// Performs a G2 scalar multiplication
///
/// Takes a G2 point in affine form and a scalar, and returns the result
/// of the scalar multiplication in affine form
///
/// Note: The scalar is expected to be in Big Endian format.
#[inline]
fn p2_scalar_mul(p: &blst_p2_affine, scalar: &blst_scalar) -> blst_p2_affine {
    // Convert point to Jacobian coordinates
    let p_jacobian = p2_from_affine(p);

    let mut result = blst_p2::default();
    // SAFETY: all inputs are valid blst types
    unsafe {
        blst_p2_mult(
            &mut result,
            &p_jacobian,
            scalar.b.as_ptr(),
            scalar.b.len() * 8,
        )
    };

    // Convert result back to affine coordinates
    p2_to_affine(&result)
}

/// Performs multi-scalar multiplication (MSM) for G1 points
///
/// Takes a vector of G1 points and corresponding scalars, and returns their weighted sum
///
/// Note: This method assumes that `g1_points` does not contain any points at infinity.
#[inline]
pub(super) fn p1_msm(
    g1_points: Vec<blst_p1_affine>,
    scalars: Vec<blst_scalar>,
    nbits: usize,
) -> blst_p1_affine {
    assert_eq!(
        g1_points.len(),
        scalars.len(),
        "number of scalars should equal the number of g1 points"
    );

    // When no inputs are given, we return the point at infinity.
    // This case can only trigger, if the initial MSM pairs
    // all had, either a zero scalar or the point at infinity.
    //
    // The precompile will return an error, if the initial input
    // was empty, in accordance with EIP-2537.
    if g1_points.is_empty() {
        return blst_p1_affine::default();
    }

    // When there is only a single point, we use a simpler scalar multiplication
    // procedure
    if g1_points.len() == 1 {
        return p1_scalar_mul(&g1_points[0], &scalars[0]);
    }

    let scalars_bytes: Vec<_> = scalars.into_iter().flat_map(|s| s.b).collect();
    // Perform multi-scalar multiplication
    let multiexp = g1_points.mult(&scalars_bytes, nbits);

    // Convert result back to affine coordinates
    p1_to_affine(&multiexp)
}

/// Performs multi-scalar multiplication (MSM) for G2 points
///
/// Takes a vector of G2 points and corresponding scalars, and returns their weighted sum
///
/// Note: Scalars are expected to be in Big Endian format.
/// This method assumes that `g2_points` does not contain any points at infinity.
#[inline]
pub(super) fn p2_msm(
    g2_points: Vec<blst_p2_affine>,
    scalars: Vec<blst_scalar>,
    nbits: usize,
) -> blst_p2_affine {
    assert_eq!(
        g2_points.len(),
        scalars.len(),
        "number of scalars should equal the number of g2 points"
    );

    // When no inputs are given, we return the point at infinity.
    // This case can only trigger, if the initial MSM pairs
    // all had, either a zero scalar or the point at infinity.
    //
    // The precompile will return an error, if the initial input
    // was empty, in accordance with EIP-2537.
    if g2_points.is_empty() {
        return blst_p2_affine::default();
    }

    // When there is only a single point, we use a simpler scalar multiplication
    // procedure
    if g2_points.len() == 1 {
        return p2_scalar_mul(&g2_points[0], &scalars[0]);
    }

    let scalars_bytes: Vec<_> = scalars.into_iter().flat_map(|s| s.b).collect();

    // Perform multi-scalar multiplication
    let multiexp = g2_points.mult(&scalars_bytes, nbits);

    // Convert result back to affine coordinates
    p2_to_affine(&multiexp)
}

/// Maps a field element to a G1 point
///
/// Takes a field element (blst_fp) and returns the corresponding G1 point in affine form
#[inline]
pub(super) fn map_fp_to_g1(fp: &blst_fp) -> blst_p1_affine {
    // Create a new G1 point in Jacobian coordinates
    let mut p = blst_p1::default();

    // Map the field element to a point on the curve
    // SAFETY: `p` and `fp` are blst values
    // Third argument is unused if null
    unsafe { blst_map_to_g1(&mut p, fp, core::ptr::null()) };

    // Convert to affine coordinates
    p1_to_affine(&p)
}

/// Maps a field element to a G2 point
///
/// Takes a field element (blst_fp2) and returns the corresponding G2 point in affine form
#[inline]
pub(super) fn map_fp2_to_g2(fp2: &blst_fp2) -> blst_p2_affine {
    // Create a new G2 point in Jacobian coordinates
    let mut p = blst_p2::default();

    // Map the field element to a point on the curve
    // SAFETY: `p` and `fp2` are blst values
    // Third argument is unused if null
    unsafe { blst_map_to_g2(&mut p, fp2, core::ptr::null()) };

    // Convert to affine coordinates
    p2_to_affine(&p)
}

/// Computes a single miller loop for a given G1, G2 pair
#[inline]
fn compute_miller_loop(g1: &blst_p1_affine, g2: &blst_p2_affine) -> blst_fp12 {
    let mut result = blst_fp12::default();

    // SAFETY: All arguments are valid blst types
    unsafe { blst_miller_loop(&mut result, g2, g1) }

    result
}

/// multiply_fp12 multiplies two fp12 elements
#[inline]
fn multiply_fp12(a: &blst_fp12, b: &blst_fp12) -> blst_fp12 {
    let mut result = blst_fp12::default();

    // SAFETY: All arguments are valid blst types
    unsafe { blst_fp12_mul(&mut result, a, b) }

    result
}

/// final_exp computes the final exponentiation on an fp12 element
#[inline]
fn final_exp(f: &blst_fp12) -> blst_fp12 {
    let mut result = blst_fp12::default();

    // SAFETY: All arguments are valid blst types
    unsafe { blst_final_exp(&mut result, f) }

    result
}

/// is_fp12_one checks if an fp12 element equals
/// multiplicative identity element, one
#[inline]
fn is_fp12_one(f: &blst_fp12) -> bool {
    // SAFETY: argument is a valid blst type
    unsafe { blst_fp12_is_one(f) }
}

/// pairing_check performs a pairing check on a list of G1 and G2 point pairs and
/// returns true if the result is equal to the identity element.
#[inline]
pub(super) fn pairing_check(pairs: &[(blst_p1_affine, blst_p2_affine)]) -> bool {
    // When no inputs are given, we return true
    // This case can only trigger, if the initial pairing components
    // all had, either the G1 element as the point at infinity
    // or the G2 element as the point at infinity.
    //
    // The precompile will return an error, if the initial input
    // was empty, in accordance with EIP-2537.
    if pairs.is_empty() {
        return true;
    }
    // Compute the miller loop for the first pair
    let (first_g1, first_g2) = &pairs[0];
    let mut acc = compute_miller_loop(first_g1, first_g2);

    // For the remaining pairs, compute miller loop and multiply with the accumulated result
    for (g1, g2) in pairs.iter().skip(1) {
        let ml = compute_miller_loop(g1, g2);
        acc = multiply_fp12(&acc, &ml);
    }

    // Apply final exponentiation and check if result is 1
    let final_result = final_exp(&acc);

    // Check if the result is one (identity element)
    is_fp12_one(&final_result)
}

/// Encodes a G1 point in affine format into byte slice with padded elements.
<<<<<<< HEAD
///
/// Note: The encoded bytes are in Big Endian format.
pub(super) fn encode_g1_point(input: *const blst_p1_affine) -> [u8; PADDED_G1_LENGTH] {
    let mut out = [0u8; PADDED_G1_LENGTH];
    // SAFETY: Out comes from fixed length array, input is a blst value.
    unsafe {
        fp_to_bytes(&mut out[..PADDED_FP_LENGTH], &(*input).x);
        fp_to_bytes(&mut out[PADDED_FP_LENGTH..], &(*input).y);
    }
=======
pub(super) fn encode_g1_point(input: &blst_p1_affine) -> [u8; PADDED_G1_LENGTH] {
    let mut out = [0u8; PADDED_G1_LENGTH];
    fp_to_bytes(&mut out[..PADDED_FP_LENGTH], &input.x);
    fp_to_bytes(&mut out[PADDED_FP_LENGTH..], &input.y);
>>>>>>> e96d0478
    out
}

/// Encodes a single finite field element into byte slice with padding.
<<<<<<< HEAD
///
/// Note: The encoded bytes are in Big Endian format.
fn fp_to_bytes(out: &mut [u8], input: *const blst_fp) {
=======
fn fp_to_bytes(out: &mut [u8], input: &blst_fp) {
>>>>>>> e96d0478
    if out.len() != PADDED_FP_LENGTH {
        return;
    }
    let (padding, rest) = out.split_at_mut(FP_PAD_BY);
    padding.fill(0);
    // SAFETY: Out length is checked previously, `input` is a blst value.
    unsafe { blst_bendian_from_fp(rest.as_mut_ptr(), input) };
}

/// Returns a `blst_p1_affine` from the provided byte slices, which represent the x and y
/// affine coordinates of the point.
///
<<<<<<< HEAD
/// Note: Coordinates are expected to be in Big Endian format.
///
/// - If the x or y coordinate do not represent a canonical field element, an error is returned.
///   See [read_fp] for more information.
/// - If the point is not on the curve, an error is returned.
fn decode_g1_on_curve(
    p0_x: &[u8; FP_LENGTH],
    p0_y: &[u8; FP_LENGTH],
) -> Result<blst_p1_affine, PrecompileError> {
    let out = blst_p1_affine {
        x: read_fp(p0_x)?,
        y: read_fp(p0_y)?,
=======
/// - If the x or y coordinate do not represent a canonical field element, an error is returned.
///   See [fp_from_bendian] for more information.
/// - If the point is not on the curve, an error is returned.
fn decode_and_check_g1(
    p0_x: &[u8; 48],
    p0_y: &[u8; 48],
) -> Result<blst_p1_affine, PrecompileError> {
    let out = blst_p1_affine {
        x: fp_from_bendian(p0_x)?,
        y: fp_from_bendian(p0_y)?,
>>>>>>> e96d0478
    };

    // From EIP-2537:
    //
    // Error cases:
    //
    // * An input is neither a point on the G1 elliptic curve nor the infinity point
    //
    // SAFETY: Out is a blst value.
    if unsafe { !blst_p1_affine_on_curve(&out) } {
        return Err(PrecompileError::Other(
            "Element not on G1 curve".to_string(),
        ));
    }

    Ok(out)
}

<<<<<<< HEAD
/// Extracts a G1 point in Affine format from the x and y coordinates.
///
/// Note: Coordinates are expected to be in Big Endian format.
/// By default, subgroup checks are performed.
pub(super) fn read_g1(
    x: &[u8; FP_LENGTH],
    y: &[u8; FP_LENGTH],
) -> Result<blst_p1_affine, PrecompileError> {
    _extract_g1_input(x, y, true)
}
/// Extracts a G1 point in Affine format from the x and y coordinates
/// without performing a subgroup check.
///
/// Note: Coordinates are expected to be in Big Endian format.
/// Skipping subgroup checks can introduce security issues.
/// This method should only be called if:
///     - The EIP specifies that no subgroup check should be performed
///     - One can be certain that the point is in the correct subgroup.
pub(super) fn read_g1_no_subgroup_check(
    x: &[u8; FP_LENGTH],
    y: &[u8; FP_LENGTH],
) -> Result<blst_p1_affine, PrecompileError> {
    _extract_g1_input(x, y, false)
}
/// Extracts a G1 point in Affine format from the x and y coordinates.
///
/// Note: Coordinates are expected to be in Big Endian format.
/// This function will perform a G1 subgroup check if `subgroup_check` is set to `true`.
fn _extract_g1_input(
    x: &[u8; FP_LENGTH],
    y: &[u8; FP_LENGTH],
    subgroup_check: bool,
) -> Result<blst_p1_affine, PrecompileError> {
    let out = decode_g1_on_curve(x, y)?;
=======
/// Extracts a G1 point in Affine format from a 128 byte slice representation.
///
/// Note: By default, subgroup checks are performed.
pub(super) fn extract_g1_input(input: &[u8]) -> Result<blst_p1_affine, PrecompileError> {
    _extract_g1_input(input, true)
}
/// Extracts a G1 point in Affine format from a 128 byte slice representation.
/// without performing a subgroup check.
///
/// Note: Skipping subgroup checks can introduce security issues.
/// This method should only be called if:
///     - The EIP specifies that no subgroup check should be performed
///     - One can be certain that the point is in the correct subgroup.
pub(super) fn extract_g1_input_no_subgroup_check(
    input: &[u8],
) -> Result<blst_p1_affine, PrecompileError> {
    _extract_g1_input(input, false)
}
/// Extracts a G1 point in Affine format from a 128 byte slice representation.
///
/// **Note**: This function will perform a G1 subgroup check if `subgroup_check` is set to `true`.
fn _extract_g1_input(
    input: &[u8],
    subgroup_check: bool,
) -> Result<blst_p1_affine, PrecompileError> {
    if input.len() != PADDED_G1_LENGTH {
        return Err(PrecompileError::Other(format!(
            "Input should be {PADDED_G1_LENGTH} bytes, was {}",
            input.len()
        )));
    }

    let input_p0_x = remove_padding(&input[..PADDED_FP_LENGTH])?;
    let input_p0_y = remove_padding(&input[PADDED_FP_LENGTH..PADDED_G1_LENGTH])?;
    let out = decode_and_check_g1(input_p0_x, input_p0_y)?;
>>>>>>> e96d0478

    if subgroup_check {
        // NB: Subgroup checks
        //
        // Scalar multiplications, MSMs and pairings MUST perform a subgroup check.
        //
        // Implementations SHOULD use the optimized subgroup check method:
        //
        // https://eips.ethereum.org/assets/eip-2537/fast_subgroup_checks
        //
        // On any input that fail the subgroup check, the precompile MUST return an error.
        //
        // As endomorphism acceleration requires input on the correct subgroup, implementers MAY
        // use endomorphism acceleration.
        if unsafe { !blst_p1_affine_in_g1(&out) } {
            return Err(PrecompileError::Other("Element not in G1".to_string()));
        }
    }
    Ok(out)
}

/// Encodes a G2 point in affine format into byte slice with padded elements.
<<<<<<< HEAD
///
/// Note: The encoded bytes are in Big Endian format.
=======
>>>>>>> e96d0478
pub(super) fn encode_g2_point(input: &blst_p2_affine) -> [u8; PADDED_G2_LENGTH] {
    let mut out = [0u8; PADDED_G2_LENGTH];
    fp_to_bytes(&mut out[..PADDED_FP_LENGTH], &input.x.fp[0]);
    fp_to_bytes(
        &mut out[PADDED_FP_LENGTH..2 * PADDED_FP_LENGTH],
        &input.x.fp[1],
    );
    fp_to_bytes(
        &mut out[2 * PADDED_FP_LENGTH..3 * PADDED_FP_LENGTH],
        &input.y.fp[0],
    );
    fp_to_bytes(
        &mut out[3 * PADDED_FP_LENGTH..4 * PADDED_FP_LENGTH],
        &input.y.fp[1],
    );
    out
}

/// Returns a `blst_p2_affine` from the provided byte slices, which represent the x and y
/// affine coordinates of the point.
///
<<<<<<< HEAD
/// Note: Coordinates are expected to be in Big Endian format.
///
/// - If the x or y coordinate do not represent a canonical field element, an error is returned.
///   See [read_fp2] for more information.
/// - If the point is not on the curve, an error is returned.
fn decode_g2_on_curve(
    x1: &[u8; FP_LENGTH],
    x2: &[u8; FP_LENGTH],
    y1: &[u8; FP_LENGTH],
    y2: &[u8; FP_LENGTH],
) -> Result<blst_p2_affine, PrecompileError> {
    let out = blst_p2_affine {
        x: read_fp2(x1, x2)?,
        y: read_fp2(y1, y2)?,
=======
/// - If the x or y coordinate do not represent a canonical field element, an error is returned.
///   See [check_canonical_fp2] for more information.
/// - If the point is not on the curve, an error is returned.
fn decode_and_check_g2(
    x1: &[u8; 48],
    x2: &[u8; 48],
    y1: &[u8; 48],
    y2: &[u8; 48],
) -> Result<blst_p2_affine, PrecompileError> {
    let out = blst_p2_affine {
        x: check_canonical_fp2(x1, x2)?,
        y: check_canonical_fp2(y1, y2)?,
>>>>>>> e96d0478
    };

    // From EIP-2537:
    //
    // Error cases:
    //
    // * An input is neither a point on the G2 elliptic curve nor the infinity point
    //
    // SAFETY: Out is a blst value.
    if unsafe { !blst_p2_affine_on_curve(&out) } {
        return Err(PrecompileError::Other(
            "Element not on G2 curve".to_string(),
        ));
    }

    Ok(out)
}

<<<<<<< HEAD
/// Creates a blst_fp2 element from two field elements.
///
/// Field elements are expected to be in Big Endian format.
/// Returns an error if either of the input field elements is not canonical.
pub(super) fn read_fp2(
    input_1: &[u8; FP_LENGTH],
    input_2: &[u8; FP_LENGTH],
) -> Result<blst_fp2, PrecompileError> {
    let fp_1 = read_fp(input_1)?;
    let fp_2 = read_fp(input_2)?;
=======
/// Checks whether or not the input represents a canonical fp2 field element, returning the field
/// element if successful.
pub(super) fn check_canonical_fp2(
    input_1: &[u8; 48],
    input_2: &[u8; 48],
) -> Result<blst_fp2, PrecompileError> {
    let fp_1 = fp_from_bendian(input_1)?;
    let fp_2 = fp_from_bendian(input_2)?;
>>>>>>> e96d0478

    let fp2 = blst_fp2 { fp: [fp_1, fp_2] };

    Ok(fp2)
}
<<<<<<< HEAD
/// Extracts a G2 point in Affine format from the x and y coordinates.
///
/// Note: Coordinates are expected to be in Big Endian format.
/// By default, subgroup checks are performed.
pub(super) fn read_g2(
    a_x_0: &[u8; FP_LENGTH],
    a_x_1: &[u8; FP_LENGTH],
    a_y_0: &[u8; FP_LENGTH],
    a_y_1: &[u8; FP_LENGTH],
) -> Result<blst_p2_affine, PrecompileError> {
    _extract_g2_input(a_x_0, a_x_1, a_y_0, a_y_1, true)
}
/// Extracts a G2 point in Affine format from the x and y coordinates
/// without performing a subgroup check.
///
/// Note: Coordinates are expected to be in Big Endian format.
/// Skipping subgroup checks can introduce security issues.
/// This method should only be called if:
///     - The EIP specifies that no subgroup check should be performed
///     - One can be certain that the point is in the correct subgroup.
pub(super) fn read_g2_no_subgroup_check(
    a_x_0: &[u8; FP_LENGTH],
    a_x_1: &[u8; FP_LENGTH],
    a_y_0: &[u8; FP_LENGTH],
    a_y_1: &[u8; FP_LENGTH],
) -> Result<blst_p2_affine, PrecompileError> {
    _extract_g2_input(a_x_0, a_x_1, a_y_0, a_y_1, false)
}
/// Extracts a G2 point in Affine format from the x and y coordinates.
///
/// Note: Coordinates are expected to be in Big Endian format.
/// This function will perform a G2 subgroup check if `subgroup_check` is set to `true`.
fn _extract_g2_input(
    a_x_0: &[u8; FP_LENGTH],
    a_x_1: &[u8; FP_LENGTH],
    a_y_0: &[u8; FP_LENGTH],
    a_y_1: &[u8; FP_LENGTH],
    subgroup_check: bool,
) -> Result<blst_p2_affine, PrecompileError> {
    let out = decode_g2_on_curve(a_x_0, a_x_1, a_y_0, a_y_1)?;
=======
/// Extracts a G2 point in Affine format from a 256 byte slice representation.
///
/// Note: By default, no subgroup checks are performed.
pub(super) fn extract_g2_input(input: &[u8]) -> Result<blst_p2_affine, PrecompileError> {
    _extract_g2_input(input, true)
}
/// Extracts a G2 point in Affine format from a 256 byte slice representation
/// without performing a subgroup check.
///
/// Note: Skipping subgroup checks can introduce security issues.
/// This method should only be called if:
///     - The EIP specifies that no subgroup check should be performed
///     - One can be certain that the point is in the correct subgroup.
pub(super) fn extract_g2_input_no_subgroup_check(
    input: &[u8],
) -> Result<blst_p2_affine, PrecompileError> {
    _extract_g2_input(input, false)
}
/// Extracts a G2 point in Affine format from a 256 byte slice representation.
///
/// **Note**: This function will perform a G2 subgroup check if `subgroup_check` is set to `true`.
fn _extract_g2_input(
    input: &[u8],
    subgroup_check: bool,
) -> Result<blst_p2_affine, PrecompileError> {
    if input.len() != PADDED_G2_LENGTH {
        return Err(PrecompileError::Other(format!(
            "Input should be {PADDED_G2_LENGTH} bytes, was {}",
            input.len()
        )));
    }

    let mut input_fps = [&[0; FP_LENGTH]; 4];
    for i in 0..4 {
        input_fps[i] = remove_padding(&input[i * PADDED_FP_LENGTH..(i + 1) * PADDED_FP_LENGTH])?;
    }

    let out = decode_and_check_g2(input_fps[0], input_fps[1], input_fps[2], input_fps[3])?;
>>>>>>> e96d0478

    if subgroup_check {
        // NB: Subgroup checks
        //
        // Scalar multiplications, MSMs and pairings MUST perform a subgroup check.
        //
        // Implementations SHOULD use the optimized subgroup check method:
        //
        // https://eips.ethereum.org/assets/eip-2537/fast_subgroup_checks
        //
        // On any input that fail the subgroup check, the precompile MUST return an error.
        //
        // As endomorphism acceleration requires input on the correct subgroup, implementers MAY
        // use endomorphism acceleration.
        if unsafe { !blst_p2_affine_in_g2(&out) } {
            return Err(PrecompileError::Other("Element not in G2".to_string()));
        }
    }
    Ok(out)
}

<<<<<<< HEAD
/// Checks whether or not the input represents a canonical field element
/// returning the field element if successful.
///
/// Note: The field element is expected to be in big endian format.
pub(super) fn read_fp(input: &[u8; FP_LENGTH]) -> Result<blst_fp, PrecompileError> {
=======
/// Checks whether or not the input represents a canonical field element, returning the field
/// element if successful.
pub(super) fn fp_from_bendian(input: &[u8; 48]) -> Result<blst_fp, PrecompileError> {
>>>>>>> e96d0478
    if !is_valid_be(input) {
        return Err(PrecompileError::Other("non-canonical fp value".to_string()));
    }
    let mut fp = blst_fp::default();
    // SAFETY: `input` has fixed length, and `fp` is a blst value.
    unsafe {
        // This performs the check for canonical field elements
        blst_fp_from_bendian(&mut fp, input.as_ptr());
    }

    Ok(fp)
}

<<<<<<< HEAD
/// Extracts a scalar from a 32 byte slice representation, decoding the input as a Big Endian
=======
/// Extracts a scalar from a 32 byte slice representation, decoding the input as a big endian
>>>>>>> e96d0478
/// unsigned integer. If the input is not exactly 32 bytes long, an error is returned.
///
/// From [EIP-2537](https://eips.ethereum.org/EIPS/eip-2537):
/// * A scalar for the multiplication operation is encoded as 32 bytes by performing BigEndian
///   encoding of the corresponding (unsigned) integer.
///
/// We do not check that the scalar is a canonical Fr element, because the EIP specifies:
/// * The corresponding integer is not required to be less than or equal than main subgroup order
///   `q`.
<<<<<<< HEAD
pub(super) fn read_scalar(input: &[u8]) -> Result<blst_scalar, PrecompileError> {
=======
pub(super) fn extract_scalar_input(input: &[u8]) -> Result<blst_scalar, PrecompileError> {
>>>>>>> e96d0478
    if input.len() != SCALAR_LENGTH {
        return Err(PrecompileError::Other(format!(
            "Input should be {SCALAR_LENGTH} bytes, was {}",
            input.len()
        )));
    }

    let mut out = blst_scalar::default();
    // SAFETY: `input` length is checked previously, out is a blst value.
    unsafe {
        // Note: We do not use `blst_scalar_fr_check` here because, from EIP-2537:
        //
        // * The corresponding integer is not required to be less than or equal than main subgroup
        // order `q`.
        blst_scalar_from_bendian(&mut out, input.as_ptr())
    };

    Ok(out)
}<|MERGE_RESOLUTION|>--- conflicted
+++ resolved
@@ -1,11 +1,7 @@
 // This module contains a safe wrapper around the blst library.
 
 use crate::{
-<<<<<<< HEAD
     bls12_381::utils::is_valid_be,
-=======
-    bls12_381::utils::{is_valid_be, remove_padding},
->>>>>>> e96d0478
     bls12_381_const::{
         FP_LENGTH, FP_PAD_BY, PADDED_FP_LENGTH, PADDED_G1_LENGTH, PADDED_G2_LENGTH, SCALAR_LENGTH,
     },
@@ -341,33 +337,19 @@
 }
 
 /// Encodes a G1 point in affine format into byte slice with padded elements.
-<<<<<<< HEAD
 ///
 /// Note: The encoded bytes are in Big Endian format.
-pub(super) fn encode_g1_point(input: *const blst_p1_affine) -> [u8; PADDED_G1_LENGTH] {
-    let mut out = [0u8; PADDED_G1_LENGTH];
-    // SAFETY: Out comes from fixed length array, input is a blst value.
-    unsafe {
-        fp_to_bytes(&mut out[..PADDED_FP_LENGTH], &(*input).x);
-        fp_to_bytes(&mut out[PADDED_FP_LENGTH..], &(*input).y);
-    }
-=======
 pub(super) fn encode_g1_point(input: &blst_p1_affine) -> [u8; PADDED_G1_LENGTH] {
     let mut out = [0u8; PADDED_G1_LENGTH];
     fp_to_bytes(&mut out[..PADDED_FP_LENGTH], &input.x);
     fp_to_bytes(&mut out[PADDED_FP_LENGTH..], &input.y);
->>>>>>> e96d0478
     out
 }
 
 /// Encodes a single finite field element into byte slice with padding.
-<<<<<<< HEAD
 ///
 /// Note: The encoded bytes are in Big Endian format.
-fn fp_to_bytes(out: &mut [u8], input: *const blst_fp) {
-=======
 fn fp_to_bytes(out: &mut [u8], input: &blst_fp) {
->>>>>>> e96d0478
     if out.len() != PADDED_FP_LENGTH {
         return;
     }
@@ -380,7 +362,6 @@
 /// Returns a `blst_p1_affine` from the provided byte slices, which represent the x and y
 /// affine coordinates of the point.
 ///
-<<<<<<< HEAD
 /// Note: Coordinates are expected to be in Big Endian format.
 ///
 /// - If the x or y coordinate do not represent a canonical field element, an error is returned.
@@ -393,18 +374,6 @@
     let out = blst_p1_affine {
         x: read_fp(p0_x)?,
         y: read_fp(p0_y)?,
-=======
-/// - If the x or y coordinate do not represent a canonical field element, an error is returned.
-///   See [fp_from_bendian] for more information.
-/// - If the point is not on the curve, an error is returned.
-fn decode_and_check_g1(
-    p0_x: &[u8; 48],
-    p0_y: &[u8; 48],
-) -> Result<blst_p1_affine, PrecompileError> {
-    let out = blst_p1_affine {
-        x: fp_from_bendian(p0_x)?,
-        y: fp_from_bendian(p0_y)?,
->>>>>>> e96d0478
     };
 
     // From EIP-2537:
@@ -423,7 +392,6 @@
     Ok(out)
 }
 
-<<<<<<< HEAD
 /// Extracts a G1 point in Affine format from the x and y coordinates.
 ///
 /// Note: Coordinates are expected to be in Big Endian format.
@@ -458,43 +426,6 @@
     subgroup_check: bool,
 ) -> Result<blst_p1_affine, PrecompileError> {
     let out = decode_g1_on_curve(x, y)?;
-=======
-/// Extracts a G1 point in Affine format from a 128 byte slice representation.
-///
-/// Note: By default, subgroup checks are performed.
-pub(super) fn extract_g1_input(input: &[u8]) -> Result<blst_p1_affine, PrecompileError> {
-    _extract_g1_input(input, true)
-}
-/// Extracts a G1 point in Affine format from a 128 byte slice representation.
-/// without performing a subgroup check.
-///
-/// Note: Skipping subgroup checks can introduce security issues.
-/// This method should only be called if:
-///     - The EIP specifies that no subgroup check should be performed
-///     - One can be certain that the point is in the correct subgroup.
-pub(super) fn extract_g1_input_no_subgroup_check(
-    input: &[u8],
-) -> Result<blst_p1_affine, PrecompileError> {
-    _extract_g1_input(input, false)
-}
-/// Extracts a G1 point in Affine format from a 128 byte slice representation.
-///
-/// **Note**: This function will perform a G1 subgroup check if `subgroup_check` is set to `true`.
-fn _extract_g1_input(
-    input: &[u8],
-    subgroup_check: bool,
-) -> Result<blst_p1_affine, PrecompileError> {
-    if input.len() != PADDED_G1_LENGTH {
-        return Err(PrecompileError::Other(format!(
-            "Input should be {PADDED_G1_LENGTH} bytes, was {}",
-            input.len()
-        )));
-    }
-
-    let input_p0_x = remove_padding(&input[..PADDED_FP_LENGTH])?;
-    let input_p0_y = remove_padding(&input[PADDED_FP_LENGTH..PADDED_G1_LENGTH])?;
-    let out = decode_and_check_g1(input_p0_x, input_p0_y)?;
->>>>>>> e96d0478
 
     if subgroup_check {
         // NB: Subgroup checks
@@ -517,11 +448,8 @@
 }
 
 /// Encodes a G2 point in affine format into byte slice with padded elements.
-<<<<<<< HEAD
 ///
 /// Note: The encoded bytes are in Big Endian format.
-=======
->>>>>>> e96d0478
 pub(super) fn encode_g2_point(input: &blst_p2_affine) -> [u8; PADDED_G2_LENGTH] {
     let mut out = [0u8; PADDED_G2_LENGTH];
     fp_to_bytes(&mut out[..PADDED_FP_LENGTH], &input.x.fp[0]);
@@ -543,7 +471,6 @@
 /// Returns a `blst_p2_affine` from the provided byte slices, which represent the x and y
 /// affine coordinates of the point.
 ///
-<<<<<<< HEAD
 /// Note: Coordinates are expected to be in Big Endian format.
 ///
 /// - If the x or y coordinate do not represent a canonical field element, an error is returned.
@@ -558,20 +485,6 @@
     let out = blst_p2_affine {
         x: read_fp2(x1, x2)?,
         y: read_fp2(y1, y2)?,
-=======
-/// - If the x or y coordinate do not represent a canonical field element, an error is returned.
-///   See [check_canonical_fp2] for more information.
-/// - If the point is not on the curve, an error is returned.
-fn decode_and_check_g2(
-    x1: &[u8; 48],
-    x2: &[u8; 48],
-    y1: &[u8; 48],
-    y2: &[u8; 48],
-) -> Result<blst_p2_affine, PrecompileError> {
-    let out = blst_p2_affine {
-        x: check_canonical_fp2(x1, x2)?,
-        y: check_canonical_fp2(y1, y2)?,
->>>>>>> e96d0478
     };
 
     // From EIP-2537:
@@ -590,7 +503,6 @@
     Ok(out)
 }
 
-<<<<<<< HEAD
 /// Creates a blst_fp2 element from two field elements.
 ///
 /// Field elements are expected to be in Big Endian format.
@@ -601,22 +513,11 @@
 ) -> Result<blst_fp2, PrecompileError> {
     let fp_1 = read_fp(input_1)?;
     let fp_2 = read_fp(input_2)?;
-=======
-/// Checks whether or not the input represents a canonical fp2 field element, returning the field
-/// element if successful.
-pub(super) fn check_canonical_fp2(
-    input_1: &[u8; 48],
-    input_2: &[u8; 48],
-) -> Result<blst_fp2, PrecompileError> {
-    let fp_1 = fp_from_bendian(input_1)?;
-    let fp_2 = fp_from_bendian(input_2)?;
->>>>>>> e96d0478
 
     let fp2 = blst_fp2 { fp: [fp_1, fp_2] };
 
     Ok(fp2)
 }
-<<<<<<< HEAD
 /// Extracts a G2 point in Affine format from the x and y coordinates.
 ///
 /// Note: Coordinates are expected to be in Big Endian format.
@@ -657,46 +558,6 @@
     subgroup_check: bool,
 ) -> Result<blst_p2_affine, PrecompileError> {
     let out = decode_g2_on_curve(a_x_0, a_x_1, a_y_0, a_y_1)?;
-=======
-/// Extracts a G2 point in Affine format from a 256 byte slice representation.
-///
-/// Note: By default, no subgroup checks are performed.
-pub(super) fn extract_g2_input(input: &[u8]) -> Result<blst_p2_affine, PrecompileError> {
-    _extract_g2_input(input, true)
-}
-/// Extracts a G2 point in Affine format from a 256 byte slice representation
-/// without performing a subgroup check.
-///
-/// Note: Skipping subgroup checks can introduce security issues.
-/// This method should only be called if:
-///     - The EIP specifies that no subgroup check should be performed
-///     - One can be certain that the point is in the correct subgroup.
-pub(super) fn extract_g2_input_no_subgroup_check(
-    input: &[u8],
-) -> Result<blst_p2_affine, PrecompileError> {
-    _extract_g2_input(input, false)
-}
-/// Extracts a G2 point in Affine format from a 256 byte slice representation.
-///
-/// **Note**: This function will perform a G2 subgroup check if `subgroup_check` is set to `true`.
-fn _extract_g2_input(
-    input: &[u8],
-    subgroup_check: bool,
-) -> Result<blst_p2_affine, PrecompileError> {
-    if input.len() != PADDED_G2_LENGTH {
-        return Err(PrecompileError::Other(format!(
-            "Input should be {PADDED_G2_LENGTH} bytes, was {}",
-            input.len()
-        )));
-    }
-
-    let mut input_fps = [&[0; FP_LENGTH]; 4];
-    for i in 0..4 {
-        input_fps[i] = remove_padding(&input[i * PADDED_FP_LENGTH..(i + 1) * PADDED_FP_LENGTH])?;
-    }
-
-    let out = decode_and_check_g2(input_fps[0], input_fps[1], input_fps[2], input_fps[3])?;
->>>>>>> e96d0478
 
     if subgroup_check {
         // NB: Subgroup checks
@@ -718,17 +579,11 @@
     Ok(out)
 }
 
-<<<<<<< HEAD
 /// Checks whether or not the input represents a canonical field element
 /// returning the field element if successful.
 ///
 /// Note: The field element is expected to be in big endian format.
 pub(super) fn read_fp(input: &[u8; FP_LENGTH]) -> Result<blst_fp, PrecompileError> {
-=======
-/// Checks whether or not the input represents a canonical field element, returning the field
-/// element if successful.
-pub(super) fn fp_from_bendian(input: &[u8; 48]) -> Result<blst_fp, PrecompileError> {
->>>>>>> e96d0478
     if !is_valid_be(input) {
         return Err(PrecompileError::Other("non-canonical fp value".to_string()));
     }
@@ -742,11 +597,7 @@
     Ok(fp)
 }
 
-<<<<<<< HEAD
 /// Extracts a scalar from a 32 byte slice representation, decoding the input as a Big Endian
-=======
-/// Extracts a scalar from a 32 byte slice representation, decoding the input as a big endian
->>>>>>> e96d0478
 /// unsigned integer. If the input is not exactly 32 bytes long, an error is returned.
 ///
 /// From [EIP-2537](https://eips.ethereum.org/EIPS/eip-2537):
@@ -756,11 +607,7 @@
 /// We do not check that the scalar is a canonical Fr element, because the EIP specifies:
 /// * The corresponding integer is not required to be less than or equal than main subgroup order
 ///   `q`.
-<<<<<<< HEAD
 pub(super) fn read_scalar(input: &[u8]) -> Result<blst_scalar, PrecompileError> {
-=======
-pub(super) fn extract_scalar_input(input: &[u8]) -> Result<blst_scalar, PrecompileError> {
->>>>>>> e96d0478
     if input.len() != SCALAR_LENGTH {
         return Err(PrecompileError::Other(format!(
             "Input should be {SCALAR_LENGTH} bytes, was {}",
