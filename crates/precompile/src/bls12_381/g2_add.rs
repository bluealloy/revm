--- conflicted
+++ resolved
@@ -1,36 +1,13 @@
-<<<<<<< HEAD
-use super::g2::{encode_g2_point, extract_g2_input, G2_INPUT_ITEM_LENGTH};
-use crate::{u64_to_address, PrecompileWithAddress};
-use blst::{
-    blst_p2,
-    blst_p2_add_or_double_affine,
-    blst_p2_affine,
-    blst_p2_from_affine,
-    blst_p2_to_affine,
-=======
 //! BLS12-381 G2 add precompile. More details in [`g2_add`]
 use super::crypto_backend::{encode_g2_point, p2_add_affine, read_g2_no_subgroup_check};
 use super::utils::remove_g2_padding;
 use crate::bls12_381_const::{
     G2_ADD_ADDRESS, G2_ADD_BASE_GAS_FEE, G2_ADD_INPUT_LENGTH, PADDED_G2_LENGTH,
->>>>>>> 9e06b57f
 };
 use crate::{PrecompileError, PrecompileOutput, PrecompileResult, PrecompileWithAddress};
 
 /// [EIP-2537](https://eips.ethereum.org/EIPS/eip-2537#specification) BLS12_G2ADD precompile.
-<<<<<<< HEAD
-pub const PRECOMPILE: PrecompileWithAddress =
-    PrecompileWithAddress(u64_to_address(ADDRESS), Precompile::Standard(g2_add));
-/// BLS12_G2ADD precompile address.
-pub const ADDRESS: u64 = 0x0d;
-/// Base gas fee for BLS12-381 g2_add operation.
-const BASE_GAS_FEE: u64 = 600;
-
-/// Input length of g2_add operation.
-const INPUT_LENGTH: usize = 512;
-=======
 pub const PRECOMPILE: PrecompileWithAddress = PrecompileWithAddress(G2_ADD_ADDRESS, g2_add);
->>>>>>> 9e06b57f
 
 /// G2 addition call expects `512` bytes as an input that is interpreted as byte
 /// concatenation of two G2 points (`256` bytes each).
@@ -38,15 +15,9 @@
 /// Output is an encoding of addition operation result - single G2 point (`256`
 /// bytes).
 /// See also <https://eips.ethereum.org/EIPS/eip-2537#abi-for-g2-addition>
-<<<<<<< HEAD
-pub fn g2_add(input: &Bytes, gas_limit: u64) -> PrecompileResult {
-    if BASE_GAS_FEE > gas_limit {
-        return Err(PrecompileError::OutOfGas.into());
-=======
 pub fn g2_add(input: &[u8], gas_limit: u64) -> PrecompileResult {
     if G2_ADD_BASE_GAS_FEE > gas_limit {
         return Err(PrecompileError::OutOfGas);
->>>>>>> 9e06b57f
     }
 
     if input.len() != G2_ADD_INPUT_LENGTH {
