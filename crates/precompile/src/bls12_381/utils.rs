//! BLS12-381 utilities for padding and unpadding of input.
use crate::bls12_381_const::{
    FP_LENGTH, FP_PAD_BY, PADDED_FP_LENGTH, PADDED_G1_LENGTH, PADDED_G2_LENGTH,
};
<<<<<<< HEAD
use core::cmp::Ordering;
use revm_primitives::PrecompileError;
use std::string::ToString;

/// Number of bits used in the BLS12-381 curve finite field elements.
pub(super) const NBITS: usize = 256;
/// Finite field element input length.
pub(super) const FP_LENGTH: usize = 48;
/// Finite field element padded input length.
pub(super) const PADDED_FP_LENGTH: usize = 64;
/// Quadratic extension of finite field element input length.
pub(super) const PADDED_FP2_LENGTH: usize = 128;
/// Input elements padding length.
pub(super) const PADDING_LENGTH: usize = 16;
/// Scalar length.
pub(super) const SCALAR_LENGTH: usize = 32;
// Big-endian non-Montgomery form.
pub(super) const MODULUS_REPR: [u8; 48] = [
    0x1a, 0x01, 0x11, 0xea, 0x39, 0x7f, 0xe6, 0x9a, 0x4b, 0x1b, 0xa7, 0xb6, 0x43, 0x4b, 0xac, 0xd7,
    0x64, 0x77, 0x4b, 0x84, 0xf3, 0x85, 0x12, 0xbf, 0x67, 0x30, 0xd2, 0xa0, 0xf6, 0xb0, 0xf6, 0x24,
    0x1e, 0xab, 0xff, 0xfe, 0xb1, 0x53, 0xff, 0xff, 0xb9, 0xfe, 0xff, 0xff, 0xff, 0xff, 0xaa, 0xab,
];

/// Encodes a single finite field element into byte slice with padding.
pub(super) fn fp_to_bytes(out: &mut [u8], input: *const blst_fp) {
    if out.len() != PADDED_FP_LENGTH {
        return;
    }
    let (padding, rest) = out.split_at_mut(PADDING_LENGTH);
    padding.fill(0);
    // SAFETY: out length is checked previously, input is a blst value.
    unsafe { blst_bendian_from_fp(rest.as_mut_ptr(), input) };
}
=======
use crate::PrecompileError;
>>>>>>> 9e06b57f

/// Removes zeros with which the precompile inputs are left padded to 64 bytes.
pub(super) fn remove_fp_padding(input: &[u8]) -> Result<&[u8; FP_LENGTH], PrecompileError> {
    if input.len() != PADDED_FP_LENGTH {
        return Err(PrecompileError::Other(format!(
            "Padded input should be {PADDED_FP_LENGTH} bytes, was {}",
            input.len()
        )));
    }
    let (padding, unpadded) = input.split_at(FP_PAD_BY);
    if !padding.iter().all(|&x| x == 0) {
        return Err(PrecompileError::Other(format!(
            "{FP_PAD_BY} top bytes of input are not zero",
        )));
    }
    Ok(unpadded.try_into().unwrap())
}
/// remove_g1_padding removes the padding applied to the Fp elements that constitute the
/// encoded G1 element.
pub(super) fn remove_g1_padding(input: &[u8]) -> Result<[&[u8; FP_LENGTH]; 2], PrecompileError> {
    if input.len() != PADDED_G1_LENGTH {
        return Err(PrecompileError::Other(format!(
            "Input should be {PADDED_G1_LENGTH} bytes, was {}",
            input.len()
        )));
    }

    let x = remove_fp_padding(&input[..PADDED_FP_LENGTH])?;
    let y = remove_fp_padding(&input[PADDED_FP_LENGTH..PADDED_G1_LENGTH])?;
    Ok([x, y])
}

/// remove_g2_padding removes the padding applied to the Fp elements that constitute the
/// encoded G2 element.
pub(super) fn remove_g2_padding(input: &[u8]) -> Result<[&[u8; FP_LENGTH]; 4], PrecompileError> {
    if input.len() != PADDED_G2_LENGTH {
        return Err(PrecompileError::Other(format!(
            "Input should be {PADDED_G2_LENGTH} bytes, was {}",
            input.len()
        )));
    }

    let mut input_fps = [&[0; FP_LENGTH]; 4];
    for i in 0..4 {
        input_fps[i] = remove_fp_padding(&input[i * PADDED_FP_LENGTH..(i + 1) * PADDED_FP_LENGTH])?;
    }
    Ok(input_fps)
}<|MERGE_RESOLUTION|>--- conflicted
+++ resolved
@@ -2,43 +2,7 @@
 use crate::bls12_381_const::{
     FP_LENGTH, FP_PAD_BY, PADDED_FP_LENGTH, PADDED_G1_LENGTH, PADDED_G2_LENGTH,
 };
-<<<<<<< HEAD
-use core::cmp::Ordering;
-use revm_primitives::PrecompileError;
-use std::string::ToString;
-
-/// Number of bits used in the BLS12-381 curve finite field elements.
-pub(super) const NBITS: usize = 256;
-/// Finite field element input length.
-pub(super) const FP_LENGTH: usize = 48;
-/// Finite field element padded input length.
-pub(super) const PADDED_FP_LENGTH: usize = 64;
-/// Quadratic extension of finite field element input length.
-pub(super) const PADDED_FP2_LENGTH: usize = 128;
-/// Input elements padding length.
-pub(super) const PADDING_LENGTH: usize = 16;
-/// Scalar length.
-pub(super) const SCALAR_LENGTH: usize = 32;
-// Big-endian non-Montgomery form.
-pub(super) const MODULUS_REPR: [u8; 48] = [
-    0x1a, 0x01, 0x11, 0xea, 0x39, 0x7f, 0xe6, 0x9a, 0x4b, 0x1b, 0xa7, 0xb6, 0x43, 0x4b, 0xac, 0xd7,
-    0x64, 0x77, 0x4b, 0x84, 0xf3, 0x85, 0x12, 0xbf, 0x67, 0x30, 0xd2, 0xa0, 0xf6, 0xb0, 0xf6, 0x24,
-    0x1e, 0xab, 0xff, 0xfe, 0xb1, 0x53, 0xff, 0xff, 0xb9, 0xfe, 0xff, 0xff, 0xff, 0xff, 0xaa, 0xab,
-];
-
-/// Encodes a single finite field element into byte slice with padding.
-pub(super) fn fp_to_bytes(out: &mut [u8], input: *const blst_fp) {
-    if out.len() != PADDED_FP_LENGTH {
-        return;
-    }
-    let (padding, rest) = out.split_at_mut(PADDING_LENGTH);
-    padding.fill(0);
-    // SAFETY: out length is checked previously, input is a blst value.
-    unsafe { blst_bendian_from_fp(rest.as_mut_ptr(), input) };
-}
-=======
 use crate::PrecompileError;
->>>>>>> 9e06b57f
 
 /// Removes zeros with which the precompile inputs are left padded to 64 bytes.
 pub(super) fn remove_fp_padding(input: &[u8]) -> Result<&[u8; FP_LENGTH], PrecompileError> {
