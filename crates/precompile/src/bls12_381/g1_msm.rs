//! BLS12-381 G1 msm precompile. More details in [`g1_msm`]
use crate::bls12_381::utils::{pad_g1_point, remove_g1_padding};
use crate::bls12_381_const::{
    DISCOUNT_TABLE_G1_MSM, G1_MSM_ADDRESS, G1_MSM_BASE_GAS_FEE, G1_MSM_INPUT_LENGTH,
    PADDED_G1_LENGTH, SCALAR_LENGTH,
};
use crate::bls12_381_utils::msm_required_gas;
use crate::crypto_provider::bls12_381::G1Point;
use crate::{PrecompileError, PrecompileOutput, PrecompileResult, PrecompileWithAddress};
<<<<<<< HEAD
use std::vec::Vec;
=======
>>>>>>> 7d3e1698

/// [EIP-2537](https://eips.ethereum.org/EIPS/eip-2537#specification) BLS12_G1MSM precompile.
pub const PRECOMPILE: PrecompileWithAddress = PrecompileWithAddress(G1_MSM_ADDRESS, g1_msm);

/// Implements EIP-2537 G1MSM precompile.
/// G1 multi-scalar-multiplication call expects `160*k` bytes as an input that is interpreted
/// as byte concatenation of `k` slices each of them being a byte concatenation
/// of encoding of G1 point (`128` bytes) and encoding of a scalar value (`32`
/// bytes).
/// Output is an encoding of multi-scalar-multiplication operation result - single G1
/// point (`128` bytes).
/// See also: <https://eips.ethereum.org/EIPS/eip-2537#abi-for-g1-multiexponentiation>
pub fn g1_msm(input: &[u8], gas_limit: u64) -> PrecompileResult {
    let input_len = input.len();
    if input_len == 0 || input_len % G1_MSM_INPUT_LENGTH != 0 {
        return Err(PrecompileError::Other(format!(
            "G1MSM input length should be multiple of {G1_MSM_INPUT_LENGTH}, was {input_len}",
        )));
    }

    let k = input_len / G1_MSM_INPUT_LENGTH;
    let required_gas = msm_required_gas(k, &DISCOUNT_TABLE_G1_MSM, G1_MSM_BASE_GAS_FEE);
    if required_gas > gas_limit {
        return Err(PrecompileError::OutOfGas);
    }

    let valid_pairs_iter = (0..k).map(|i| {
        let start = i * G1_MSM_INPUT_LENGTH;
        let padded_g1 = &input[start..start + PADDED_G1_LENGTH];
        let scalar_bytes = &input[start + PADDED_G1_LENGTH..start + G1_MSM_INPUT_LENGTH];

        // Remove padding from G1 point - this validates padding format
        let [x, y] = remove_g1_padding(padded_g1)?;
        let scalar_array: [u8; SCALAR_LENGTH] = scalar_bytes.try_into().unwrap();

        let point: G1Point = (*x, *y);
        Ok((point, scalar_array))
    });

<<<<<<< HEAD
        // Convert scalar to fixed-size array
        let scalar_array: [u8; SCALAR_LENGTH] = encoded_scalar.try_into().unwrap();

        // Note: We include zero scalars to ensure point validation happens
        // The actual filtering will be done inside p1_msm_bytes if needed
        point_scalar_pairs.push(((*a_x, *a_y), scalar_array));
    }

    // Get unpadded result from CryptoProvider
    let unpadded_result =
        crate::crypto_provider::get_provider().bls12_381_g1_msm(&point_scalar_pairs)?;
=======
    let unpadded_result = p1_msm_bytes(valid_pairs_iter)?;
>>>>>>> 7d3e1698

    // Pad the result for EVM compatibility
    let padded_result = pad_g1_point(&unpadded_result);

    Ok(PrecompileOutput::new(required_gas, padded_result.into()))
}

#[cfg(test)]
mod test {
    use super::*;
    use primitives::{hex, Bytes};

    #[test]
    fn bls_g1multiexp_g1_not_on_curve_but_in_subgroup() {
        let input = Bytes::from(hex!("000000000000000000000000000000000a2833e497b38ee3ca5c62828bf4887a9f940c9e426c7890a759c20f248c23a7210d2432f4c98a514e524b5184a0ddac00000000000000000000000000000000150772d56bf9509469f9ebcd6e47570429fd31b0e262b66d512e245c38ec37255529f2271fd70066473e393a8bead0c30000000000000000000000000000000000000000000000000000000000000000"));
        let fail = g1_msm(&input, G1_MSM_BASE_GAS_FEE);
        assert_eq!(
            fail,
            Err(PrecompileError::Other(
                "Element not on G1 curve".to_string()
            ))
        );
    }
}<|MERGE_RESOLUTION|>--- conflicted
+++ resolved
@@ -7,10 +7,6 @@
 use crate::bls12_381_utils::msm_required_gas;
 use crate::crypto_provider::bls12_381::G1Point;
 use crate::{PrecompileError, PrecompileOutput, PrecompileResult, PrecompileWithAddress};
-<<<<<<< HEAD
-use std::vec::Vec;
-=======
->>>>>>> 7d3e1698
 
 /// [EIP-2537](https://eips.ethereum.org/EIPS/eip-2537#specification) BLS12_G1MSM precompile.
 pub const PRECOMPILE: PrecompileWithAddress = PrecompileWithAddress(G1_MSM_ADDRESS, g1_msm);
@@ -50,21 +46,7 @@
         Ok((point, scalar_array))
     });
 
-<<<<<<< HEAD
-        // Convert scalar to fixed-size array
-        let scalar_array: [u8; SCALAR_LENGTH] = encoded_scalar.try_into().unwrap();
-
-        // Note: We include zero scalars to ensure point validation happens
-        // The actual filtering will be done inside p1_msm_bytes if needed
-        point_scalar_pairs.push(((*a_x, *a_y), scalar_array));
-    }
-
-    // Get unpadded result from CryptoProvider
-    let unpadded_result =
-        crate::crypto_provider::get_provider().bls12_381_g1_msm(&point_scalar_pairs)?;
-=======
     let unpadded_result = p1_msm_bytes(valid_pairs_iter)?;
->>>>>>> 7d3e1698
 
     // Pad the result for EVM compatibility
     let padded_result = pad_g1_point(&unpadded_result);
