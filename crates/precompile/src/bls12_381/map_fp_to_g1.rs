--- conflicted
+++ resolved
@@ -8,30 +8,14 @@
 
 /// [EIP-2537](https://eips.ethereum.org/EIPS/eip-2537#specification) BLS12_MAP_FP_TO_G1 precompile.
 pub const PRECOMPILE: PrecompileWithAddress =
-<<<<<<< HEAD
-    PrecompileWithAddress(u64_to_address(ADDRESS), Precompile::Standard(map_fp_to_g1));
-
-/// BLS12_MAP_FP_TO_G1 precompile address.
-pub const ADDRESS: u64 = 0x10;
-
-/// Base gas fee for BLS12-381 map_fp_to_g1 operation.
-const MAP_FP_TO_G1_BASE: u64 = 5500;
-=======
     PrecompileWithAddress(MAP_FP_TO_G1_ADDRESS, map_fp_to_g1);
->>>>>>> 9e06b57f
 
 /// Field-to-curve call expects 64 bytes as an input that is interpreted as an
 /// element of Fp. Output of this call is 128 bytes and is an encoded G1 point.
 /// See also: <https://eips.ethereum.org/EIPS/eip-2537#abi-for-mapping-fp-element-to-g1-point>
-<<<<<<< HEAD
-pub fn map_fp_to_g1(input: &Bytes, gas_limit: u64) -> PrecompileResult {
-    if MAP_FP_TO_G1_BASE > gas_limit {
-        return Err(PrecompileError::OutOfGas.into());
-=======
 pub fn map_fp_to_g1(input: &[u8], gas_limit: u64) -> PrecompileResult {
     if MAP_FP_TO_G1_BASE_GAS_FEE > gas_limit {
         return Err(PrecompileError::OutOfGas);
->>>>>>> 9e06b57f
     }
 
     if input.len() != PADDED_FP_LENGTH {
