//! BLS12-381 map fp2 to g2 precompile. More details in [`map_fp2_to_g2`]
use super::{
<<<<<<< HEAD
    g2::{check_canonical_fp2, encode_g2_point},
    utils::{remove_padding, PADDED_FP2_LENGTH, PADDED_FP_LENGTH},
=======
    crypto_backend::{encode_g2_point, map_fp2_to_g2 as blst_map_fp2_to_g2, read_fp2},
    utils::remove_fp_padding,
>>>>>>> 9e06b57f
};
use crate::bls12_381_const::{
    MAP_FP2_TO_G2_ADDRESS, MAP_FP2_TO_G2_BASE_GAS_FEE, PADDED_FP2_LENGTH, PADDED_FP_LENGTH,
};
use crate::PrecompileWithAddress;
use crate::{PrecompileError, PrecompileOutput, PrecompileResult};

/// [EIP-2537](https://eips.ethereum.org/EIPS/eip-2537#specification) BLS12_MAP_FP2_TO_G2 precompile.
pub const PRECOMPILE: PrecompileWithAddress =
<<<<<<< HEAD
    PrecompileWithAddress(u64_to_address(ADDRESS), Precompile::Standard(map_fp2_to_g2));

/// BLS12_MAP_FP2_TO_G2 precompile address.
pub const ADDRESS: u64 = 0x11;

/// Base gas fee for BLS12-381 map_fp2_to_g2 operation.
const BASE_GAS_FEE: u64 = 23800;
=======
    PrecompileWithAddress(MAP_FP2_TO_G2_ADDRESS, map_fp2_to_g2);
>>>>>>> 9e06b57f

/// Field-to-curve call expects 128 bytes as an input that is interpreted as
/// an element of Fp2. Output of this call is 256 bytes and is an encoded G2
/// point.
/// See also: <https://eips.ethereum.org/EIPS/eip-2537#abi-for-mapping-fp2-element-to-g2-point>
<<<<<<< HEAD
pub fn map_fp2_to_g2(input: &Bytes, gas_limit: u64) -> PrecompileResult {
    if BASE_GAS_FEE > gas_limit {
        return Err(PrecompileError::OutOfGas.into());
=======
pub fn map_fp2_to_g2(input: &[u8], gas_limit: u64) -> PrecompileResult {
    if MAP_FP2_TO_G2_BASE_GAS_FEE > gas_limit {
        return Err(PrecompileError::OutOfGas);
>>>>>>> 9e06b57f
    }

    if input.len() != PADDED_FP2_LENGTH {
        return Err(PrecompileError::Other(format!(
            "MAP_FP2_TO_G2 input should be {PADDED_FP2_LENGTH} bytes, was {}",
            input.len()
        )));
    }

    let input_p0_x = remove_fp_padding(&input[..PADDED_FP_LENGTH])?;
    let input_p0_y = remove_fp_padding(&input[PADDED_FP_LENGTH..PADDED_FP2_LENGTH])?;
    let fp2 = read_fp2(input_p0_x, input_p0_y)?;
    let p_aff = blst_map_fp2_to_g2(&fp2);

    let out = encode_g2_point(&p_aff);
    Ok(PrecompileOutput::new(
        MAP_FP2_TO_G2_BASE_GAS_FEE,
        out.into(),
    ))
}<|MERGE_RESOLUTION|>--- conflicted
+++ resolved
@@ -1,12 +1,7 @@
 //! BLS12-381 map fp2 to g2 precompile. More details in [`map_fp2_to_g2`]
 use super::{
-<<<<<<< HEAD
-    g2::{check_canonical_fp2, encode_g2_point},
-    utils::{remove_padding, PADDED_FP2_LENGTH, PADDED_FP_LENGTH},
-=======
     crypto_backend::{encode_g2_point, map_fp2_to_g2 as blst_map_fp2_to_g2, read_fp2},
     utils::remove_fp_padding,
->>>>>>> 9e06b57f
 };
 use crate::bls12_381_const::{
     MAP_FP2_TO_G2_ADDRESS, MAP_FP2_TO_G2_BASE_GAS_FEE, PADDED_FP2_LENGTH, PADDED_FP_LENGTH,
@@ -16,31 +11,15 @@
 
 /// [EIP-2537](https://eips.ethereum.org/EIPS/eip-2537#specification) BLS12_MAP_FP2_TO_G2 precompile.
 pub const PRECOMPILE: PrecompileWithAddress =
-<<<<<<< HEAD
-    PrecompileWithAddress(u64_to_address(ADDRESS), Precompile::Standard(map_fp2_to_g2));
-
-/// BLS12_MAP_FP2_TO_G2 precompile address.
-pub const ADDRESS: u64 = 0x11;
-
-/// Base gas fee for BLS12-381 map_fp2_to_g2 operation.
-const BASE_GAS_FEE: u64 = 23800;
-=======
     PrecompileWithAddress(MAP_FP2_TO_G2_ADDRESS, map_fp2_to_g2);
->>>>>>> 9e06b57f
 
 /// Field-to-curve call expects 128 bytes as an input that is interpreted as
 /// an element of Fp2. Output of this call is 256 bytes and is an encoded G2
 /// point.
 /// See also: <https://eips.ethereum.org/EIPS/eip-2537#abi-for-mapping-fp2-element-to-g2-point>
-<<<<<<< HEAD
-pub fn map_fp2_to_g2(input: &Bytes, gas_limit: u64) -> PrecompileResult {
-    if BASE_GAS_FEE > gas_limit {
-        return Err(PrecompileError::OutOfGas.into());
-=======
 pub fn map_fp2_to_g2(input: &[u8], gas_limit: u64) -> PrecompileResult {
     if MAP_FP2_TO_G2_BASE_GAS_FEE > gas_limit {
         return Err(PrecompileError::OutOfGas);
->>>>>>> 9e06b57f
     }
 
     if input.len() != PADDED_FP2_LENGTH {
