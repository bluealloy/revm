//! # RIP-7212 secp256r1 Precompile
//!
//! This module implements the [RIP-7212](https://github.com/ethereum/RIPs/blob/master/RIPS/rip-7212.md) precompile for
//! secp256r1 curve support.
//!
//! The main purpose of this precompile is to verify ECDSA signatures that use the secp256r1, or
//! P256 elliptic curve. The [`P256VERIFY`] const represents the implementation of this precompile,
//! with the address that it is currently deployed at.
use crate::{
    crypto_provider::get_provider, u64_to_address, PrecompileError, PrecompileOutput,
    PrecompileResult, PrecompileWithAddress,
};
<<<<<<< HEAD
use primitives::{Bytes, B256};
=======
use p256::ecdsa::{signature::hazmat::PrehashVerifier, Signature, VerifyingKey};
use primitives::{alloy_primitives::B512, Bytes, B256};
>>>>>>> 7d3e1698

/// Address of secp256r1 precompile.
pub const P256VERIFY_ADDRESS: u64 = 256;

/// Base gas fee for secp256r1 p256verify operation.
pub const P256VERIFY_BASE_GAS_FEE: u64 = 3450;

/// Returns the secp256r1 precompile with its address.
pub fn precompiles() -> impl Iterator<Item = PrecompileWithAddress> {
    [P256VERIFY].into_iter()
}

/// [RIP-7212](https://github.com/ethereum/RIPs/blob/master/RIPS/rip-7212.md#specification) secp256r1 precompile.
pub const P256VERIFY: PrecompileWithAddress =
    PrecompileWithAddress(u64_to_address(P256VERIFY_ADDRESS), p256_verify);

/// secp256r1 precompile logic. It takes the input bytes sent to the precompile
/// and the gas limit. The output represents the result of verifying the
/// secp256r1 signature of the input.
///
/// The input is encoded as follows:
///
/// | signed message hash |  r  |  s  | public key x | public key y |
/// | :-----------------: | :-: | :-: | :----------: | :----------: |
/// |          32         | 32  | 32  |     32       |      32      |
pub fn p256_verify(input: &[u8], gas_limit: u64) -> PrecompileResult {
    if P256VERIFY_BASE_GAS_FEE > gas_limit {
        return Err(PrecompileError::OutOfGas);
    }
    let result = if verify_impl(input).is_some() {
        B256::with_last_byte(1).into()
    } else {
        Bytes::new()
    };
    Ok(PrecompileOutput::new(P256VERIFY_BASE_GAS_FEE, result))
}

/// Returns `Some(())` if the signature included in the input byte slice is
/// valid, `None` otherwise.
pub fn verify_impl(input: &[u8]) -> Option<()> {
    if input.len() != 160 {
        return None;
    }

    // msg signed (msg is already the hash of the original message)
    let msg = <&B256>::try_from(&input[..32]).unwrap();
    // r, s: signature
    let sig = <&B512>::try_from(&input[32..96]).unwrap();
    // x, y: public key
    let pk = &input[96..160];

    // Prepend 0x04 to the public key: uncompressed form
    let mut uncompressed_pk = [0u8; 65];
    uncompressed_pk[0] = 0x04;
    uncompressed_pk[1..].copy_from_slice(pk);

<<<<<<< HEAD
    get_provider()
        .secp256r1_verify(&msg, &sig, &uncompressed_pk)
        .then_some(())
=======
    verify_signature(msg.0, sig.0, uncompressed_pk)
}

fn verify_signature(msg: [u8; 32], sig: [u8; 64], uncompressed_pk: [u8; 65]) -> Option<()> {
    // Can fail only if the input is not exact length.
    let signature = Signature::from_slice(&sig).ok()?;
    // Can fail if the input is not valid, so we have to propagate the error.
    let public_key = VerifyingKey::from_sec1_bytes(&uncompressed_pk).ok()?;

    public_key.verify_prehash(&msg, &signature).ok()
>>>>>>> 7d3e1698
}

#[cfg(test)]
mod test {
    use super::*;
    use crate::PrecompileError;
    use primitives::hex::FromHex;
    use rstest::rstest;

    #[rstest]
    // Test vectors from https://github.com/daimo-eth/p256-verifier/tree/master/test-vectors
    #[case::ok_1("4cee90eb86eaa050036147a12d49004b6b9c72bd725d39d4785011fe190f0b4da73bd4903f0ce3b639bbbf6e8e80d16931ff4bcf5993d58468e8fb19086e8cac36dbcd03009df8c59286b162af3bd7fcc0450c9aa81be5d10d312af6c66b1d604aebd3099c618202fcfe16ae7770b0c49ab5eadf74b754204a3bb6060e44eff37618b065f9832de4ca6ca971a7a1adc826d0f7c00181a5fb2ddf79ae00b4e10e", true)]
    #[case::ok_2("3fec5769b5cf4e310a7d150508e82fb8e3eda1c2c94c61492d3bd8aea99e06c9e22466e928fdccef0de49e3503d2657d00494a00e764fd437bdafa05f5922b1fbbb77c6817ccf50748419477e843d5bac67e6a70e97dde5a57e0c983b777e1ad31a80482dadf89de6302b1988c82c29544c9c07bb910596158f6062517eb089a2f54c9a0f348752950094d3228d3b940258c75fe2a413cb70baa21dc2e352fc5", true)]
    #[case::ok_3("e775723953ead4a90411a02908fd1a629db584bc600664c609061f221ef6bf7c440066c8626b49daaa7bf2bcc0b74be4f7a1e3dcf0e869f1542fe821498cbf2de73ad398194129f635de4424a07ca715838aefe8fe69d1a391cfa70470795a80dd056866e6e1125aff94413921880c437c9e2570a28ced7267c8beef7e9b2d8d1547d76dfcf4bee592f5fefe10ddfb6aeb0991c5b9dbbee6ec80d11b17c0eb1a", true)]
    #[case::ok_4("b5a77e7a90aa14e0bf5f337f06f597148676424fae26e175c6e5621c34351955289f319789da424845c9eac935245fcddd805950e2f02506d09be7e411199556d262144475b1fa46ad85250728c600c53dfd10f8b3f4adf140e27241aec3c2da3a81046703fccf468b48b145f939efdbb96c3786db712b3113bb2488ef286cdcef8afe82d200a5bb36b5462166e8ce77f2d831a52ef2135b2af188110beaefb1", true)]
    #[case::ok_5("858b991cfd78f16537fe6d1f4afd10273384db08bdfc843562a22b0626766686f6aec8247599f40bfe01bec0e0ecf17b4319559022d4d9bf007fe929943004eb4866760dedf31b7c691f5ce665f8aae0bda895c23595c834fecc2390a5bcc203b04afcacbb4280713287a2d0c37e23f7513fab898f2c1fefa00ec09a924c335d9b629f1d4fb71901c3e59611afbfea354d101324e894c788d1c01f00b3c251b2", true)]
    #[case::fail_wrong_msg_1("3cee90eb86eaa050036147a12d49004b6b9c72bd725d39d4785011fe190f0b4da73bd4903f0ce3b639bbbf6e8e80d16931ff4bcf5993d58468e8fb19086e8cac36dbcd03009df8c59286b162af3bd7fcc0450c9aa81be5d10d312af6c66b1d604aebd3099c618202fcfe16ae7770b0c49ab5eadf74b754204a3bb6060e44eff37618b065f9832de4ca6ca971a7a1adc826d0f7c00181a5fb2ddf79ae00b4e10e", false)]
    #[case::fail_wrong_msg_2("afec5769b5cf4e310a7d150508e82fb8e3eda1c2c94c61492d3bd8aea99e06c9e22466e928fdccef0de49e3503d2657d00494a00e764fd437bdafa05f5922b1fbbb77c6817ccf50748419477e843d5bac67e6a70e97dde5a57e0c983b777e1ad31a80482dadf89de6302b1988c82c29544c9c07bb910596158f6062517eb089a2f54c9a0f348752950094d3228d3b940258c75fe2a413cb70baa21dc2e352fc5", false)]
    #[case::fail_wrong_msg_3("f775723953ead4a90411a02908fd1a629db584bc600664c609061f221ef6bf7c440066c8626b49daaa7bf2bcc0b74be4f7a1e3dcf0e869f1542fe821498cbf2de73ad398194129f635de4424a07ca715838aefe8fe69d1a391cfa70470795a80dd056866e6e1125aff94413921880c437c9e2570a28ced7267c8beef7e9b2d8d1547d76dfcf4bee592f5fefe10ddfb6aeb0991c5b9dbbee6ec80d11b17c0eb1a", false)]
    #[case::fail_wrong_msg_4("c5a77e7a90aa14e0bf5f337f06f597148676424fae26e175c6e5621c34351955289f319789da424845c9eac935245fcddd805950e2f02506d09be7e411199556d262144475b1fa46ad85250728c600c53dfd10f8b3f4adf140e27241aec3c2da3a81046703fccf468b48b145f939efdbb96c3786db712b3113bb2488ef286cdcef8afe82d200a5bb36b5462166e8ce77f2d831a52ef2135b2af188110beaefb1", false)]
    #[case::fail_wrong_msg_5("958b991cfd78f16537fe6d1f4afd10273384db08bdfc843562a22b0626766686f6aec8247599f40bfe01bec0e0ecf17b4319559022d4d9bf007fe929943004eb4866760dedf31b7c691f5ce665f8aae0bda895c23595c834fecc2390a5bcc203b04afcacbb4280713287a2d0c37e23f7513fab898f2c1fefa00ec09a924c335d9b629f1d4fb71901c3e59611afbfea354d101324e894c788d1c01f00b3c251b2", false)]
    #[case::fail_short_input_1("4cee90eb86eaa050036147a12d49004b6a", false)]
    #[case::fail_short_input_2("4cee90eb86eaa050036147a12d49004b6a958b991cfd78f16537fe6d1f4afd10273384db08bdfc843562a22b0626766686f6aec8247599f40bfe01bec0e0ecf17b4319559022d4d9bf007fe929943004eb4866760dedf319", false)]
    #[case::fail_long_input("4cee90eb86eaa050036147a12d49004b6b9c72bd725d39d4785011fe190f0b4da73bd4903f0ce3b639bbbf6e8e80d16931ff4bcf5993d58468e8fb19086e8cac36dbcd03009df8c59286b162af3bd7fcc0450c9aa81be5d10d312af6c66b1d604aebd3099c618202fcfe16ae7770b0c49ab5eadf74b754204a3bb6060e44eff37618b065f9832de4ca6ca971a7a1adc826d0f7c00181a5fb2ddf79ae00b4e10e00", false)]
    #[case::fail_invalid_sig("4cee90eb86eaa050036147a12d49004b6b9c72bd725d39d4785011fe190f0b4dffffffffffffffffffffffffffffffffffffffffffffffffffffffffffffffffffffffffffffffffffffffffffffffffffffffffffffffffffffffffffffffff4aebd3099c618202fcfe16ae7770b0c49ab5eadf74b754204a3bb6060e44eff37618b065f9832de4ca6ca971a7a1adc826d0f7c00181a5fb2ddf79ae00b4e10e", false)]
    #[case::fail_invalid_pubkey("4cee90eb86eaa050036147a12d49004b6b9c72bd725d39d4785011fe190f0b4da73bd4903f0ce3b639bbbf6e8e80d16931ff4bcf5993d58468e8fb19086e8cac36dbcd03009df8c59286b162af3bd7fcc0450c9aa81be5d10d312af6c66b1d6000000000000000000000000000000000000000000000000000000000000000000000000000000000000000000000000000000000000000000000000000000000", false)]
    fn test_sig_verify(#[case] input: &str, #[case] expect_success: bool) {
        let input = Bytes::from_hex(input).unwrap();
        let target_gas = 3_500u64;
        let outcome = p256_verify(&input, target_gas).unwrap();
        assert_eq!(outcome.gas_used, 3_450u64);
        let expected_result = if expect_success {
            B256::with_last_byte(1).into()
        } else {
            Bytes::new()
        };
        assert_eq!(outcome.bytes, expected_result);
    }

    #[rstest]
    fn test_not_enough_gas_errors() {
        let input = Bytes::from_hex("4cee90eb86eaa050036147a12d49004b6b9c72bd725d39d4785011fe190f0b4da73bd4903f0ce3b639bbbf6e8e80d16931ff4bcf5993d58468e8fb19086e8cac36dbcd03009df8c59286b162af3bd7fcc0450c9aa81be5d10d312af6c66b1d604aebd3099c618202fcfe16ae7770b0c49ab5eadf74b754204a3bb6060e44eff37618b065f9832de4ca6ca971a7a1adc826d0f7c00181a5fb2ddf79ae00b4e10e").unwrap();
        let target_gas = 2_500u64;
        let result = p256_verify(&input, target_gas);

        assert!(result.is_err());
        assert_eq!(result.err(), Some(PrecompileError::OutOfGas));
    }

    #[rstest]
    #[case::ok_1("b5a77e7a90aa14e0bf5f337f06f597148676424fae26e175c6e5621c34351955289f319789da424845c9eac935245fcddd805950e2f02506d09be7e411199556d262144475b1fa46ad85250728c600c53dfd10f8b3f4adf140e27241aec3c2da3a81046703fccf468b48b145f939efdbb96c3786db712b3113bb2488ef286cdcef8afe82d200a5bb36b5462166e8ce77f2d831a52ef2135b2af188110beaefb1", true)]
    #[case::fail_1("b5a77e7a90aa14e0bf5f337f06f597148676424fae26e175c6e5621c34351955289f319789da424845c9eac935245fcddd805950e2f02506d09be7e411199556d262144475b1fa46ad85250728c600c53dfd10f8b3f4adf140e27241aec3c2daaaaaaaaaaaaaaaaaaaaaaaaaaaaaaaaaaaaaaaaaaaaaaaaaaaaaaaaaaaaaaaef8afe82d200a5bb36b5462166e8ce77f2d831a52ef2135b2af188110beaefb1", false)]
    fn test_verify_impl(#[case] input: &str, #[case] expect_success: bool) {
        let input = Bytes::from_hex(input).unwrap();
        let result = verify_impl(&input);

        assert_eq!(result.is_some(), expect_success);
    }
}<|MERGE_RESOLUTION|>--- conflicted
+++ resolved
@@ -10,12 +10,7 @@
     crypto_provider::get_provider, u64_to_address, PrecompileError, PrecompileOutput,
     PrecompileResult, PrecompileWithAddress,
 };
-<<<<<<< HEAD
 use primitives::{Bytes, B256};
-=======
-use p256::ecdsa::{signature::hazmat::PrehashVerifier, Signature, VerifyingKey};
-use primitives::{alloy_primitives::B512, Bytes, B256};
->>>>>>> 7d3e1698
 
 /// Address of secp256r1 precompile.
 pub const P256VERIFY_ADDRESS: u64 = 256;
@@ -72,22 +67,9 @@
     uncompressed_pk[0] = 0x04;
     uncompressed_pk[1..].copy_from_slice(pk);
 
-<<<<<<< HEAD
     get_provider()
         .secp256r1_verify(&msg, &sig, &uncompressed_pk)
         .then_some(())
-=======
-    verify_signature(msg.0, sig.0, uncompressed_pk)
-}
-
-fn verify_signature(msg: [u8; 32], sig: [u8; 64], uncompressed_pk: [u8; 65]) -> Option<()> {
-    // Can fail only if the input is not exact length.
-    let signature = Signature::from_slice(&sig).ok()?;
-    // Can fail if the input is not valid, so we have to propagate the error.
-    let public_key = VerifyingKey::from_sec1_bytes(&uncompressed_pk).ok()?;
-
-    public_key.verify_prehash(&msg, &signature).ok()
->>>>>>> 7d3e1698
 }
 
 #[cfg(test)]
