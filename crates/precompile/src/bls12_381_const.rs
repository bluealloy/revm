--- conflicted
+++ resolved
@@ -1,31 +1,15 @@
-<<<<<<< HEAD
 use crate::u64_to_address;
 use primitives::Address;
 
-// Constants related to the bls12-381 gas schedule and precompile address
-pub const G1_ADD_ADDRESS: Address = u64_to_address(0x0b);
-pub const G1_ADD_BASE_GAS_FEE: u64 = 375;
-pub const G1_MSM_ADDRESS: Address = u64_to_address(0x0c);
-pub const G1_MSM_BASE_GAS_FEE: u64 = 12000;
-pub const MAP_FP_TO_G1_ADDRESS: Address = u64_to_address(0x10);
-pub const MAP_FP_TO_G1_BASE_GAS_FEE: u64 = 5500;
-pub const MAP_FP2_TO_G2_ADDRESS: Address = u64_to_address(0x11);
-pub const MAP_FP2_TO_G2_BASE_GAS_FEE: u64 = 23800;
-pub const G2_ADD_ADDRESS: Address = u64_to_address(0x0d);
-pub const G2_ADD_BASE_GAS_FEE: u64 = 600;
-pub const G2_MSM_ADDRESS: Address = u64_to_address(0x0e);
-pub const G2_MSM_BASE_GAS_FEE: u64 = 22500;
-pub const PAIRING_ADDRESS: Address = u64_to_address(0x0f);
-=======
 // Constants specifying the precompile addresses for each precompile
 // in EIP-2537
-pub const G1_ADD_ADDRESS: u64 = 0x0b;
-pub const G1_MSM_ADDRESS: u64 = 0x0c;
-pub const G2_ADD_ADDRESS: u64 = 0x0d;
-pub const G2_MSM_ADDRESS: u64 = 0x0e;
-pub const PAIRING_ADDRESS: u64 = 0x0f;
-pub const MAP_FP_TO_G1_ADDRESS: u64 = 0x10;
-pub const MAP_FP2_TO_G2_ADDRESS: u64 = 0x11;
+pub const G1_ADD_ADDRESS: Address = u64_to_address(0x0b);
+pub const G1_MSM_ADDRESS: Address = u64_to_address(0x0c);
+pub const G2_ADD_ADDRESS: Address = u64_to_address(0x0d);
+pub const G2_MSM_ADDRESS: Address = u64_to_address(0x0e);
+pub const PAIRING_ADDRESS: Address = u64_to_address(0x0f);
+pub const MAP_FP_TO_G1_ADDRESS: Address = u64_to_address(0x10);
+pub const MAP_FP2_TO_G2_ADDRESS: Address = u64_to_address(0x11);
 
 /// G1_ADD_BASE_GAS_FEE specifies the amount of gas needed
 /// to perform the G1_ADD precompile.
@@ -74,7 +58,6 @@
 ///
 /// The cost to do a pairing is determined by the formula:
 /// cost = PAIRING_MULTIPLIER_BASE * number_of_pairs + PAIRING_OFFSET_BASE
->>>>>>> c275ddf9
 pub const PAIRING_OFFSET_BASE: u64 = 37700;
 /// PAIRING_MULTIPLIER_BASE specifies the slope/gradient for the linear expression to determine
 /// the amount of gas needed to perform a pairing.
