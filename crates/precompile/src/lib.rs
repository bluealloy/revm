//! # revm-precompile
//!
//! Implementations of EVM precompiled contracts.
#![cfg_attr(not(test), warn(unused_crate_dependencies))]
#![cfg_attr(not(feature = "std"), no_std)]

#[macro_use]
#[cfg(not(feature = "std"))]
extern crate alloc as std;

pub mod blake2;
pub mod bls12_381;
pub mod bls12_381_const;
pub mod bls12_381_utils;
pub mod bn128;
pub mod hash;
pub mod identity;
pub mod interface;
pub mod kzg_point_evaluation;
pub mod modexp;
pub mod secp256k1;
pub mod secp256r1;
pub mod utilities;

pub use interface::*;

// silence arkworks lint as bn impl will be used as default if both are enabled.
cfg_if::cfg_if! {
    if #[cfg(feature = "bn")]{
        use ark_bn254 as _;
        use ark_ff as _;
        use ark_ec as _;
        use ark_serialize as _;
    }
}

use arrayref as _;

#[cfg(all(feature = "c-kzg", feature = "kzg-rs"))]
// silence kzg-rs lint as c-kzg will be used as default if both are enabled.
use kzg_rs as _;

// silence arkworks-bls12-381 lint as blst will be used as default if both are enabled.
cfg_if::cfg_if! {
    if #[cfg(feature = "blst")]{
        use ark_bls12_381 as _;
        use ark_ff as _;
        use ark_ec as _;
        use ark_serialize as _;
    }
}

// silence aurora-engine-modexp if gmp is enabled
#[cfg(feature = "gmp")]
use aurora_engine_modexp as _;

use core::hash::Hash;
use once_cell::race::OnceBox;
use primitives::{hardfork::SpecId, Address, HashMap, HashSet};
use std::{boxed::Box, vec::Vec};

/// Calculate the linear cost of a precompile.
pub fn calc_linear_cost_u32(len: usize, base: u64, word: u64) -> u64 {
    (len as u64).div_ceil(32) * word + base
}

/// Precompiles contain map of precompile addresses to functions and HashSet of precompile addresses.
#[derive(Debug)]
pub struct Precompiles {
    /// Precompiles
    inner: HashMap<Address, PrecompileFn>,
    /// Addresses of precompile
    addresses: HashSet<Address>,
    /// Crypto implementation
    crypto: Box<dyn Crypto>,
}

impl Clone for Precompiles {
    fn clone(&self) -> Self {
        Self {
            inner: self.inner.clone(),
            addresses: self.addresses.clone(),
            crypto: self.crypto.clone_box(),
        }
    }
}

impl Default for Precompiles {
    fn default() -> Self {
        Self {
            inner: Default::default(),
            addresses: Default::default(),
            crypto: Box::new(DefaultCrypto),
        }
    }
}

impl Precompiles {
    /// Returns the precompiles for the given spec.
    pub fn new(spec: PrecompileSpecId) -> &'static Self {
        match spec {
            PrecompileSpecId::HOMESTEAD => Self::homestead(),
            PrecompileSpecId::BYZANTIUM => Self::byzantium(),
            PrecompileSpecId::ISTANBUL => Self::istanbul(),
            PrecompileSpecId::BERLIN => Self::berlin(),
            PrecompileSpecId::CANCUN => Self::cancun(),
            PrecompileSpecId::PRAGUE => Self::prague(),
            PrecompileSpecId::OSAKA => Self::osaka(),
        }
    }

    /// Creates a new Precompiles instance with a custom crypto implementation.
    pub fn with_crypto(spec: PrecompileSpecId, crypto: Box<dyn Crypto>) -> Self {
        let base = Self::new(spec).clone();
        Self {
            inner: base.inner,
            addresses: base.addresses,
            crypto,
        }
    }

    /// Returns the crypto implementation.
    pub fn crypto(&self) -> &dyn Crypto {
        &*self.crypto
    }

    /// Sets a custom crypto implementation.
    pub fn set_crypto(&mut self, crypto: Box<dyn Crypto>) {
        self.crypto = crypto;
    }

    /// Returns precompiles for Homestead spec.
    pub fn homestead() -> &'static Self {
        static INSTANCE: OnceBox<Precompiles> = OnceBox::new();
        INSTANCE.get_or_init(|| {
            let mut precompiles = Precompiles::default();
            precompiles.extend([
                secp256k1::ECRECOVER,
                hash::SHA256,
                hash::RIPEMD160,
                identity::FUN,
            ]);
            Box::new(precompiles)
        })
    }

    /// Returns inner HashMap of precompiles.
    pub fn inner(&self) -> &HashMap<Address, PrecompileFn> {
        &self.inner
    }

    /// Returns precompiles for Byzantium spec.
    pub fn byzantium() -> &'static Self {
        static INSTANCE: OnceBox<Precompiles> = OnceBox::new();
        INSTANCE.get_or_init(|| {
            let mut precompiles = Self::homestead().clone();
            precompiles.extend([
                // EIP-198: Big integer modular exponentiation.
                modexp::BYZANTIUM,
                // EIP-196: Precompiled contracts for addition and scalar multiplication on the elliptic curve alt_bn128.
                // EIP-197: Precompiled contracts for optimal ate pairing check on the elliptic curve alt_bn128.
                bn128::add::BYZANTIUM,
                bn128::mul::BYZANTIUM,
                bn128::pair::BYZANTIUM,
            ]);
            Box::new(precompiles)
        })
    }

    /// Returns precompiles for Istanbul spec.
    pub fn istanbul() -> &'static Self {
        static INSTANCE: OnceBox<Precompiles> = OnceBox::new();
        INSTANCE.get_or_init(|| {
            let mut precompiles = Self::byzantium().clone();
            precompiles.extend([
                // EIP-1108: Reduce alt_bn128 precompile gas costs.
                bn128::add::ISTANBUL,
                bn128::mul::ISTANBUL,
                bn128::pair::ISTANBUL,
                // EIP-152: Add BLAKE2 compression function `F` precompile.
                blake2::FUN,
            ]);
            Box::new(precompiles)
        })
    }

    /// Returns precompiles for Berlin spec.
    pub fn berlin() -> &'static Self {
        static INSTANCE: OnceBox<Precompiles> = OnceBox::new();
        INSTANCE.get_or_init(|| {
            let mut precompiles = Self::istanbul().clone();
            precompiles.extend([
                // EIP-2565: ModExp Gas Cost.
                modexp::BERLIN,
            ]);
            Box::new(precompiles)
        })
    }

    /// Returns precompiles for Cancun spec.
    ///
    /// If the `c-kzg` feature is not enabled KZG Point Evaluation precompile will not be included,
    /// effectively making this the same as Berlin.
    pub fn cancun() -> &'static Self {
        static INSTANCE: OnceBox<Precompiles> = OnceBox::new();
        INSTANCE.get_or_init(|| {
            let mut precompiles = Self::berlin().clone();

            // EIP-4844: Shard Blob Transactions
<<<<<<< HEAD
            let precompile = kzg_point_evaluation::POINT_EVALUATION.clone();
=======
            cfg_if! {
                if #[cfg(any(feature = "c-kzg", feature = "kzg-rs"))] {
                    let precompile = kzg_point_evaluation::POINT_EVALUATION.clone();
                } else {
                    let precompile = PrecompileWithAddress(u64_to_address(0x0A), |_,_,_| Err(PrecompileError::Fatal("c-kzg feature is not enabled".into())));
                }
            }

>>>>>>> e6a25a3f

            precompiles.extend([precompile]);

            Box::new(precompiles)
        })
    }

    /// Returns precompiles for Prague spec.
    pub fn prague() -> &'static Self {
        static INSTANCE: OnceBox<Precompiles> = OnceBox::new();
        INSTANCE.get_or_init(|| {
            let mut precompiles = Self::cancun().clone();
            precompiles.extend(bls12_381::precompiles());
            Box::new(precompiles)
        })
    }

    /// Returns precompiles for Osaka spec.
    pub fn osaka() -> &'static Self {
        static INSTANCE: OnceBox<Precompiles> = OnceBox::new();
        INSTANCE.get_or_init(|| {
            let mut precompiles = Self::prague().clone();
            precompiles.extend([modexp::OSAKA, secp256r1::P256VERIFY_OSAKA]);
            Box::new(precompiles)
        })
    }

    /// Returns the precompiles for the latest spec.
    pub fn latest() -> &'static Self {
        Self::osaka()
    }

    /// Returns an iterator over the precompiles addresses.
    #[inline]
    pub fn addresses(&self) -> impl ExactSizeIterator<Item = &Address> {
        self.inner.keys()
    }

    /// Consumes the type and returns all precompile addresses.
    #[inline]
    pub fn into_addresses(self) -> impl ExactSizeIterator<Item = Address> {
        self.inner.into_keys()
    }

    /// Is the given address a precompile.
    #[inline]
    pub fn contains(&self, address: &Address) -> bool {
        self.inner.contains_key(address)
    }

    /// Returns the precompile for the given address.
    #[inline]
    pub fn get(&self, address: &Address) -> Option<&PrecompileFn> {
        self.inner.get(address)
    }

    /// Returns the precompile for the given address.
    #[inline]
    pub fn get_mut(&mut self, address: &Address) -> Option<&mut PrecompileFn> {
        self.inner.get_mut(address)
    }

    /// Is the precompiles list empty.
    pub fn is_empty(&self) -> bool {
        self.inner.len() == 0
    }

    /// Returns the number of precompiles.
    pub fn len(&self) -> usize {
        self.inner.len()
    }

    /// Returns the precompiles addresses as a set.
    pub fn addresses_set(&self) -> &HashSet<Address> {
        &self.addresses
    }

    /// Extends the precompiles with the given precompiles.
    ///
    /// Other precompiles with overwrite existing precompiles.
    #[inline]
    pub fn extend(&mut self, other: impl IntoIterator<Item = PrecompileWithAddress>) {
        let items: Vec<PrecompileWithAddress> = other.into_iter().collect::<Vec<_>>();
        self.addresses.extend(items.iter().map(|p| *p.address()));
        self.inner.extend(items.into_iter().map(|p| (p.0, p.1)));
    }

    /// Returns complement of `other` in `self`.
    ///
    /// Two entries are considered equal if the precompile addresses are equal.
    pub fn difference(&self, other: &Self) -> Self {
        let Self { inner, .. } = self;

        let inner = inner
            .iter()
            .filter(|(a, _)| !other.inner.contains_key(*a))
            .map(|(a, p)| (*a, *p))
            .collect::<HashMap<_, _>>();

        let addresses = inner.keys().cloned().collect::<HashSet<_>>();

        Self {
            inner,
            addresses,
            crypto: self.crypto.clone_box(),
        }
    }

    /// Returns intersection of `self` and `other`.
    ///
    /// Two entries are considered equal if the precompile addresses are equal.
    pub fn intersection(&self, other: &Self) -> Self {
        let Self { inner, .. } = self;

        let inner = inner
            .iter()
            .filter(|(a, _)| other.inner.contains_key(*a))
            .map(|(a, p)| (*a, *p))
            .collect::<HashMap<_, _>>();

        let addresses = inner.keys().cloned().collect::<HashSet<_>>();

        Self {
            inner,
            addresses,
            crypto: self.crypto.clone_box(),
        }
    }
}

/// Precompile with address and function.
#[derive(Clone, Debug)]
pub struct PrecompileWithAddress(pub Address, pub PrecompileFn);

impl From<(Address, PrecompileFn)> for PrecompileWithAddress {
    fn from(value: (Address, PrecompileFn)) -> Self {
        PrecompileWithAddress(value.0, value.1)
    }
}

impl From<PrecompileWithAddress> for (Address, PrecompileFn) {
    fn from(value: PrecompileWithAddress) -> Self {
        (value.0, value.1)
    }
}

impl PrecompileWithAddress {
    /// Returns reference of address.
    #[inline]
    pub fn address(&self) -> &Address {
        &self.0
    }

    /// Returns reference of precompile.
    #[inline]
    pub fn precompile(&self) -> &PrecompileFn {
        &self.1
    }
}

/// Ethereum hardfork spec ids. Represents the specs where precompiles had a change.
#[derive(Copy, Clone, Debug, PartialEq, Eq, Hash, Ord, PartialOrd)]
pub enum PrecompileSpecId {
    /// Frontier spec.
    HOMESTEAD,
    /// Byzantium spec introduced
    /// * [EIP-198](https://eips.ethereum.org/EIPS/eip-198) a EIP-198: Big integer modular exponentiation (at 0x05 address).
    /// * [EIP-196](https://eips.ethereum.org/EIPS/eip-196) a bn_add (at 0x06 address) and bn_mul (at 0x07 address) precompile
    /// * [EIP-197](https://eips.ethereum.org/EIPS/eip-197) a bn_pair (at 0x08 address) precompile
    BYZANTIUM,
    /// Istanbul spec introduced
    /// * [`EIP-152: Add BLAKE2 compression function`](https://eips.ethereum.org/EIPS/eip-152) `F` precompile (at 0x09 address).
    /// * [`EIP-1108: Reduce alt_bn128 precompile gas costs`](https://eips.ethereum.org/EIPS/eip-1108). It reduced the
    ///   gas cost of the bn_add, bn_mul, and bn_pair precompiles.
    ISTANBUL,
    /// Berlin spec made a change to:
    /// * [`EIP-2565: ModExp Gas Cost`](https://eips.ethereum.org/EIPS/eip-2565). It changed the gas cost of the modexp precompile.
    BERLIN,
    /// Cancun spec added
    /// * [`EIP-4844: Shard Blob Transactions`](https://eips.ethereum.org/EIPS/eip-4844). It added the KZG point evaluation precompile (at 0x0A address).
    CANCUN,
    /// Prague spec added bls precompiles [`EIP-2537: Precompile for BLS12-381 curve operations`](https://eips.ethereum.org/EIPS/eip-2537).
    /// * `BLS12_G1ADD` at address 0x0b
    /// * `BLS12_G1MSM` at address 0x0c
    /// * `BLS12_G2ADD` at address 0x0d
    /// * `BLS12_G2MSM` at address 0x0e
    /// * `BLS12_PAIRING_CHECK` at address 0x0f
    /// * `BLS12_MAP_FP_TO_G1` at address 0x10
    /// * `BLS12_MAP_FP2_TO_G2` at address 0x11
    PRAGUE,
    /// Osaka spec added changes to modexp precompile:
    /// * [`EIP-7823: Set upper bounds for MODEXP`](https://eips.ethereum.org/EIPS/eip-7823).
    /// * [`EIP-7883: ModExp Gas Cost Increase`](https://eips.ethereum.org/EIPS/eip-7883)
    OSAKA,
}

impl From<SpecId> for PrecompileSpecId {
    fn from(spec_id: SpecId) -> Self {
        Self::from_spec_id(spec_id)
    }
}

impl PrecompileSpecId {
    /// Returns the appropriate precompile Spec for the primitive [SpecId].
    pub const fn from_spec_id(spec_id: primitives::hardfork::SpecId) -> Self {
        use primitives::hardfork::SpecId::*;
        match spec_id {
            FRONTIER | FRONTIER_THAWING | HOMESTEAD | DAO_FORK | TANGERINE | SPURIOUS_DRAGON => {
                Self::HOMESTEAD
            }
            BYZANTIUM | CONSTANTINOPLE | PETERSBURG => Self::BYZANTIUM,
            ISTANBUL | MUIR_GLACIER => Self::ISTANBUL,
            BERLIN | LONDON | ARROW_GLACIER | GRAY_GLACIER | MERGE | SHANGHAI => Self::BERLIN,
            CANCUN => Self::CANCUN,
            PRAGUE => Self::PRAGUE,
            OSAKA => Self::OSAKA,
        }
    }
}

/// Const function for making an address by concatenating the bytes from two given numbers.
///
/// Note that 32 + 128 = 160 = 20 bytes (the length of an address).
///
/// This function is used as a convenience for specifying the addresses of the various precompiles.
#[inline]
pub const fn u64_to_address(x: u64) -> Address {
    let x = x.to_be_bytes();
    Address::new([
        0, 0, 0, 0, 0, 0, 0, 0, 0, 0, 0, 0, x[0], x[1], x[2], x[3], x[4], x[5], x[6], x[7],
    ])
}

#[cfg(test)]
mod test {
    use crate::Precompiles;

    #[test]
    fn test_difference_precompile_sets() {
        let difference = Precompiles::istanbul().difference(Precompiles::berlin());
        assert!(difference.is_empty());
    }

    #[test]
    fn test_intersection_precompile_sets() {
        let intersection = Precompiles::homestead().intersection(Precompiles::byzantium());

        assert_eq!(intersection.len(), 4)
    }
}<|MERGE_RESOLUTION|>--- conflicted
+++ resolved
@@ -207,18 +207,7 @@
             let mut precompiles = Self::berlin().clone();
 
             // EIP-4844: Shard Blob Transactions
-<<<<<<< HEAD
             let precompile = kzg_point_evaluation::POINT_EVALUATION.clone();
-=======
-            cfg_if! {
-                if #[cfg(any(feature = "c-kzg", feature = "kzg-rs"))] {
-                    let precompile = kzg_point_evaluation::POINT_EVALUATION.clone();
-                } else {
-                    let precompile = PrecompileWithAddress(u64_to_address(0x0A), |_,_,_| Err(PrecompileError::Fatal("c-kzg feature is not enabled".into())));
-                }
-            }
-
->>>>>>> e6a25a3f
 
             precompiles.extend([precompile]);
 
