--- conflicted
+++ resolved
@@ -161,32 +161,10 @@
         Self::cancun()
     }
 
-<<<<<<< HEAD
-    pub fn empty() -> &'static Self {
-        static INSTANCE: OnceBox<Precompiles> = OnceBox::new();
-        INSTANCE.get_or_init(|| {
-            Box::new(Self {
-                inner: Default::default(),
-            })
-        })
-    }
-
-    /// Returns the precompiles for the given spec.
-    pub fn new(spec: SpecId) -> &'static Self {
-        match spec {
-            SpecId::HOMESTEAD => Self::homestead(),
-            SpecId::BYZANTIUM => Self::byzantium(),
-            SpecId::ISTANBUL => Self::istanbul(),
-            SpecId::BERLIN => Self::berlin(),
-            SpecId::CANCUN => Self::cancun(),
-            SpecId::LATEST => Self::latest(),
-        }
-=======
     /// Returns an iterator over the precompiles addresses.
     #[inline]
     pub fn addresses(&self) -> impl Iterator<Item = &Address> {
         self.inner.keys()
->>>>>>> 4c15846a
     }
 
     /// Consumes the type and returns all precompile addresses.
