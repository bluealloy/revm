--- conflicted
+++ resolved
@@ -44,11 +44,7 @@
 
 optimism = ["revm-primitives/optimism"]
 
-<<<<<<< HEAD
 # These libraries may not work on all no_std platforms as they depend on C.
-=======
-# This library may not work on all no_std platforms as they depend on C libraries.
->>>>>>> 8418558b
 
 # Enables the KZG point evaluation precompile.
 c-kzg = ["dep:c-kzg", "revm-primitives/c-kzg"]
