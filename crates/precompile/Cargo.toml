--- conflicted
+++ resolved
@@ -20,12 +20,10 @@
     "recovery",
 ], optional = true }
 sha2 = { version = "0.10.5", default-features = false }
-<<<<<<< HEAD
-sha3 = { version = "0.10.7", default-features = false }
+
 # For the audited ckzg ffi bindings from the EF
 c-kzg = { git = "https://github.com/ethereum/c-kzg-4844", package = "c-kzg" }
-=======
->>>>>>> adf42b2e
+
 
 [dev-dependencies]
 hex = "0.4"
