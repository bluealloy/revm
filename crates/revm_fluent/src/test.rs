use crate::{
    primitives::{
        hex,
        keccak256,
        AccountInfo,
        Bytecode,
        Env,
        ExecutionEnvironment,
        ExecutionResult,
        HashMap,
        Output,
        TransactTo,
        KECCAK_EMPTY,
        POSEIDON_EMPTY,
    },
    rwasm::RwasmDbWrapper,
    DatabaseCommit,
    Evm,
    InMemoryDB,
};
use core::{
    mem::take,
    str::{from_utf8, FromStr},
};
use fluentbase_core::fvm::{helpers::FUEL_TESTNET_BASE_ASSET_ID, types::WasmStorage};
use fluentbase_genesis::{
    devnet::{devnet_genesis_from_file, KECCAK_HASH_KEY, POSEIDON_HASH_KEY},
    Genesis,
    EXAMPLE_GREETING_ADDRESS,
};
use fluentbase_poseidon::poseidon_hash;
use fluentbase_runtime::{DefaultEmptyRuntimeDatabase, RuntimeContext};
use fluentbase_sdk::{
    byteorder::{ByteOrder, LittleEndian},
    runtime::TestingContext,
};
use fluentbase_types::{
    address,
    bytes,
    calc_create_address,
    Account,
    Address,
    Bytes,
<<<<<<< HEAD
    NativeAPI,
    SovereignAPI,
=======
>>>>>>> eb56b0f8
    SysFuncIdx,
    DEVNET_CHAIN_ID,
    STATE_MAIN,
    SYSCALL_ID_CALL,
    U256,
};
use fuel_core::txpool::types::TxId;
use fuel_core_storage::{
    structured_storage::StructuredStorage,
    tables::Coins,
    StorageAsMut,
    StorageAsRef,
    StorageInspect,
    StorageMutate,
};
use fuel_core_types::{
    entities::coins::coin::CompressedCoin,
    fuel_asm::{op, RegId},
    fuel_crypto::rand::{rngs::StdRng, SeedableRng},
    fuel_tx::{AssetId, ConsensusParameters, Input, TxPointer, UtxoId},
    fuel_types::{canonical::Serialize, BlockHeight, ChainId},
    fuel_vm::SecretKey,
};
use fuel_tx::TransactionBuilder;
use fuel_vm::storage::MemoryStorage;
use rwasm::{
    instruction_set,
    rwasm::{BinaryFormat, RwasmModule},
};

#[allow(dead_code)]
struct EvmTestingContext {
    sdk: TestingContext,
    genesis: Genesis,
    db: InMemoryDB,
}

impl Default for EvmTestingContext {
    fn default() -> Self {
        Self::load_from_genesis(devnet_genesis_from_file())
    }
}

#[allow(dead_code)]
impl EvmTestingContext {
    fn load_from_genesis(genesis: Genesis) -> Self {
        // create jzkt and put it into testing context
        let mut db = InMemoryDB::default();
        // convert all accounts from genesis into jzkt
        for (k, v) in genesis.alloc.iter() {
            let poseidon_hash = v
                .storage
                .as_ref()
                .and_then(|v| v.get(&POSEIDON_HASH_KEY).cloned())
                .unwrap_or_else(|| {
                    v.code
                        .as_ref()
                        .map(|v| poseidon_hash(&v).into())
                        .unwrap_or(POSEIDON_EMPTY)
                });
            let keccak_hash = v
                .storage
                .as_ref()
                .and_then(|v| v.get(&KECCAK_HASH_KEY).cloned())
                .unwrap_or_else(|| {
                    v.code
                        .as_ref()
                        .map(|v| keccak256(&v))
                        .unwrap_or(KECCAK_EMPTY)
                });
            let account = Account {
                address: *k,
                balance: v.balance,
                nonce: v.nonce.unwrap_or_default(),
                // it makes not much sense to fill these fields, but it reduces hash calculation
                // time a bit
                source_code_size: v.code.as_ref().map(|v| v.len() as u64).unwrap_or_default(),
                source_code_hash: keccak_hash,
                rwasm_code_size: v.code.as_ref().map(|v| v.len() as u64).unwrap_or_default(),
                rwasm_code_hash: poseidon_hash,
            };
            let mut info: AccountInfo = account.into();
            info.code = v.code.clone().map(Bytecode::new_raw);
            info.rwasm_code = v.code.clone().map(Bytecode::new_raw);
            db.insert_account_info(*k, info);
        }
        let mut sdk = TestingContext::new(RuntimeContext::default());
        Self { sdk, genesis, db }
    }

    pub(crate) fn add_wasm_contract<I: Into<RwasmModule>>(
        &mut self,
        address: Address,
        rwasm_module: I,
    ) -> AccountInfo {
        let rwasm_binary = {
            let rwasm_module: RwasmModule = rwasm_module.into();
            let mut result = Vec::new();
            rwasm_module.write_binary_to_vec(&mut result).unwrap();
            result
        };
        let account = Account {
            address,
            balance: U256::ZERO,
            nonce: 0,
            // it makes not much sense to fill these fields, but it optimizes hash calculation a bit
            source_code_size: 0,
            source_code_hash: KECCAK_EMPTY,
            rwasm_code_size: rwasm_binary.len() as u64,
            rwasm_code_hash: poseidon_hash(&rwasm_binary).into(),
        };
        let mut info: AccountInfo = account.into();
        info.code = None;
        if !rwasm_binary.is_empty() {
            info.rwasm_code = Some(Bytecode::new_raw(rwasm_binary.into()));
        }
        self.db.insert_account_info(address, info.clone());
        info
    }

    pub(crate) fn get_balance(&mut self, address: Address) -> U256 {
        let account = self.db.load_account(address).unwrap();
        account.info.balance
    }

    pub(crate) fn add_balance(&mut self, address: Address, value: U256) {
        let account = self.db.load_account(address).unwrap();
        account.info.balance += value;
        let mut revm_account = crate::primitives::Account::from(account.info.clone());
        revm_account.mark_touch();
        self.db.commit(HashMap::from([(address, revm_account)]));
    }

<<<<<<< HEAD
    pub(crate) fn with_sdk<F, V>(&mut self, f: F) -> V
    where
        F: Fn(
            RwasmDbWrapper<'_, fluentbase_sdk::runtime::RuntimeContextWrapper, &mut InMemoryDB>,
        ) -> V,
    {
        let mut evm_builder = Evm::builder().with_db(&mut self.db);
        let mut evm = evm_builder.build();
        evm.warmup_fuel_storage_accounts().unwrap();
=======
    pub(crate) fn with_sdk<F>(&mut self, f: F)
    where
        F: Fn(
            RwasmDbWrapper<'_, fluentbase_sdk::runtime::RuntimeContextWrapper, &mut InMemoryDB>,
        ) -> (),
    {
        let mut evm = Evm::builder().with_db(&mut self.db).build();
>>>>>>> eb56b0f8
        let runtime_context = RuntimeContext::default()
            .with_depth(0u32)
            .with_jzkt(Box::new(DefaultEmptyRuntimeDatabase::default()));
        let native_sdk = fluentbase_sdk::runtime::RuntimeContextWrapper::new(runtime_context);
<<<<<<< HEAD

        let result = f(RwasmDbWrapper::new(&mut evm.context.evm, native_sdk));
        let (state, _logs) = evm.context.evm.journaled_state.finalize();
        evm.db_mut().commit(state);
        result
=======
        f(RwasmDbWrapper::new(&mut evm.context.evm, native_sdk))
>>>>>>> eb56b0f8
    }
}

struct TxBuilder<'a> {
    pub(crate) ctx: &'a mut EvmTestingContext,
    pub(crate) env: Env,
}

#[allow(dead_code)]
impl<'a> TxBuilder<'a> {
    fn create(ctx: &'a mut EvmTestingContext, deployer: Address, init_code: Bytes) -> Self {
        let mut env = Env::default();
        env.tx.caller = deployer;
        env.tx.transact_to = TransactTo::Create;
        env.tx.data = init_code;
        env.tx.gas_limit = 300_000_000;
        Self { ctx, env }
    }

    fn call(ctx: &'a mut EvmTestingContext, caller: Address, callee: Address) -> Self {
        let mut env = Env::default();
        env.tx.gas_price = U256::from(1);
        env.tx.caller = caller;
        env.tx.transact_to = TransactTo::Call(callee);
        env.tx.gas_limit = 10_000_000;
        Self { ctx, env }
    }

    fn blend(
        ctx: &'a mut EvmTestingContext,
        chain_id: u64,
        caller: Address,
        ee: ExecutionEnvironment,
        data: Bytes,
    ) -> Self {
        let mut env = Env::default();
        env.cfg.chain_id = chain_id;
        env.tx.gas_price = U256::from(1);
        env.tx.caller = caller;
        env.tx.chain_id = Some(chain_id);
        env.tx.transact_to = TransactTo::Blended(ee, data);
        env.tx.gas_limit = 30_000_000;
        Self { ctx, env }
    }

    fn input(mut self, input: Bytes) -> Self {
        self.env.tx.data = input;
        self
    }

    fn value(mut self, value: U256) -> Self {
        self.env.tx.value = value;
        self
    }

    fn gas_limit(mut self, gas_limit: u64) -> Self {
        self.env.tx.gas_limit = gas_limit;
        self
    }

    fn gas_price(mut self, gas_price: U256) -> Self {
        self.env.tx.gas_price = gas_price;
        self
    }

    fn exec(&mut self) -> ExecutionResult {
        let mut evm = Evm::builder()
            .with_env(Box::new(take(&mut self.env)))
            .with_ref_db(&mut self.ctx.db)
            .build();
        evm.transact_commit().unwrap()
    }
}

fn deploy_evm_tx(ctx: &mut EvmTestingContext, deployer: Address, init_bytecode: Bytes) -> Address {
    // let bytecode_type = BytecodeType::from_slice(init_bytecode.as_ref());
    // deploy greeting EVM contract
    let result = TxBuilder::create(ctx, deployer, init_bytecode.clone().into()).exec();
    if !result.is_success() {
        println!(
            "{}",
            from_utf8(result.output().cloned().unwrap_or_default().as_ref()).unwrap_or("")
        );
    }
    assert!(result.is_success());
    let contract_address = calc_create_address(&ctx.sdk, &deployer, 0);
    assert_eq!(contract_address, deployer.create(0));
    // let contract_account = ctx.db.accounts.get(&contract_address).unwrap();
    // if bytecode_type == BytecodeType::EVM {
    //     let source_bytecode = ctx
    //         .db
    //         .contracts
    //         .get(&contract_account.info.code_hash)
    //         .unwrap()
    //         .original_bytes()
    //         .to_vec();
    //     assert_eq!(contract_account.info.code_hash, keccak256(&source_bytecode));
    //     assert!(source_bytecode.len() > 0);
    // }
    // if bytecode_type == BytecodeType::WASM {
    //     let rwasm_bytecode = ctx
    //         .db
    //         .contracts
    //         .get(&contract_account.info.rwasm_code_hash)
    //         .unwrap()
    //         .bytes()
    //         .to_vec();
    //     assert_eq!(
    //         contract_account.info.rwasm_code_hash.0,
    //         poseidon_hash(&rwasm_bytecode)
    //     );
    //     let is_rwasm = rwasm_bytecode.get(0).cloned().unwrap() == 0xef;
    //     assert!(is_rwasm);
    // }
    contract_address
}

fn call_evm_tx(
    ctx: &mut EvmTestingContext,
    caller: Address,
    callee: Address,
    input: Bytes,
    gas_limit: Option<u64>,
) -> ExecutionResult {
    ctx.add_balance(caller, U256::from(1e18));
    // call greeting EVM contract
    let mut tx_builder = TxBuilder::call(ctx, caller, callee).input(input);
    if let Some(gas_limit) = gas_limit {
        tx_builder = tx_builder.gas_limit(gas_limit);
    }
    tx_builder.exec()
}

#[test]
#[ignore]
fn test_genesis_greeting() {
    let mut ctx = EvmTestingContext::default();
    const DEPLOYER_ADDRESS: Address = Address::ZERO;
    let result = call_evm_tx(
        &mut ctx,
        DEPLOYER_ADDRESS,
        EXAMPLE_GREETING_ADDRESS,
        Bytes::default(),
        None,
    );
    assert!(result.is_success());
    println!("gas used (call): {}", result.gas_used());
    let bytes = result.output().unwrap_or_default();
    assert_eq!("Hello, World", from_utf8(bytes.as_ref()).unwrap());
}

#[test]
fn test_deploy_greeting() {
    // deploy greeting WASM contract
    let mut ctx = EvmTestingContext::default();
    const DEPLOYER_ADDRESS: Address = Address::ZERO;
    let contract_address = deploy_evm_tx(
        &mut ctx,
        DEPLOYER_ADDRESS,
        include_bytes!("../../../../examples/greeting/lib.wasm").into(),
    );
    // call greeting WASM contract
    let result = call_evm_tx(
        &mut ctx,
        DEPLOYER_ADDRESS,
        contract_address,
        Bytes::default(),
        None,
    );
    assert!(result.is_success());
    let bytes = result.output().unwrap_or_default();
    assert_eq!("Hello, World", from_utf8(bytes.as_ref()).unwrap());
}

#[test]
fn test_deploy_keccak256() {
    // deploy greeting WASM contract
    let mut ctx = EvmTestingContext::default();
    const DEPLOYER_ADDRESS: Address = Address::ZERO;
    let contract_address = deploy_evm_tx(
        &mut ctx,
        DEPLOYER_ADDRESS,
        include_bytes!("../../../../examples/hashing/lib.wasm").into(),
    );
    // call greeting WASM contract
    let result = call_evm_tx(
        &mut ctx,
        DEPLOYER_ADDRESS,
        contract_address,
        "Hello, World".into(),
        None,
    );
    assert!(result.is_success());
    let bytes = result.output().unwrap_or_default().as_ref();
    assert_eq!(
        "a04a451028d0f9284ce82243755e245238ab1e4ecf7b9dd8bf4734d9ecfd0529",
        hex::encode(&bytes[0..32]),
    );
}

#[test]
fn test_deploy_panic() {
    // deploy greeting WASM contract
    let mut ctx = EvmTestingContext::default();
    const DEPLOYER_ADDRESS: Address = Address::ZERO;
    let contract_address = deploy_evm_tx(
        &mut ctx,
        DEPLOYER_ADDRESS,
        include_bytes!("../../../../examples/panic/lib.wasm").into(),
    );
    // call greeting WASM contract
    let result = call_evm_tx(
        &mut ctx,
        DEPLOYER_ADDRESS,
        contract_address,
        Bytes::default(),
        None,
    );
    assert!(!result.is_success());
    let bytes = result.output().unwrap_or_default();
    assert_eq!(
        "panicked at examples/panic/lib.rs:17:9: it is panic time",
        from_utf8(bytes.as_ref()).unwrap()
    );
}

#[test]
fn test_evm_greeting() {
    // deploy greeting EVM contract
    let mut ctx = EvmTestingContext::default();
    const DEPLOYER_ADDRESS: Address = Address::ZERO;
    let contract_address = deploy_evm_tx(&mut ctx, DEPLOYER_ADDRESS, hex!("60806040526105ae806100115f395ff3fe608060405234801561000f575f80fd5b506004361061003f575f3560e01c80633b2e97481461004357806345773e4e1461007357806348b8bcc314610091575b5f80fd5b61005d600480360381019061005891906102e5565b6100af565b60405161006a919061039a565b60405180910390f35b61007b6100dd565b604051610088919061039a565b60405180910390f35b61009961011a565b6040516100a6919061039a565b60405180910390f35b60605f8273ffffffffffffffffffffffffffffffffffffffff163190506100d58161012f565b915050919050565b60606040518060400160405280600b81526020017f48656c6c6f20576f726c64000000000000000000000000000000000000000000815250905090565b60605f4790506101298161012f565b91505090565b60605f8203610175576040518060400160405280600181526020017f30000000000000000000000000000000000000000000000000000000000000008152509050610282565b5f8290505f5b5f82146101a457808061018d906103f0565b915050600a8261019d9190610464565b915061017b565b5f8167ffffffffffffffff8111156101bf576101be610494565b5b6040519080825280601f01601f1916602001820160405280156101f15781602001600182028036833780820191505090505b5090505b5f851461027b578180610207906104c1565b925050600a8561021791906104e8565b60306102239190610518565b60f81b8183815181106102395761023861054b565b5b60200101907effffffffffffffffffffffffffffffffffffffffffffffffffffffffffffff191690815f1a905350600a856102749190610464565b94506101f5565b8093505050505b919050565b5f80fd5b5f73ffffffffffffffffffffffffffffffffffffffff82169050919050565b5f6102b48261028b565b9050919050565b6102c4816102aa565b81146102ce575f80fd5b50565b5f813590506102df816102bb565b92915050565b5f602082840312156102fa576102f9610287565b5b5f610307848285016102d1565b91505092915050565b5f81519050919050565b5f82825260208201905092915050565b5f5b8381101561034757808201518184015260208101905061032c565b5f8484015250505050565b5f601f19601f8301169050919050565b5f61036c82610310565b610376818561031a565b935061038681856020860161032a565b61038f81610352565b840191505092915050565b5f6020820190508181035f8301526103b28184610362565b905092915050565b7f4e487b71000000000000000000000000000000000000000000000000000000005f52601160045260245ffd5b5f819050919050565b5f6103fa826103e7565b91507fffffffffffffffffffffffffffffffffffffffffffffffffffffffffffffffff820361042c5761042b6103ba565b5b600182019050919050565b7f4e487b71000000000000000000000000000000000000000000000000000000005f52601260045260245ffd5b5f61046e826103e7565b9150610479836103e7565b92508261048957610488610437565b5b828204905092915050565b7f4e487b71000000000000000000000000000000000000000000000000000000005f52604160045260245ffd5b5f6104cb826103e7565b91505f82036104dd576104dc6103ba565b5b600182039050919050565b5f6104f2826103e7565b91506104fd836103e7565b92508261050d5761050c610437565b5b828206905092915050565b5f610522826103e7565b915061052d836103e7565b9250828201905080821115610545576105446103ba565b5b92915050565b7f4e487b71000000000000000000000000000000000000000000000000000000005f52603260045260245ffdfea2646970667358221220feebf5ace29c3c3146cb63bf7ca9009c2005f349075639d267cfbd817adde3e564736f6c63430008180033").into());
    // call greeting EVM contract
    let result = call_evm_tx(
        &mut ctx,
        DEPLOYER_ADDRESS,
        contract_address,
        hex!("45773e4e").into(),
        None,
    );
    println!(
        "{}",
        from_utf8(result.output().cloned().unwrap_or_default().as_ref())
            .unwrap_or("can't decode utf8")
    );
    assert!(result.is_success());
    let bytes = result.output().unwrap_or_default();
    let bytes = &bytes[64..75];
    assert_eq!("Hello World", from_utf8(bytes.as_ref()).unwrap());
}

///
/// Test storage though constructor
///
/// ```solidity
/// // SPDX-License-Identifier: MIT
/// pragma solidity 0.8.24;
///
/// contract Storage {
///     event Test(uint256);
///     uint256 private value;
///     mapping(address => uint256) private balances;
///     mapping(address => mapping(address => uint256)) private allowances;
///     constructor() payable {
///         value = 100;
///         balances[msg.sender] = 100;
///         allowances[msg.sender][address(this)] = 100;
///     }
///     function setValue(uint256 newValue) public {
///         value = newValue;
///         balances[msg.sender] = newValue;
///         allowances[msg.sender][address(this)] = newValue;
///         emit Test(value);
///     }
///     function getValue() public view returns (uint256) {
///         require(balances[msg.sender] == value, "value mismatch");
///         require(allowances[msg.sender][address(this)] == value, "value mismatch");
///         return value;
///     }
/// }
/// ```
#[test]
fn test_evm_storage() {
    // deploy greeting EVM contract
    let mut ctx = EvmTestingContext::default();
    const DEPLOYER_ADDRESS: Address = Address::ZERO;
    let contract_address_1 = deploy_evm_tx(&mut ctx, DEPLOYER_ADDRESS, hex!("608060405260645f81905550606460015f3373ffffffffffffffffffffffffffffffffffffffff1673ffffffffffffffffffffffffffffffffffffffff1681526020019081526020015f2081905550606460025f3373ffffffffffffffffffffffffffffffffffffffff1673ffffffffffffffffffffffffffffffffffffffff1681526020019081526020015f205f3073ffffffffffffffffffffffffffffffffffffffff1673ffffffffffffffffffffffffffffffffffffffff1681526020019081526020015f20819055506103ed806100d95f395ff3fe608060405234801561000f575f80fd5b5060043610610034575f3560e01c806320965255146100385780635524107714610056575b5f80fd5b610040610072565b60405161004d91906102cd565b60405180910390f35b610070600480360381019061006b9190610314565b6101b5565b005b5f805460015f3373ffffffffffffffffffffffffffffffffffffffff1673ffffffffffffffffffffffffffffffffffffffff1681526020019081526020015f2054146100f3576040517f08c379a00000000000000000000000000000000000000000000000000000000081526004016100ea90610399565b60405180910390fd5b5f5460025f3373ffffffffffffffffffffffffffffffffffffffff1673ffffffffffffffffffffffffffffffffffffffff1681526020019081526020015f205f3073ffffffffffffffffffffffffffffffffffffffff1673ffffffffffffffffffffffffffffffffffffffff1681526020019081526020015f2054146101ae576040517f08c379a00000000000000000000000000000000000000000000000000000000081526004016101a590610399565b60405180910390fd5b5f54905090565b805f819055508060015f3373ffffffffffffffffffffffffffffffffffffffff1673ffffffffffffffffffffffffffffffffffffffff1681526020019081526020015f20819055508060025f3373ffffffffffffffffffffffffffffffffffffffff1673ffffffffffffffffffffffffffffffffffffffff1681526020019081526020015f205f3073ffffffffffffffffffffffffffffffffffffffff1673ffffffffffffffffffffffffffffffffffffffff1681526020019081526020015f20819055507f63a242a632efe33c0e210e04e4173612a17efa4f16aa4890bc7e46caece80de05f546040516102aa91906102cd565b60405180910390a150565b5f819050919050565b6102c7816102b5565b82525050565b5f6020820190506102e05f8301846102be565b92915050565b5f80fd5b6102f3816102b5565b81146102fd575f80fd5b50565b5f8135905061030e816102ea565b92915050565b5f60208284031215610329576103286102e6565b5b5f61033684828501610300565b91505092915050565b5f82825260208201905092915050565b7f76616c7565206d69736d617463680000000000000000000000000000000000005f82015250565b5f610383600e8361033f565b915061038e8261034f565b602082019050919050565b5f6020820190508181035f8301526103b081610377565b905091905056fea26469706673582212204d28a306634cc4321dbd572eed851aa320f7b0ee31d73ccdffb30e2fd053355a64736f6c63430008180033").into());
    let contract_address_2 = deploy_evm_tx(&mut ctx, DEPLOYER_ADDRESS, hex!("608060405260645f81905550606460015f3373ffffffffffffffffffffffffffffffffffffffff1673ffffffffffffffffffffffffffffffffffffffff1681526020019081526020015f2081905550606460025f3373ffffffffffffffffffffffffffffffffffffffff1673ffffffffffffffffffffffffffffffffffffffff1681526020019081526020015f205f3073ffffffffffffffffffffffffffffffffffffffff1673ffffffffffffffffffffffffffffffffffffffff1681526020019081526020015f20819055506103ed806100d95f395ff3fe608060405234801561000f575f80fd5b5060043610610034575f3560e01c806320965255146100385780635524107714610056575b5f80fd5b610040610072565b60405161004d91906102cd565b60405180910390f35b610070600480360381019061006b9190610314565b6101b5565b005b5f805460015f3373ffffffffffffffffffffffffffffffffffffffff1673ffffffffffffffffffffffffffffffffffffffff1681526020019081526020015f2054146100f3576040517f08c379a00000000000000000000000000000000000000000000000000000000081526004016100ea90610399565b60405180910390fd5b5f5460025f3373ffffffffffffffffffffffffffffffffffffffff1673ffffffffffffffffffffffffffffffffffffffff1681526020019081526020015f205f3073ffffffffffffffffffffffffffffffffffffffff1673ffffffffffffffffffffffffffffffffffffffff1681526020019081526020015f2054146101ae576040517f08c379a00000000000000000000000000000000000000000000000000000000081526004016101a590610399565b60405180910390fd5b5f54905090565b805f819055508060015f3373ffffffffffffffffffffffffffffffffffffffff1673ffffffffffffffffffffffffffffffffffffffff1681526020019081526020015f20819055508060025f3373ffffffffffffffffffffffffffffffffffffffff1673ffffffffffffffffffffffffffffffffffffffff1681526020019081526020015f205f3073ffffffffffffffffffffffffffffffffffffffff1673ffffffffffffffffffffffffffffffffffffffff1681526020019081526020015f20819055507f63a242a632efe33c0e210e04e4173612a17efa4f16aa4890bc7e46caece80de05f546040516102aa91906102cd565b60405180910390a150565b5f819050919050565b6102c7816102b5565b82525050565b5f6020820190506102e05f8301846102be565b92915050565b5f80fd5b6102f3816102b5565b81146102fd575f80fd5b50565b5f8135905061030e816102ea565b92915050565b5f60208284031215610329576103286102e6565b5b5f61033684828501610300565b91505092915050565b5f82825260208201905092915050565b7f76616c7565206d69736d617463680000000000000000000000000000000000005f82015250565b5f610383600e8361033f565b915061038e8261034f565b602082019050919050565b5f6020820190508181035f8301526103b081610377565b905091905056fea26469706673582212204d28a306634cc4321dbd572eed851aa320f7b0ee31d73ccdffb30e2fd053355a64736f6c63430008180033").into());
    // call greeting EVM contract
    let result = call_evm_tx(
        &mut ctx,
        DEPLOYER_ADDRESS,
        contract_address_1,
        hex!("20965255").into(),
        None,
    );
    assert!(result.is_success());
    let bytes = result.output().unwrap_or_default();
    assert_eq!(
        "0000000000000000000000000000000000000000000000000000000000000064",
        hex::encode(bytes)
    );
    // call greeting EVM contract
    let result = call_evm_tx(
        &mut ctx,
        DEPLOYER_ADDRESS,
        contract_address_2,
        hex!("20965255").into(),
        None,
    );
    assert!(result.is_success());
    let bytes = result.output().unwrap_or_default().iter().as_slice();
    assert_eq!(
        "0000000000000000000000000000000000000000000000000000000000000064",
        hex::encode(bytes)
    );
    // set value to 0x70
    let result = call_evm_tx(
        &mut ctx,
        DEPLOYER_ADDRESS,
        contract_address_2,
        hex!("552410770000000000000000000000000000000000000000000000000000000000000070").into(),
        None,
    );
    assert!(result.is_success());
    // check result is 0x70
    let result = call_evm_tx(
        &mut ctx,
        DEPLOYER_ADDRESS,
        contract_address_2,
        hex!("20965255").into(),
        None,
    );
    assert!(result.is_success());
    let bytes = result.output().unwrap_or_default().iter().as_slice();
    assert_eq!(
        "0000000000000000000000000000000000000000000000000000000000000070",
        hex::encode(bytes)
    );
}

#[test]
fn test_simple_send() {
    // deploy greeting EVM contract
    let mut ctx = EvmTestingContext::default();
    const SENDER_ADDRESS: Address = address!("1231238908230948230948209348203984029834");
    const RECIPIENT_ADDRESS: Address = address!("1092381297182319023812093812312309123132");
    ctx.add_balance(SENDER_ADDRESS, U256::from(2e18));
    let gas_price = U256::from(1e9);
    let result = TxBuilder::call(&mut ctx, SENDER_ADDRESS, RECIPIENT_ADDRESS)
        .gas_price(gas_price)
        .value(U256::from(1e18))
        .exec();
    assert!(result.is_success());
    let tx_cost = gas_price * U256::from(result.gas_used());
    assert_eq!(ctx.get_balance(SENDER_ADDRESS), U256::from(1e18) - tx_cost);
    assert_eq!(ctx.get_balance(RECIPIENT_ADDRESS), U256::from(1e18));
}

#[test]
fn test_create_send() {
    // deploy greeting EVM contract
    let mut ctx = EvmTestingContext::default();
    const SENDER_ADDRESS: Address = address!("1231238908230948230948209348203984029834");
    ctx.add_balance(SENDER_ADDRESS, U256::from(2e18));
    let gas_price = U256::from(2e9);
    let result = TxBuilder::create(
        &mut ctx,
        SENDER_ADDRESS,
        include_bytes!("../../../../examples/greeting/lib.wasm").into(),
    )
    .gas_price(gas_price)
    .value(U256::from(1e18))
    .exec();
    let contract_address = calc_create_address(&ctx.sdk, &SENDER_ADDRESS, 0);
    assert!(result.is_success());
    let tx_cost = gas_price * U256::from(result.gas_used());
    assert_eq!(ctx.get_balance(SENDER_ADDRESS), U256::from(1e18) - tx_cost);
    assert_eq!(ctx.get_balance(contract_address), U256::from(1e18));
}

#[test]
fn test_evm_revert() {
    // deploy greeting EVM contract
    let mut ctx = EvmTestingContext::default();
    const SENDER_ADDRESS: Address = address!("1231238908230948230948209348203984029834");
    ctx.add_balance(SENDER_ADDRESS, U256::from(2e18));
    let gas_price = U256::from(0);
    let result = TxBuilder::create(&mut ctx, SENDER_ADDRESS, hex!("5f5ffd").into())
        .gas_price(gas_price)
        .value(U256::from(1e18))
        .exec();
    let contract_address = calc_create_address(&ctx.sdk, &SENDER_ADDRESS, 0);
    assert!(!result.is_success());
    assert_eq!(ctx.get_balance(SENDER_ADDRESS), U256::from(2e18));
    assert_eq!(ctx.get_balance(contract_address), U256::from(0e18));
    // now send success tx
    let result = TxBuilder::create(
        &mut ctx,
        SENDER_ADDRESS,
        include_bytes!("../../../../examples/greeting/lib.wasm").into(),
    )
    .gas_price(gas_price)
    .value(U256::from(1e18))
    .exec();
    // here nonce must be 1 because we increment nonce for failed txs
    let contract_address = calc_create_address(&ctx.sdk, &SENDER_ADDRESS, 1);
    println!("{}", contract_address);
    assert!(result.is_success());
    assert_eq!(ctx.get_balance(SENDER_ADDRESS), U256::from(1e18));
    assert_eq!(ctx.get_balance(contract_address), U256::from(1e18));
}

#[test]
fn test_evm_self_destruct() {
    // deploy greeting EVM contract
    let mut ctx = EvmTestingContext::default();
    const SENDER_ADDRESS: Address = address!("1231238908230948230948209348203984029834");
    // const DESTROYED_ADDRESS: Address = address!("f91c20c0cafbfdc150adff51bbfc5808edde7cb5");
    ctx.add_balance(SENDER_ADDRESS, U256::from(2e18));
    let gas_price = U256::from(0);
    let result = TxBuilder::create(
        &mut ctx,
        SENDER_ADDRESS,
        hex!("6003600c60003960036000F36003ff").into(),
    )
    .gas_price(gas_price)
    .value(U256::from(1e18))
    .exec();
    let contract_address = calc_create_address(&ctx.sdk, &SENDER_ADDRESS, 0);
    assert!(result.is_success());
    assert_eq!(ctx.get_balance(SENDER_ADDRESS), U256::from(1e18));
    assert_eq!(ctx.get_balance(contract_address), U256::from(1e18));
    // call self destructed contract
    let result = TxBuilder::call(&mut ctx, SENDER_ADDRESS, contract_address)
        .gas_price(gas_price)
        .exec();
    if !result.is_success() {
        println!(
            "{}",
            from_utf8(result.output().cloned().unwrap_or_default().as_ref()).unwrap_or("")
        );
    }
    assert!(result.is_success());
    assert_eq!(ctx.get_balance(SENDER_ADDRESS), U256::from(1e18));
    assert_eq!(ctx.get_balance(contract_address), U256::from(0e18));
    assert_eq!(
        ctx.get_balance(address!("0000000000000000000000000000000000000003")),
        U256::from(1e18)
    );
    // destruct in nested call
    let result = TxBuilder::create(
        &mut ctx,
        SENDER_ADDRESS,
        hex!("6000600060006000600073f91c20c0cafbfdc150adff51bbfc5808edde7cb561FFFFF1").into(),
    )
    .exec();
    if !result.is_success() {
        println!("status: {:?}", result);
        println!(
            "utf8-output: {}",
            from_utf8(result.output().cloned().unwrap_or_default().as_ref()).unwrap_or("")
        );
    }
    assert!(result.is_success());
    assert_eq!(ctx.get_balance(SENDER_ADDRESS), U256::from(1e18));
    assert_eq!(ctx.get_balance(contract_address), U256::from(0e18));
    assert_eq!(
        ctx.get_balance(address!("0000000000000000000000000000000000000003")),
        U256::from(1e18)
    );
}

#[test]
fn test_bridge_contract() {
    // deploy greeting EVM contract
    let mut ctx = EvmTestingContext::default();
    const SENDER_ADDRESS: Address = address!("d9b36c6c8bfcc633bb83372db44d80f352cdfe3f");
    ctx.add_balance(SENDER_ADDRESS, U256::from(2e18));
    let gas_price = U256::from(0);
    // now send success tx
    let contract_address = calc_create_address(&ctx.sdk, &SENDER_ADDRESS, 0);
    let mut tx_builder = TxBuilder::create(
        &mut ctx,
        SENDER_ADDRESS,
        hex!("60806040523480156200001157600080fd5b506040805160208082018352600080835283519182019093529182529060036200003c8382620000f9565b5060046200004b8282620000f9565b505050620001c5565b634e487b7160e01b600052604160045260246000fd5b600181811c908216806200007f57607f821691505b602082108103620000a057634e487b7160e01b600052602260045260246000fd5b50919050565b601f821115620000f457600081815260208120601f850160051c81016020861015620000cf5750805b601f850160051c820191505b81811015620000f057828155600101620000db565b5050505b505050565b81516001600160401b0381111562000115576200011562000054565b6200012d816200012684546200006a565b84620000a6565b602080601f8311600181146200016557600084156200014c5750858301515b600019600386901b1c1916600185901b178555620000f0565b600085815260208120601f198616915b82811015620001965788860151825594840194600190910190840162000175565b5085821015620001b55787850151600019600388901b60f8161c191681555b5050505050600190811b01905550565b610bab80620001d56000396000f3fe608060405234801561001057600080fd5b50600436106100cf5760003560e01c806370a082311161008c578063a9059cbb11610066578063a9059cbb146101a2578063c820f146146101b5578063dd62ed3e146101c8578063df1f29ee1461020157600080fd5b806370a082311461015e57806395d89b41146101875780639dc29fac1461018f57600080fd5b806306fdde03146100d4578063095ea7b3146100f257806318160ddd1461011557806323b872dd14610127578063313ce5671461013a57806340c10f1914610149575b600080fd5b6100dc610227565b6040516100e991906107a6565b60405180910390f35b610105610100366004610810565b6102b9565b60405190151581526020016100e9565b6002545b6040519081526020016100e9565b61010561013536600461083a565b6102d3565b604051601281526020016100e9565b61015c610157366004610810565b6102f7565b005b61011961016c366004610876565b6001600160a01b031660009081526020819052604090205490565b6100dc610351565b61015c61019d366004610810565b610360565b6101056101b0366004610810565b6103b1565b61015c6101c336600461093b565b6103bf565b6101196101d63660046109d9565b6001600160a01b03918216600090815260016020908152604080832093909416825291909152205490565b600954600854604080516001600160a01b039384168152929091166020830152016100e9565b60606006805461023690610a0c565b80601f016020809104026020016040519081016040528092919081815260200182805461026290610a0c565b80156102af5780601f10610284576101008083540402835291602001916102af565b820191906000526020600020905b81548152906001019060200180831161029257829003601f168201915b5050505050905090565b6000336102c781858561044c565b60019150505b92915050565b6000336102e185828561045e565b6102ec8585856104dc565b506001949350505050565b6007546001600160a01b031633146103435760405162461bcd60e51b815260206004820152600a60248201526937b7363c9037bbb732b960b11b60448201526064015b60405180910390fd5b61034d828261053b565b5050565b60606005805461023690610a0c565b6007546001600160a01b031633146103a75760405162461bcd60e51b815260206004820152600a60248201526937b7363c9037bbb732b960b11b604482015260640161033a565b61034d8282610571565b6000336102c78185856104dc565b6007546001600160a01b0316156103d557600080fd5b600780546001600160a01b0319163317905560056103f38582610a94565b5060066104008682610a94565b50600880546001600160a01b039283166001600160a01b03199091161790556009805460ff909416600160a01b026001600160a81b031990941692909116919091179190911790555050565b61045983838360016105a7565b505050565b6001600160a01b0383811660009081526001602090815260408083209386168352929052205460001981146104d657818110156104c757604051637dc7a0d960e11b81526001600160a01b0384166004820152602481018290526044810183905260640161033a565b6104d6848484840360006105a7565b50505050565b6001600160a01b03831661050657604051634b637e8f60e11b81526000600482015260240161033a565b6001600160a01b0382166105305760405163ec442f0560e01b81526000600482015260240161033a565b61045983838361067c565b6001600160a01b0382166105655760405163ec442f0560e01b81526000600482015260240161033a565b61034d6000838361067c565b6001600160a01b03821661059b57604051634b637e8f60e11b81526000600482015260240161033a565b61034d8260008361067c565b6001600160a01b0384166105d15760405163e602df0560e01b81526000600482015260240161033a565b6001600160a01b0383166105fb57604051634a1406b160e11b81526000600482015260240161033a565b6001600160a01b03808516600090815260016020908152604080832093871683529290522082905580156104d657826001600160a01b0316846001600160a01b03167f8c5be1e5ebec7d5bd14f71427d1e84f3dd0314c0f7b2291e5b200ac8c7c3b9258460405161066e91815260200190565b60405180910390a350505050565b6001600160a01b0383166106a757806002600082825461069c9190610b54565b909155506107199050565b6001600160a01b038316600090815260208190526040902054818110156106fa5760405163391434e360e21b81526001600160a01b0385166004820152602481018290526044810183905260640161033a565b6001600160a01b03841660009081526020819052604090209082900390555b6001600160a01b03821661073557600280548290039055610754565b6001600160a01b03821660009081526020819052604090208054820190555b816001600160a01b0316836001600160a01b03167fddf252ad1be2c89b69c2b068fc378daa952ba7f163c4a11628f55a4df523b3ef8360405161079991815260200190565b60405180910390a3505050565b600060208083528351808285015260005b818110156107d3578581018301518582016040015282016107b7565b506000604082860101526040601f19601f8301168501019250505092915050565b80356001600160a01b038116811461080b57600080fd5b919050565b6000806040838503121561082357600080fd5b61082c836107f4565b946020939093013593505050565b60008060006060848603121561084f57600080fd5b610858846107f4565b9250610866602085016107f4565b9150604084013590509250925092565b60006020828403121561088857600080fd5b610891826107f4565b9392505050565b634e487b7160e01b600052604160045260246000fd5b600082601f8301126108bf57600080fd5b813567ffffffffffffffff808211156108da576108da610898565b604051601f8301601f19908116603f0116810190828211818310171561090257610902610898565b8160405283815286602085880101111561091b57600080fd5b836020870160208301376000602085830101528094505050505092915050565b600080600080600060a0868803121561095357600080fd5b853567ffffffffffffffff8082111561096b57600080fd5b61097789838a016108ae565b9650602088013591508082111561098d57600080fd5b5061099a888289016108ae565b945050604086013560ff811681146109b157600080fd5b92506109bf606087016107f4565b91506109cd608087016107f4565b90509295509295909350565b600080604083850312156109ec57600080fd5b6109f5836107f4565b9150610a03602084016107f4565b90509250929050565b600181811c90821680610a2057607f821691505b602082108103610a4057634e487b7160e01b600052602260045260246000fd5b50919050565b601f82111561045957600081815260208120601f850160051c81016020861015610a6d5750805b601f850160051c820191505b81811015610a8c57828155600101610a79565b505050505050565b815167ffffffffffffffff811115610aae57610aae610898565b610ac281610abc8454610a0c565b84610a46565b602080601f831160018114610af75760008415610adf5750858301515b600019600386901b1c1916600185901b178555610a8c565b600085815260208120601f198616915b82811015610b2657888601518255948401946001909101908401610b07565b5085821015610b445787850151600019600388901b60f8161c191681555b5050505050600190811b01905550565b808201808211156102cd57634e487b7160e01b600052601160045260246000fdfea264697066735822122020392651e573f9944e7a325289c46a3be569262ab593d01ed253c5598ffd5a9464736f6c63430008140033").into())
        .gas_price(gas_price);
    assert!(!tx_builder.ctx.db.accounts.contains_key(&contract_address));
    let exec_result = tx_builder.exec();
    assert!(tx_builder.ctx.db.accounts.contains_key(&contract_address));
    let contract_account = tx_builder.ctx.db.accounts.get(&contract_address).unwrap();
    assert!(contract_account.info.rwasm_code.is_some());
    assert!(!contract_account.info.rwasm_code_hash.is_zero());
    assert_eq!(contract_account.info.nonce, 1);
    assert!(contract_account.info.code.is_some());
    assert!(!contract_account.info.code_hash.is_zero());
    assert!(exec_result.is_success());
}

#[test]
fn test_bridge_contract2() {
    let mut ctx = EvmTestingContext::default();
    const SENDER_ADDRESS: Address = address!("f39Fd6e51aad88F6F4ce6aB8827279cffFb92266");
    let result = TxBuilder::create(
        &mut ctx,
        SENDER_ADDRESS,
        hex!("60806040523480156200001157600080fd5b5060405180602001604052806000815250604051806020016040528060008152508160039081620000439190620002d8565b508060049081620000559190620002d8565b505050620003bf565b600081519050919050565b7f4e487b7100000000000000000000000000000000000000000000000000000000600052604160045260246000fd5b7f4e487b7100000000000000000000000000000000000000000000000000000000600052602260045260246000fd5b60006002820490506001821680620000e057607f821691505b602082108103620000f657620000f562000098565b5b50919050565b60008190508160005260206000209050919050565b60006020601f8301049050919050565b600082821b905092915050565b600060088302620001607fffffffffffffffffffffffffffffffffffffffffffffffffffffffffffffffff8262000121565b6200016c868362000121565b95508019841693508086168417925050509392505050565b6000819050919050565b6000819050919050565b6000620001b9620001b3620001ad8462000184565b6200018e565b62000184565b9050919050565b6000819050919050565b620001d58362000198565b620001ed620001e482620001c0565b8484546200012e565b825550505050565b600090565b62000204620001f5565b62000211818484620001ca565b505050565b5b8181101562000239576200022d600082620001fa565b60018101905062000217565b5050565b601f82111562000288576200025281620000fc565b6200025d8462000111565b810160208510156200026d578190505b620002856200027c8562000111565b83018262000216565b50505b505050565b600082821c905092915050565b6000620002ad600019846008026200028d565b1980831691505092915050565b6000620002c883836200029a565b9150826002028217905092915050565b620002e3826200005e565b67ffffffffffffffff811115620002ff57620002fe62000069565b5b6200030b8254620000c7565b620003188282856200023d565b600060209050601f8311600181146200035057600084156200033b578287015190505b620003478582620002ba565b865550620003b7565b601f1984166200036086620000fc565b60005b828110156200038a5784890151825560018201915060208501945060208101905062000363565b86831015620003aa5784890151620003a6601f8916826200029a565b8355505b6001600288020188555050505b505050505050565b610e5580620003cf6000396000f3fe608060405234801561001057600080fd5b50600436106100935760003560e01c8063313ce56711610066578063313ce5671461013457806370a082311461015257806395d89b4114610182578063a9059cbb146101a0578063dd62ed3e146101d057610093565b806306fdde0314610098578063095ea7b3146100b657806318160ddd146100e657806323b872dd14610104575b600080fd5b6100a0610200565b6040516100ad9190610aa9565b60405180910390f35b6100d060048036038101906100cb9190610b64565b610292565b6040516100dd9190610bbf565b60405180910390f35b6100ee6102b5565b6040516100fb9190610be9565b60405180910390f35b61011e60048036038101906101199190610c04565b6102bf565b60405161012b9190610bbf565b60405180910390f35b61013c6102ee565b6040516101499190610c73565b60405180910390f35b61016c60048036038101906101679190610c8e565b6102f7565b6040516101799190610be9565b60405180910390f35b61018a61033f565b6040516101979190610aa9565b60405180910390f35b6101ba60048036038101906101b59190610b64565b6103d1565b6040516101c79190610bbf565b60405180910390f35b6101ea60048036038101906101e59190610cbb565b6103f4565b6040516101f79190610be9565b60405180910390f35b60606003805461020f90610d2a565b80601f016020809104026020016040519081016040528092919081815260200182805461023b90610d2a565b80156102885780601f1061025d57610100808354040283529160200191610288565b820191906000526020600020905b81548152906001019060200180831161026b57829003601f168201915b5050505050905090565b60008061029d61047b565b90506102aa818585610483565b600191505092915050565b6000600254905090565b6000806102ca61047b565b90506102d7858285610495565b6102e2858585610529565b60019150509392505050565b60006012905090565b60008060008373ffffffffffffffffffffffffffffffffffffffff1673ffffffffffffffffffffffffffffffffffffffff168152602001908152602001600020549050919050565b60606004805461034e90610d2a565b80601f016020809104026020016040519081016040528092919081815260200182805461037a90610d2a565b80156103c75780601f1061039c576101008083540402835291602001916103c7565b820191906000526020600020905b8154815290600101906020018083116103aa57829003601f168201915b5050505050905090565b6000806103dc61047b565b90506103e9818585610529565b600191505092915050565b6000600160008473ffffffffffffffffffffffffffffffffffffffff1673ffffffffffffffffffffffffffffffffffffffff16815260200190815260200160002060008373ffffffffffffffffffffffffffffffffffffffff1673ffffffffffffffffffffffffffffffffffffffff16815260200190815260200160002054905092915050565b600033905090565b610490838383600161061d565b505050565b60006104a184846103f4565b90507fffffffffffffffffffffffffffffffffffffffffffffffffffffffffffffffff81146105235781811015610513578281836040517ffb8f41b200000000000000000000000000000000000000000000000000000000815260040161050a93929190610d6a565b60405180910390fd5b6105228484848403600061061d565b5b50505050565b600073ffffffffffffffffffffffffffffffffffffffff168373ffffffffffffffffffffffffffffffffffffffff160361059b5760006040517f96c6fd1e0000000000000000000000000000000000000000000000000000000081526004016105929190610da1565b60405180910390fd5b600073ffffffffffffffffffffffffffffffffffffffff168273ffffffffffffffffffffffffffffffffffffffff160361060d5760006040517fec442f050000000000000000000000000000000000000000000000000000000081526004016106049190610da1565b60405180910390fd5b6106188383836107f4565b505050565b600073ffffffffffffffffffffffffffffffffffffffff168473ffffffffffffffffffffffffffffffffffffffff160361068f5760006040517fe602df050000000000000000000000000000000000000000000000000000000081526004016106869190610da1565b60405180910390fd5b600073ffffffffffffffffffffffffffffffffffffffff168373ffffffffffffffffffffffffffffffffffffffff16036107015760006040517f94280d620000000000000000000000000000000000000000000000000000000081526004016106f89190610da1565b60405180910390fd5b81600160008673ffffffffffffffffffffffffffffffffffffffff1673ffffffffffffffffffffffffffffffffffffffff16815260200190815260200160002060008573ffffffffffffffffffffffffffffffffffffffff1673ffffffffffffffffffffffffffffffffffffffff1681526020019081526020016000208190555080156107ee578273ffffffffffffffffffffffffffffffffffffffff168473ffffffffffffffffffffffffffffffffffffffff167f8c5be1e5ebec7d5bd14f71427d1e84f3dd0314c0f7b2291e5b200ac8c7c3b925846040516107e59190610be9565b60405180910390a35b50505050565b600073ffffffffffffffffffffffffffffffffffffffff168373ffffffffffffffffffffffffffffffffffffffff160361084657806002600082825461083a9190610deb565b92505081905550610919565b60008060008573ffffffffffffffffffffffffffffffffffffffff1673ffffffffffffffffffffffffffffffffffffffff168152602001908152602001600020549050818110156108d2578381836040517fe450d38c0000000000000000000000000000000000000000000000000000000081526004016108c993929190610d6a565b60405180910390fd5b8181036000808673ffffffffffffffffffffffffffffffffffffffff1673ffffffffffffffffffffffffffffffffffffffff16815260200190815260200160002081905550505b600073ffffffffffffffffffffffffffffffffffffffff168273ffffffffffffffffffffffffffffffffffffffff160361096257806002600082825403925050819055506109af565b806000808473ffffffffffffffffffffffffffffffffffffffff1673ffffffffffffffffffffffffffffffffffffffff168152602001908152602001600020600082825401925050819055505b8173ffffffffffffffffffffffffffffffffffffffff168373ffffffffffffffffffffffffffffffffffffffff167fddf252ad1be2c89b69c2b068fc378daa952ba7f163c4a11628f55a4df523b3ef83604051610a0c9190610be9565b60405180910390a3505050565b600081519050919050565b600082825260208201905092915050565b60005b83811015610a53578082015181840152602081019050610a38565b60008484015250505050565b6000601f19601f8301169050919050565b6000610a7b82610a19565b610a858185610a24565b9350610a95818560208601610a35565b610a9e81610a5f565b840191505092915050565b60006020820190508181036000830152610ac38184610a70565b905092915050565b600080fd5b600073ffffffffffffffffffffffffffffffffffffffff82169050919050565b6000610afb82610ad0565b9050919050565b610b0b81610af0565b8114610b1657600080fd5b50565b600081359050610b2881610b02565b92915050565b6000819050919050565b610b4181610b2e565b8114610b4c57600080fd5b50565b600081359050610b5e81610b38565b92915050565b60008060408385031215610b7b57610b7a610acb565b5b6000610b8985828601610b19565b9250506020610b9a85828601610b4f565b9150509250929050565b60008115159050919050565b610bb981610ba4565b82525050565b6000602082019050610bd46000830184610bb0565b92915050565b610be381610b2e565b82525050565b6000602082019050610bfe6000830184610bda565b92915050565b600080600060608486031215610c1d57610c1c610acb565b5b6000610c2b86828701610b19565b9350506020610c3c86828701610b19565b9250506040610c4d86828701610b4f565b9150509250925092565b600060ff82169050919050565b610c6d81610c57565b82525050565b6000602082019050610c886000830184610c64565b92915050565b600060208284031215610ca457610ca3610acb565b5b6000610cb284828501610b19565b91505092915050565b60008060408385031215610cd257610cd1610acb565b5b6000610ce085828601610b19565b9250506020610cf185828601610b19565b9150509250929050565b7f4e487b7100000000000000000000000000000000000000000000000000000000600052602260045260246000fd5b60006002820490506001821680610d4257607f821691505b602082108103610d5557610d54610cfb565b5b50919050565b610d6481610af0565b82525050565b6000606082019050610d7f6000830186610d5b565b610d8c6020830185610bda565b610d996040830184610bda565b949350505050565b6000602082019050610db66000830184610d5b565b92915050565b7f4e487b7100000000000000000000000000000000000000000000000000000000600052601160045260246000fd5b6000610df682610b2e565b9150610e0183610b2e565b9250828201905080821115610e1957610e18610dbc565b5b9291505056fea26469706673582212203f94478400ca0031ba543400a90ffc7349bed715f562669d8edd4af9ff89dcd664736f6c63430008140033").into()).gas_limit(0x989680)
        .exec();
    assert!(result.is_success());
}

#[test]
fn test_bridge_contract_with_call() {
    // {
    //     "cd596583": "bridgeContract()",
    //     "aab858dd": "computePeggedTokenAddress(address)",
    //     "8da5cb5b": "owner()",
    //     "715018a6": "renounceOwnership()",
    //     "e77772fe": "tokenFactory()",
    //     "f2fde38b": "transferOwnership(address)"
    // }
    let mut ctx = EvmTestingContext::default();
    let signer_l1_wallet_owner = address!("f39Fd6e51aad88F6F4ce6aB8827279cffFb92266");
    let pegged_token_contract_address = address!("5FbDB2315678afecb367f032d93F642f64180aa3");
    let erc20token_contract_address = address!("e7f1725e7734ce288f8367e1bb143e90bb3f0512");
    let erc20gateway_contract_address = address!("9fe46736679d2d9a65f0992f2272de9f3c7fa6e0");
    let l1token_contract_address = address!("Dc64a140Aa3E981100a9becA4E685f962f0cF6C9");

    println!("\n\npegged_token_contract:");
    let mut pegged_token_factory_tx_builder = TxBuilder::create(
        &mut ctx,
        signer_l1_wallet_owner,
        hex!("60806040523480156200001157600080fd5b5060405180602001604052806000815250604051806020016040528060008152508160039081620000439190620002d8565b508060049081620000559190620002d8565b505050620003bf565b600081519050919050565b7f4e487b7100000000000000000000000000000000000000000000000000000000600052604160045260246000fd5b7f4e487b7100000000000000000000000000000000000000000000000000000000600052602260045260246000fd5b60006002820490506001821680620000e057607f821691505b602082108103620000f657620000f562000098565b5b50919050565b60008190508160005260206000209050919050565b60006020601f8301049050919050565b600082821b905092915050565b600060088302620001607fffffffffffffffffffffffffffffffffffffffffffffffffffffffffffffffff8262000121565b6200016c868362000121565b95508019841693508086168417925050509392505050565b6000819050919050565b6000819050919050565b6000620001b9620001b3620001ad8462000184565b6200018e565b62000184565b9050919050565b6000819050919050565b620001d58362000198565b620001ed620001e482620001c0565b8484546200012e565b825550505050565b600090565b62000204620001f5565b62000211818484620001ca565b505050565b5b8181101562000239576200022d600082620001fa565b60018101905062000217565b5050565b601f82111562000288576200025281620000fc565b6200025d8462000111565b810160208510156200026d578190505b620002856200027c8562000111565b83018262000216565b50505b505050565b600082821c905092915050565b6000620002ad600019846008026200028d565b1980831691505092915050565b6000620002c883836200029a565b9150826002028217905092915050565b620002e3826200005e565b67ffffffffffffffff811115620002ff57620002fe62000069565b5b6200030b8254620000c7565b620003188282856200023d565b600060209050601f8311600181146200035057600084156200033b578287015190505b620003478582620002ba565b865550620003b7565b601f1984166200036086620000fc565b60005b828110156200038a5784890151825560018201915060208501945060208101905062000363565b86831015620003aa5784890151620003a6601f8916826200029a565b8355505b6001600288020188555050505b505050505050565b610e5580620003cf6000396000f3fe608060405234801561001057600080fd5b50600436106100935760003560e01c8063313ce56711610066578063313ce5671461013457806370a082311461015257806395d89b4114610182578063a9059cbb146101a0578063dd62ed3e146101d057610093565b806306fdde0314610098578063095ea7b3146100b657806318160ddd146100e657806323b872dd14610104575b600080fd5b6100a0610200565b6040516100ad9190610aa9565b60405180910390f35b6100d060048036038101906100cb9190610b64565b610292565b6040516100dd9190610bbf565b60405180910390f35b6100ee6102b5565b6040516100fb9190610be9565b60405180910390f35b61011e60048036038101906101199190610c04565b6102bf565b60405161012b9190610bbf565b60405180910390f35b61013c6102ee565b6040516101499190610c73565b60405180910390f35b61016c60048036038101906101679190610c8e565b6102f7565b6040516101799190610be9565b60405180910390f35b61018a61033f565b6040516101979190610aa9565b60405180910390f35b6101ba60048036038101906101b59190610b64565b6103d1565b6040516101c79190610bbf565b60405180910390f35b6101ea60048036038101906101e59190610cbb565b6103f4565b6040516101f79190610be9565b60405180910390f35b60606003805461020f90610d2a565b80601f016020809104026020016040519081016040528092919081815260200182805461023b90610d2a565b80156102885780601f1061025d57610100808354040283529160200191610288565b820191906000526020600020905b81548152906001019060200180831161026b57829003601f168201915b5050505050905090565b60008061029d61047b565b90506102aa818585610483565b600191505092915050565b6000600254905090565b6000806102ca61047b565b90506102d7858285610495565b6102e2858585610529565b60019150509392505050565b60006012905090565b60008060008373ffffffffffffffffffffffffffffffffffffffff1673ffffffffffffffffffffffffffffffffffffffff168152602001908152602001600020549050919050565b60606004805461034e90610d2a565b80601f016020809104026020016040519081016040528092919081815260200182805461037a90610d2a565b80156103c75780601f1061039c576101008083540402835291602001916103c7565b820191906000526020600020905b8154815290600101906020018083116103aa57829003601f168201915b5050505050905090565b6000806103dc61047b565b90506103e9818585610529565b600191505092915050565b6000600160008473ffffffffffffffffffffffffffffffffffffffff1673ffffffffffffffffffffffffffffffffffffffff16815260200190815260200160002060008373ffffffffffffffffffffffffffffffffffffffff1673ffffffffffffffffffffffffffffffffffffffff16815260200190815260200160002054905092915050565b600033905090565b610490838383600161061d565b505050565b60006104a184846103f4565b90507fffffffffffffffffffffffffffffffffffffffffffffffffffffffffffffffff81146105235781811015610513578281836040517ffb8f41b200000000000000000000000000000000000000000000000000000000815260040161050a93929190610d6a565b60405180910390fd5b6105228484848403600061061d565b5b50505050565b600073ffffffffffffffffffffffffffffffffffffffff168373ffffffffffffffffffffffffffffffffffffffff160361059b5760006040517f96c6fd1e0000000000000000000000000000000000000000000000000000000081526004016105929190610da1565b60405180910390fd5b600073ffffffffffffffffffffffffffffffffffffffff168273ffffffffffffffffffffffffffffffffffffffff160361060d5760006040517fec442f050000000000000000000000000000000000000000000000000000000081526004016106049190610da1565b60405180910390fd5b6106188383836107f4565b505050565b600073ffffffffffffffffffffffffffffffffffffffff168473ffffffffffffffffffffffffffffffffffffffff160361068f5760006040517fe602df050000000000000000000000000000000000000000000000000000000081526004016106869190610da1565b60405180910390fd5b600073ffffffffffffffffffffffffffffffffffffffff168373ffffffffffffffffffffffffffffffffffffffff16036107015760006040517f94280d620000000000000000000000000000000000000000000000000000000081526004016106f89190610da1565b60405180910390fd5b81600160008673ffffffffffffffffffffffffffffffffffffffff1673ffffffffffffffffffffffffffffffffffffffff16815260200190815260200160002060008573ffffffffffffffffffffffffffffffffffffffff1673ffffffffffffffffffffffffffffffffffffffff1681526020019081526020016000208190555080156107ee578273ffffffffffffffffffffffffffffffffffffffff168473ffffffffffffffffffffffffffffffffffffffff167f8c5be1e5ebec7d5bd14f71427d1e84f3dd0314c0f7b2291e5b200ac8c7c3b925846040516107e59190610be9565b60405180910390a35b50505050565b600073ffffffffffffffffffffffffffffffffffffffff168373ffffffffffffffffffffffffffffffffffffffff160361084657806002600082825461083a9190610deb565b92505081905550610919565b60008060008573ffffffffffffffffffffffffffffffffffffffff1673ffffffffffffffffffffffffffffffffffffffff168152602001908152602001600020549050818110156108d2578381836040517fe450d38c0000000000000000000000000000000000000000000000000000000081526004016108c993929190610d6a565b60405180910390fd5b8181036000808673ffffffffffffffffffffffffffffffffffffffff1673ffffffffffffffffffffffffffffffffffffffff16815260200190815260200160002081905550505b600073ffffffffffffffffffffffffffffffffffffffff168273ffffffffffffffffffffffffffffffffffffffff160361096257806002600082825403925050819055506109af565b806000808473ffffffffffffffffffffffffffffffffffffffff1673ffffffffffffffffffffffffffffffffffffffff168152602001908152602001600020600082825401925050819055505b8173ffffffffffffffffffffffffffffffffffffffff168373ffffffffffffffffffffffffffffffffffffffff167fddf252ad1be2c89b69c2b068fc378daa952ba7f163c4a11628f55a4df523b3ef83604051610a0c9190610be9565b60405180910390a3505050565b600081519050919050565b600082825260208201905092915050565b60005b83811015610a53578082015181840152602081019050610a38565b60008484015250505050565b6000601f19601f8301169050919050565b6000610a7b82610a19565b610a858185610a24565b9350610a95818560208601610a35565b610a9e81610a5f565b840191505092915050565b60006020820190508181036000830152610ac38184610a70565b905092915050565b600080fd5b600073ffffffffffffffffffffffffffffffffffffffff82169050919050565b6000610afb82610ad0565b9050919050565b610b0b81610af0565b8114610b1657600080fd5b50565b600081359050610b2881610b02565b92915050565b6000819050919050565b610b4181610b2e565b8114610b4c57600080fd5b50565b600081359050610b5e81610b38565b92915050565b60008060408385031215610b7b57610b7a610acb565b5b6000610b8985828601610b19565b9250506020610b9a85828601610b4f565b9150509250929050565b60008115159050919050565b610bb981610ba4565b82525050565b6000602082019050610bd46000830184610bb0565b92915050565b610be381610b2e565b82525050565b6000602082019050610bfe6000830184610bda565b92915050565b600080600060608486031215610c1d57610c1c610acb565b5b6000610c2b86828701610b19565b9350506020610c3c86828701610b19565b9250506040610c4d86828701610b4f565b9150509250925092565b600060ff82169050919050565b610c6d81610c57565b82525050565b6000602082019050610c886000830184610c64565b92915050565b600060208284031215610ca457610ca3610acb565b5b6000610cb284828501610b19565b91505092915050565b60008060408385031215610cd257610cd1610acb565b5b6000610ce085828601610b19565b9250506020610cf185828601610b19565b9150509250929050565b7f4e487b7100000000000000000000000000000000000000000000000000000000600052602260045260246000fd5b60006002820490506001821680610d4257607f821691505b602082108103610d5557610d54610cfb565b5b50919050565b610d6481610af0565b82525050565b6000606082019050610d7f6000830186610d5b565b610d8c6020830185610bda565b610d996040830184610bda565b949350505050565b6000602082019050610db66000830184610d5b565b92915050565b7f4e487b7100000000000000000000000000000000000000000000000000000000600052601160045260246000fd5b6000610df682610b2e565b9150610e0183610b2e565b9250828201905080821115610e1957610e18610dbc565b5b9291505056fea26469706673582212203f94478400ca0031ba543400a90ffc7349bed715f562669d8edd4af9ff89dcd664736f6c63430008140033").into());
    assert_eq!(
        signer_l1_wallet_owner,
        pegged_token_factory_tx_builder.env.tx.caller,
    );
    let result = pegged_token_factory_tx_builder.exec();
    match result {
        ExecutionResult::Success { output, .. } => match output {
            Output::Create(_, address) => {
                assert_eq!(pegged_token_contract_address, address.unwrap());
            }
            _ => panic!("expected 'create'"),
        },
        _ => panic!("expected 'success'"),
    }

    println!("\n\nerc20token_contract:");
    let mut erc20token_factory_tx_builder = TxBuilder::create(
        &mut ctx,
        signer_l1_wallet_owner,
        hex!("60806040523480156200001157600080fd5b5060405162000bc738038062000bc78339818101604052810190620000379190620002a7565b33600073ffffffffffffffffffffffffffffffffffffffff168173ffffffffffffffffffffffffffffffffffffffff1603620000ad5760006040517f1e4fbdf7000000000000000000000000000000000000000000000000000000008152600401620000a49190620002ea565b60405180910390fd5b620000be816200017960201b60201c565b50600073ffffffffffffffffffffffffffffffffffffffff168173ffffffffffffffffffffffffffffffffffffffff160362000131576040517f08c379a0000000000000000000000000000000000000000000000000000000008152600401620001289062000368565b60405180910390fd5b80600160006101000a81548173ffffffffffffffffffffffffffffffffffffffff021916908373ffffffffffffffffffffffffffffffffffffffff160217905550506200038a565b60008060009054906101000a900473ffffffffffffffffffffffffffffffffffffffff169050816000806101000a81548173ffffffffffffffffffffffffffffffffffffffff021916908373ffffffffffffffffffffffffffffffffffffffff1602179055508173ffffffffffffffffffffffffffffffffffffffff168173ffffffffffffffffffffffffffffffffffffffff167f8be0079c531659141344cd1fd0a4f28419497f9722a3daafe3b4186f6b6457e060405160405180910390a35050565b600080fd5b600073ffffffffffffffffffffffffffffffffffffffff82169050919050565b60006200026f8262000242565b9050919050565b620002818162000262565b81146200028d57600080fd5b50565b600081519050620002a18162000276565b92915050565b600060208284031215620002c057620002bf6200023d565b5b6000620002d08482850162000290565b91505092915050565b620002e48162000262565b82525050565b6000602082019050620003016000830184620002d9565b92915050565b600082825260208201905092915050565b7f7a65726f20696d706c656d656e746174696f6e20616464726573730000000000600082015250565b600062000350601b8362000307565b91506200035d8262000318565b602082019050919050565b60006020820190508181036000830152620003838162000341565b9050919050565b61082d806200039a6000396000f3fe608060405234801561001057600080fd5b506004361061007d5760003560e01c80638da5cb5b1161005b5780638da5cb5b146100da578063cd6f2760146100f8578063f2228ebc14610128578063f2fde38b146101585761007d565b80635c60da1b14610082578063715018a6146100a05780637ef2afdd146100aa575b600080fd5b61008a610174565b6040516100979190610663565b60405180910390f35b6100a861019a565b005b6100c460048036038101906100bf91906106af565b6101ae565b6040516100d19190610663565b60405180910390f35b6100e26101d3565b6040516100ef9190610663565b60405180910390f35b610112600480360381019061010d9190610716565b6101fc565b60405161011f9190610663565b60405180910390f35b610142600480360381019061013d9190610716565b610240565b60405161014f9190610663565b60405180910390f35b610172600480360381019061016d9190610756565b6102ed565b005b600160009054906101000a900473ffffffffffffffffffffffffffffffffffffffff1681565b6101a2610373565b6101ac60006103fa565b565b6000806101bb86866104be565b90506101c88482856104f1565b915050949350505050565b60008060009054906101000a900473ffffffffffffffffffffffffffffffffffffffff16905090565b60008061020984846104be565b9050610237600160009054906101000a900473ffffffffffffffffffffffffffffffffffffffff1682610552565b91505092915050565b600061024a610373565b600061025684846104be565b90506000610286600160009054906101000a900473ffffffffffffffffffffffffffffffffffffffff1683610567565b90508073ffffffffffffffffffffffffffffffffffffffff168473ffffffffffffffffffffffffffffffffffffffff167ff9a44e6db3fb6e0eb31c4013bda8c662fecef1768dd2412270cc8f8821cbccf360405160405180910390a3809250505092915050565b6102f5610373565b600073ffffffffffffffffffffffffffffffffffffffff168173ffffffffffffffffffffffffffffffffffffffff16036103675760006040517f1e4fbdf700000000000000000000000000000000000000000000000000000000815260040161035e9190610663565b60405180910390fd5b610370816103fa565b50565b61037b61061a565b73ffffffffffffffffffffffffffffffffffffffff166103996101d3565b73ffffffffffffffffffffffffffffffffffffffff16146103f8576103bc61061a565b6040517f118cdaa70000000000000000000000000000000000000000000000000000000081526004016103ef9190610663565b60405180910390fd5b565b60008060009054906101000a900473ffffffffffffffffffffffffffffffffffffffff169050816000806101000a81548173ffffffffffffffffffffffffffffffffffffffff021916908373ffffffffffffffffffffffffffffffffffffffff1602179055508173ffffffffffffffffffffffffffffffffffffffff168173ffffffffffffffffffffffffffffffffffffffff167f8be0079c531659141344cd1fd0a4f28419497f9722a3daafe3b4186f6b6457e060405160405180910390a35050565b600082826040516020016104d39291906107cb565b60405160208183030381529060405280519060200120905092915050565b60006040518260388201526f5af43d82803e903d91602b57fd5bf3ff6024820152846014820152733d602d80600a3d3981f3363d3d373d3d3d363d7381528360588201526037600c8201206078820152605560438201209150509392505050565b600061055f8383306104f1565b905092915050565b6000763d602d80600a3d3981f3363d3d373d3d3d363d730000008360601b60e81c176000526e5af43d82803e903d91602b57fd5bf38360781b1760205281603760096000f59050600073ffffffffffffffffffffffffffffffffffffffff168173ffffffffffffffffffffffffffffffffffffffff1603610614576040517fc2f868f400000000000000000000000000000000000000000000000000000000815260040160405180910390fd5b92915050565b600033905090565b600073ffffffffffffffffffffffffffffffffffffffff82169050919050565b600061064d82610622565b9050919050565b61065d81610642565b82525050565b60006020820190506106786000830184610654565b92915050565b600080fd5b61068c81610642565b811461069757600080fd5b50565b6000813590506106a981610683565b92915050565b600080600080608085870312156106c9576106c861067e565b5b60006106d78782880161069a565b94505060206106e88782880161069a565b93505060406106f98782880161069a565b925050606061070a8782880161069a565b91505092959194509250565b6000806040838503121561072d5761072c61067e565b5b600061073b8582860161069a565b925050602061074c8582860161069a565b9150509250929050565b60006020828403121561076c5761076b61067e565b5b600061077a8482850161069a565b91505092915050565b60008160601b9050919050565b600061079b82610783565b9050919050565b60006107ad82610790565b9050919050565b6107c56107c082610642565b6107a2565b82525050565b60006107d782856107b4565b6014820191506107e782846107b4565b601482019150819050939250505056fea2646970667358221220ef5b73c53ef571e3032bcd524e89f7cb228f279419486d398ccd722a0eff091064736f6c634300081400330000000000000000000000005fbdb2315678afecb367f032d93f642f64180aa3").into());
    assert_eq!(
        signer_l1_wallet_owner,
        erc20token_factory_tx_builder.env.tx.caller,
    );
    let result = erc20token_factory_tx_builder.exec();
    match result {
        ExecutionResult::Success { output, .. } => match output {
            Output::Create(_, address) => {
                assert_eq!(erc20token_contract_address, address.unwrap());
            }
            _ => panic!("expected 'create'"),
        },
        _ => panic!("expected 'success'"),
    }

    println!("\n\nerc20gateway_contract:");
    let mut erc20gateway_factory_tx_builder = TxBuilder::create(
        &mut ctx,
        signer_l1_wallet_owner,
        hex!("608060405260405161084c38038061084c83398181016040528101906100259190610258565b33600073ffffffffffffffffffffffffffffffffffffffff168173ffffffffffffffffffffffffffffffffffffffff16036100985760006040517f1e4fbdf700000000000000000000000000000000000000000000000000000000815260040161008f91906102a7565b60405180910390fd5b6100a78161013160201b60201c565b5081600160006101000a81548173ffffffffffffffffffffffffffffffffffffffff021916908373ffffffffffffffffffffffffffffffffffffffff16021790555080600260006101000a81548173ffffffffffffffffffffffffffffffffffffffff021916908373ffffffffffffffffffffffffffffffffffffffff16021790555050506102c2565b60008060009054906101000a900473ffffffffffffffffffffffffffffffffffffffff169050816000806101000a81548173ffffffffffffffffffffffffffffffffffffffff021916908373ffffffffffffffffffffffffffffffffffffffff1602179055508173ffffffffffffffffffffffffffffffffffffffff168173ffffffffffffffffffffffffffffffffffffffff167f8be0079c531659141344cd1fd0a4f28419497f9722a3daafe3b4186f6b6457e060405160405180910390a35050565b600080fd5b600073ffffffffffffffffffffffffffffffffffffffff82169050919050565b6000610225826101fa565b9050919050565b6102358161021a565b811461024057600080fd5b50565b6000815190506102528161022c565b92915050565b6000806040838503121561026f5761026e6101f5565b5b600061027d85828601610243565b925050602061028e85828601610243565b9150509250929050565b6102a18161021a565b82525050565b60006020820190506102bc6000830184610298565b92915050565b61057b806102d16000396000f3fe608060405234801561001057600080fd5b50600436106100625760003560e01c8063715018a6146100675780638da5cb5b14610071578063aab858dd1461008f578063cd596583146100bf578063e77772fe146100dd578063f2fde38b146100fb575b600080fd5b61006f610117565b005b61007961012b565b6040516100869190610461565b60405180910390f35b6100a960048036038101906100a491906104ad565b610154565b6040516100b69190610461565b60405180910390f35b6100c76101fb565b6040516100d49190610461565b60405180910390f35b6100e5610221565b6040516100f29190610461565b60405180910390f35b610115600480360381019061011091906104ad565b610247565b005b61011f6102cd565b6101296000610354565b565b60008060009054906101000a900473ffffffffffffffffffffffffffffffffffffffff16905090565b6000600260009054906101000a900473ffffffffffffffffffffffffffffffffffffffff1673ffffffffffffffffffffffffffffffffffffffff1663cd6f276030846040518363ffffffff1660e01b81526004016101b39291906104da565b602060405180830381865afa1580156101d0573d6000803e3d6000fd5b505050506040513d601f19601f820116820180604052508101906101f49190610518565b9050919050565b600160009054906101000a900473ffffffffffffffffffffffffffffffffffffffff1681565b600260009054906101000a900473ffffffffffffffffffffffffffffffffffffffff1681565b61024f6102cd565b600073ffffffffffffffffffffffffffffffffffffffff168173ffffffffffffffffffffffffffffffffffffffff16036102c15760006040517f1e4fbdf70000000000000000000000000000000000000000000000000000000081526004016102b89190610461565b60405180910390fd5b6102ca81610354565b50565b6102d5610418565b73ffffffffffffffffffffffffffffffffffffffff166102f361012b565b73ffffffffffffffffffffffffffffffffffffffff161461035257610316610418565b6040517f118cdaa70000000000000000000000000000000000000000000000000000000081526004016103499190610461565b60405180910390fd5b565b60008060009054906101000a900473ffffffffffffffffffffffffffffffffffffffff169050816000806101000a81548173ffffffffffffffffffffffffffffffffffffffff021916908373ffffffffffffffffffffffffffffffffffffffff1602179055508173ffffffffffffffffffffffffffffffffffffffff168173ffffffffffffffffffffffffffffffffffffffff167f8be0079c531659141344cd1fd0a4f28419497f9722a3daafe3b4186f6b6457e060405160405180910390a35050565b600033905090565b600073ffffffffffffffffffffffffffffffffffffffff82169050919050565b600061044b82610420565b9050919050565b61045b81610440565b82525050565b60006020820190506104766000830184610452565b92915050565b600080fd5b61048a81610440565b811461049557600080fd5b50565b6000813590506104a781610481565b92915050565b6000602082840312156104c3576104c261047c565b5b60006104d184828501610498565b91505092915050565b60006040820190506104ef6000830185610452565b6104fc6020830184610452565b9392505050565b60008151905061051281610481565b92915050565b60006020828403121561052e5761052d61047c565b5b600061053c84828501610503565b9150509291505056fea2646970667358221220519e506cbbf37fc9099e29fbd5f09d982167f702dc6160b48912d5cfa1f294ab64736f6c634300081400330000000000000000000000000000000000000000000000000000000000000000000000000000000000000000e7f1725e7734ce288f8367e1bb143e90bb3f0512").into())
        .value(U256::from(1000e9));
    assert_eq!(
        signer_l1_wallet_owner,
        erc20gateway_factory_tx_builder.env.tx.caller,
    );
    let result = erc20gateway_factory_tx_builder.exec();
    match result {
        ExecutionResult::Success { output, .. } => match output {
            Output::Create(_, address) => {
                assert_eq!(erc20gateway_contract_address, address.unwrap());
            }
            _ => panic!("expected 'create'"),
        },
        _ => panic!("expected 'success'"),
    }

    println!("\n\ntransferOwnership call:");
    let mut transfer_ownership_tx_builder = TxBuilder::call(
        &mut ctx,
        signer_l1_wallet_owner,
        erc20gateway_contract_address,
    )
    .input(bytes!(
        "\
        f2fde38b\
        0000000000000000000000009fe46736679d2d9a65f0992f2272de9f3c7fa6e0\
        "
    ));
    assert_eq!(
        signer_l1_wallet_owner,
        transfer_ownership_tx_builder.env.tx.caller,
    );
    let result = transfer_ownership_tx_builder.exec();
    match result {
        ExecutionResult::Success { output, .. } => match output {
            Output::Call(bytes) => {
                assert_eq!(Bytes::new(), bytes);
            }
            _ => panic!("expected 'call'"),
        },
        _ => panic!("expected 'success'"),
    }

    println!("\n\nl1token_contract:");
    let mut l1token_factory_tx_builder = TxBuilder::create(
        &mut ctx,
        signer_l1_wallet_owner,
        hex!("60806040523480156200001157600080fd5b50604051620018ab380380620018ab83398181016040528101906200003791906200056b565b838381600390816200004a91906200085c565b5080600490816200005c91906200085c565b5050506200007181836200007b60201b60201c565b5050505062000a46565b600073ffffffffffffffffffffffffffffffffffffffff168273ffffffffffffffffffffffffffffffffffffffff1603620000f05760006040517fec442f05000000000000000000000000000000000000000000000000000000008152600401620000e7919062000954565b60405180910390fd5b62000104600083836200010860201b60201c565b5050565b600073ffffffffffffffffffffffffffffffffffffffff168373ffffffffffffffffffffffffffffffffffffffff16036200015e578060026000828254620001519190620009a0565b9250508190555062000234565b60008060008573ffffffffffffffffffffffffffffffffffffffff1673ffffffffffffffffffffffffffffffffffffffff16815260200190815260200160002054905081811015620001ed578381836040517fe450d38c000000000000000000000000000000000000000000000000000000008152600401620001e493929190620009ec565b60405180910390fd5b8181036000808673ffffffffffffffffffffffffffffffffffffffff1673ffffffffffffffffffffffffffffffffffffffff16815260200190815260200160002081905550505b600073ffffffffffffffffffffffffffffffffffffffff168273ffffffffffffffffffffffffffffffffffffffff16036200027f5780600260008282540392505081905550620002cc565b806000808473ffffffffffffffffffffffffffffffffffffffff1673ffffffffffffffffffffffffffffffffffffffff168152602001908152602001600020600082825401925050819055505b8173ffffffffffffffffffffffffffffffffffffffff168373ffffffffffffffffffffffffffffffffffffffff167fddf252ad1be2c89b69c2b068fc378daa952ba7f163c4a11628f55a4df523b3ef836040516200032b919062000a29565b60405180910390a3505050565b6000604051905090565b600080fd5b600080fd5b600080fd5b600080fd5b6000601f19601f8301169050919050565b7f4e487b7100000000000000000000000000000000000000000000000000000000600052604160045260246000fd5b620003a18262000356565b810181811067ffffffffffffffff82111715620003c357620003c262000367565b5b80604052505050565b6000620003d862000338565b9050620003e6828262000396565b919050565b600067ffffffffffffffff82111562000409576200040862000367565b5b620004148262000356565b9050602081019050919050565b60005b838110156200044157808201518184015260208101905062000424565b60008484015250505050565b6000620004646200045e84620003eb565b620003cc565b90508281526020810184848401111562000483576200048262000351565b5b6200049084828562000421565b509392505050565b600082601f830112620004b057620004af6200034c565b5b8151620004c28482602086016200044d565b91505092915050565b6000819050919050565b620004e081620004cb565b8114620004ec57600080fd5b50565b6000815190506200050081620004d5565b92915050565b600073ffffffffffffffffffffffffffffffffffffffff82169050919050565b6000620005338262000506565b9050919050565b620005458162000526565b81146200055157600080fd5b50565b60008151905062000565816200053a565b92915050565b6000806000806080858703121562000588576200058762000342565b5b600085015167ffffffffffffffff811115620005a957620005a862000347565b5b620005b78782880162000498565b945050602085015167ffffffffffffffff811115620005db57620005da62000347565b5b620005e98782880162000498565b9350506040620005fc87828801620004ef565b92505060606200060f8782880162000554565b91505092959194509250565b600081519050919050565b7f4e487b7100000000000000000000000000000000000000000000000000000000600052602260045260246000fd5b600060028204905060018216806200066e57607f821691505b60208210810362000684576200068362000626565b5b50919050565b60008190508160005260206000209050919050565b60006020601f8301049050919050565b600082821b905092915050565b600060088302620006ee7fffffffffffffffffffffffffffffffffffffffffffffffffffffffffffffffff82620006af565b620006fa8683620006af565b95508019841693508086168417925050509392505050565b6000819050919050565b60006200073d620007376200073184620004cb565b62000712565b620004cb565b9050919050565b6000819050919050565b62000759836200071c565b62000771620007688262000744565b848454620006bc565b825550505050565b600090565b6200078862000779565b620007958184846200074e565b505050565b5b81811015620007bd57620007b16000826200077e565b6001810190506200079b565b5050565b601f8211156200080c57620007d6816200068a565b620007e1846200069f565b81016020851015620007f1578190505b6200080962000800856200069f565b8301826200079a565b50505b505050565b600082821c905092915050565b6000620008316000198460080262000811565b1980831691505092915050565b60006200084c83836200081e565b9150826002028217905092915050565b62000867826200061b565b67ffffffffffffffff81111562000883576200088262000367565b5b6200088f825462000655565b6200089c828285620007c1565b600060209050601f831160018114620008d45760008415620008bf578287015190505b620008cb85826200083e565b8655506200093b565b601f198416620008e4866200068a565b60005b828110156200090e57848901518255600182019150602085019450602081019050620008e7565b868310156200092e57848901516200092a601f8916826200081e565b8355505b6001600288020188555050505b505050505050565b6200094e8162000526565b82525050565b60006020820190506200096b600083018462000943565b92915050565b7f4e487b7100000000000000000000000000000000000000000000000000000000600052601160045260246000fd5b6000620009ad82620004cb565b9150620009ba83620004cb565b9250828201905080821115620009d557620009d462000971565b5b92915050565b620009e681620004cb565b82525050565b600060608201905062000a03600083018662000943565b62000a126020830185620009db565b62000a216040830184620009db565b949350505050565b600060208201905062000a406000830184620009db565b92915050565b610e558062000a566000396000f3fe608060405234801561001057600080fd5b50600436106100935760003560e01c8063313ce56711610066578063313ce5671461013457806370a082311461015257806395d89b4114610182578063a9059cbb146101a0578063dd62ed3e146101d057610093565b806306fdde0314610098578063095ea7b3146100b657806318160ddd146100e657806323b872dd14610104575b600080fd5b6100a0610200565b6040516100ad9190610aa9565b60405180910390f35b6100d060048036038101906100cb9190610b64565b610292565b6040516100dd9190610bbf565b60405180910390f35b6100ee6102b5565b6040516100fb9190610be9565b60405180910390f35b61011e60048036038101906101199190610c04565b6102bf565b60405161012b9190610bbf565b60405180910390f35b61013c6102ee565b6040516101499190610c73565b60405180910390f35b61016c60048036038101906101679190610c8e565b6102f7565b6040516101799190610be9565b60405180910390f35b61018a61033f565b6040516101979190610aa9565b60405180910390f35b6101ba60048036038101906101b59190610b64565b6103d1565b6040516101c79190610bbf565b60405180910390f35b6101ea60048036038101906101e59190610cbb565b6103f4565b6040516101f79190610be9565b60405180910390f35b60606003805461020f90610d2a565b80601f016020809104026020016040519081016040528092919081815260200182805461023b90610d2a565b80156102885780601f1061025d57610100808354040283529160200191610288565b820191906000526020600020905b81548152906001019060200180831161026b57829003601f168201915b5050505050905090565b60008061029d61047b565b90506102aa818585610483565b600191505092915050565b6000600254905090565b6000806102ca61047b565b90506102d7858285610495565b6102e2858585610529565b60019150509392505050565b60006012905090565b60008060008373ffffffffffffffffffffffffffffffffffffffff1673ffffffffffffffffffffffffffffffffffffffff168152602001908152602001600020549050919050565b60606004805461034e90610d2a565b80601f016020809104026020016040519081016040528092919081815260200182805461037a90610d2a565b80156103c75780601f1061039c576101008083540402835291602001916103c7565b820191906000526020600020905b8154815290600101906020018083116103aa57829003601f168201915b5050505050905090565b6000806103dc61047b565b90506103e9818585610529565b600191505092915050565b6000600160008473ffffffffffffffffffffffffffffffffffffffff1673ffffffffffffffffffffffffffffffffffffffff16815260200190815260200160002060008373ffffffffffffffffffffffffffffffffffffffff1673ffffffffffffffffffffffffffffffffffffffff16815260200190815260200160002054905092915050565b600033905090565b610490838383600161061d565b505050565b60006104a184846103f4565b90507fffffffffffffffffffffffffffffffffffffffffffffffffffffffffffffffff81146105235781811015610513578281836040517ffb8f41b200000000000000000000000000000000000000000000000000000000815260040161050a93929190610d6a565b60405180910390fd5b6105228484848403600061061d565b5b50505050565b600073ffffffffffffffffffffffffffffffffffffffff168373ffffffffffffffffffffffffffffffffffffffff160361059b5760006040517f96c6fd1e0000000000000000000000000000000000000000000000000000000081526004016105929190610da1565b60405180910390fd5b600073ffffffffffffffffffffffffffffffffffffffff168273ffffffffffffffffffffffffffffffffffffffff160361060d5760006040517fec442f050000000000000000000000000000000000000000000000000000000081526004016106049190610da1565b60405180910390fd5b6106188383836107f4565b505050565b600073ffffffffffffffffffffffffffffffffffffffff168473ffffffffffffffffffffffffffffffffffffffff160361068f5760006040517fe602df050000000000000000000000000000000000000000000000000000000081526004016106869190610da1565b60405180910390fd5b600073ffffffffffffffffffffffffffffffffffffffff168373ffffffffffffffffffffffffffffffffffffffff16036107015760006040517f94280d620000000000000000000000000000000000000000000000000000000081526004016106f89190610da1565b60405180910390fd5b81600160008673ffffffffffffffffffffffffffffffffffffffff1673ffffffffffffffffffffffffffffffffffffffff16815260200190815260200160002060008573ffffffffffffffffffffffffffffffffffffffff1673ffffffffffffffffffffffffffffffffffffffff1681526020019081526020016000208190555080156107ee578273ffffffffffffffffffffffffffffffffffffffff168473ffffffffffffffffffffffffffffffffffffffff167f8c5be1e5ebec7d5bd14f71427d1e84f3dd0314c0f7b2291e5b200ac8c7c3b925846040516107e59190610be9565b60405180910390a35b50505050565b600073ffffffffffffffffffffffffffffffffffffffff168373ffffffffffffffffffffffffffffffffffffffff160361084657806002600082825461083a9190610deb565b92505081905550610919565b60008060008573ffffffffffffffffffffffffffffffffffffffff1673ffffffffffffffffffffffffffffffffffffffff168152602001908152602001600020549050818110156108d2578381836040517fe450d38c0000000000000000000000000000000000000000000000000000000081526004016108c993929190610d6a565b60405180910390fd5b8181036000808673ffffffffffffffffffffffffffffffffffffffff1673ffffffffffffffffffffffffffffffffffffffff16815260200190815260200160002081905550505b600073ffffffffffffffffffffffffffffffffffffffff168273ffffffffffffffffffffffffffffffffffffffff160361096257806002600082825403925050819055506109af565b806000808473ffffffffffffffffffffffffffffffffffffffff1673ffffffffffffffffffffffffffffffffffffffff168152602001908152602001600020600082825401925050819055505b8173ffffffffffffffffffffffffffffffffffffffff168373ffffffffffffffffffffffffffffffffffffffff167fddf252ad1be2c89b69c2b068fc378daa952ba7f163c4a11628f55a4df523b3ef83604051610a0c9190610be9565b60405180910390a3505050565b600081519050919050565b600082825260208201905092915050565b60005b83811015610a53578082015181840152602081019050610a38565b60008484015250505050565b6000601f19601f8301169050919050565b6000610a7b82610a19565b610a858185610a24565b9350610a95818560208601610a35565b610a9e81610a5f565b840191505092915050565b60006020820190508181036000830152610ac38184610a70565b905092915050565b600080fd5b600073ffffffffffffffffffffffffffffffffffffffff82169050919050565b6000610afb82610ad0565b9050919050565b610b0b81610af0565b8114610b1657600080fd5b50565b600081359050610b2881610b02565b92915050565b6000819050919050565b610b4181610b2e565b8114610b4c57600080fd5b50565b600081359050610b5e81610b38565b92915050565b60008060408385031215610b7b57610b7a610acb565b5b6000610b8985828601610b19565b9250506020610b9a85828601610b4f565b9150509250929050565b60008115159050919050565b610bb981610ba4565b82525050565b6000602082019050610bd46000830184610bb0565b92915050565b610be381610b2e565b82525050565b6000602082019050610bfe6000830184610bda565b92915050565b600080600060608486031215610c1d57610c1c610acb565b5b6000610c2b86828701610b19565b9350506020610c3c86828701610b19565b9250506040610c4d86828701610b4f565b9150509250925092565b600060ff82169050919050565b610c6d81610c57565b82525050565b6000602082019050610c886000830184610c64565b92915050565b600060208284031215610ca457610ca3610acb565b5b6000610cb284828501610b19565b91505092915050565b60008060408385031215610cd257610cd1610acb565b5b6000610ce085828601610b19565b9250506020610cf185828601610b19565b9150509250929050565b7f4e487b7100000000000000000000000000000000000000000000000000000000600052602260045260246000fd5b60006002820490506001821680610d4257607f821691505b602082108103610d5557610d54610cfb565b5b50919050565b610d6481610af0565b82525050565b6000606082019050610d7f6000830186610d5b565b610d8c6020830185610bda565b610d996040830184610bda565b949350505050565b6000602082019050610db66000830184610d5b565b92915050565b7f4e487b7100000000000000000000000000000000000000000000000000000000600052601160045260246000fd5b6000610df682610b2e565b9150610e0183610b2e565b9250828201905080821115610e1957610e18610dbc565b5b9291505056fea26469706673582212201ce3fc06792366bb245778c84a99112faf16f0d2b31c562700d94a4821b2c94364736f6c63430008140033").into())
        .value(U256::from(1000000e9))
        .input(bytes!("\
        0000000000000000000000000000000000000000000000000000000000000080\
        00000000000000000000000000000000000000000000000000000000000000c0\
        00000000000000000000000000000000000000000000d3c21bcecceda1000000\
        000000000000000000000000f39fd6e51aad88f6f4ce6ab8827279cfffb92266\
        000000000000000000000000000000000000000000000000000000000000000a\
        4d6f636b20546f6b656e00000000000000000000000000000000000000000000\
        0000000000000000000000000000000000000000000000000000000000000003\
        544b4e0000000000000000000000000000000000000000000000000000000000"));
    assert_eq!(
        signer_l1_wallet_owner,
        l1token_factory_tx_builder.env.tx.caller,
    );
    let result = l1token_factory_tx_builder.exec();
    match result {
        ExecutionResult::Success { output, .. } => match output {
            Output::Create(_, address) => {
                assert_eq!(l1token_contract_address, address.unwrap());
            }
            _ => panic!("expected 'create'"),
        },
        _ => panic!("expected 'success'"),
    }

    println!("\n\ncomputePeggedTokenAddress call:");

    // println!("address: {}", hex::encode(&l1token_contract_address));

    assert!(ctx.db.accounts.contains_key(&erc20gateway_contract_address));
    let erc20gateway_contract_db_account =
        ctx.db.accounts.get(&erc20gateway_contract_address).unwrap();
    let erc20gateway_contract_db_account_info = erc20gateway_contract_db_account.info.clone();
    assert!(erc20gateway_contract_db_account_info.code.is_some());
    assert!(!erc20gateway_contract_db_account_info.code_hash.is_zero());
    // assert!(erc20gateway_contract_db_account_info.code.unwrap().len() > 0);
    assert!(erc20gateway_contract_db_account_info.rwasm_code.is_some());
    assert!(!erc20gateway_contract_db_account_info
        .rwasm_code_hash
        .is_zero());
    let mut erc20gateway_factory_tx_builder = TxBuilder::call(
        &mut ctx,
        signer_l1_wallet_owner,
        erc20gateway_contract_address,
    )
    // data: 0x70616e69636b6564206174206372617465732f636f72652f7372632f636f6e7472616374732f65636c2e72733a34373a31373a2063616c6c206d6574686f64206661696c65642c206578697420636f64653a202d31303232
    .input(bytes!(
        "\
        aab858dd\
        000000000000000000000000dc64a140aa3e981100a9beca4e685f962f0cf6c9\
        "
    ));

    // 70616e69636b6564206174206372617465732f636f72652f7372632f636f6e74
    // 72616374732f65636c2e72733a34373a31373a2063616c6c206d6574686f6420
    // 6661696c65642c206578697420636f64653a202d31303232

    assert_eq!(
        signer_l1_wallet_owner,
        erc20gateway_factory_tx_builder.env.tx.caller,
    );
    let result = erc20gateway_factory_tx_builder.exec();
    assert!(!result.output().unwrap().is_empty());
    print_result_error(&result);
    assert!(result.is_success());
}

fn print_result_error(result: &ExecutionResult) {
    if result.is_success() {
        return;
    }
    let output = result.output().cloned().unwrap_or_default();
    println!("result: {:?}", result);
    println!("hex: 0x{}", hex::encode(output.as_ref()));
    let mut good_bytes = vec![];
    for b in output.iter() {
        if *b <= 0x7f {
            good_bytes.push(*b);
        }
    }
    if good_bytes.len() > 0 {
        println!("{}", from_utf8(&good_bytes).unwrap())
    } else if good_bytes.len() == 0 && output.len() > 0 {
        println!("[there is a result, but no utf-8 bytes]")
    }
}

// #[test]
// fn test_codec_case() {
//     let call_method_input = EvmCallMethodInput {
//         caller: Default::default(),
//         address: address!("095e7baea6a6c7c4c2dfeb977efac326af552d87"),
//         bytecode_address: address!("095e7baea6a6c7c4c2dfeb977efac326af552d87"),
//         value: U256::from_be_slice(
//             &hex::decode("0x00000000000000000000000000000000000000000000000000000000000186a0")
//                 .unwrap(),
//         ),
//         apparent_value: Default::default(),
//         input: Bytes::copy_from_slice(&hex::decode("").unwrap()),
//         gas_limit: 9999979000,
//         depth: 0,
//         is_static: false,
//     };
//     let call_method_input_encoded = call_method_input.encode_to_vec(0);
//     let mut buffer = BufferDecoder::new(&call_method_input_encoded);
//     let mut call_method_input_decoded = EvmCallMethodInput::default();
//     EvmCallMethodInput::decode_body(&mut buffer, 0, &mut call_method_input_decoded);
//     assert_eq!(call_method_input_decoded.callee, call_method_input.callee);
// }

#[test]
fn test_simple_nested_call() {
    let mut ctx = EvmTestingContext::default();
    const ACCOUNT1_ADDRESS: Address = address!("1111111111111111111111111111111111111111");
    const ACCOUNT2_ADDRESS: Address = address!("1111111111111111111111111111111111111112");
    const ACCOUNT3_ADDRESS: Address = address!("1111111111111111111111111111111111111113");
    let _account1 = ctx.add_wasm_contract(
        ACCOUNT1_ADDRESS,
        instruction_set! {
            I32Const(-100)
            Call(SysFuncIdx::EXIT)
        },
    );
    let _account2 = ctx.add_wasm_contract(
        ACCOUNT2_ADDRESS,
        instruction_set! {
            I32Const(-20)
            Call(SysFuncIdx::EXIT)
        },
    );
    let mut memory_section = vec![];
    memory_section.extend_from_slice(&SYSCALL_ID_CALL.0); // 0..32
    memory_section.extend_from_slice(ACCOUNT1_ADDRESS.as_slice()); // 32..52
    memory_section.extend_from_slice(U256::ZERO.as_le_slice()); // 52..84
    memory_section.extend_from_slice(ACCOUNT2_ADDRESS.as_slice()); // 84..104
    memory_section.extend_from_slice(U256::ZERO.as_le_slice()); // 104..136
    memory_section.extend_from_slice(&[0, 0, 0, 0]); // 136..140
    assert_eq!(memory_section.len(), 140);
    let code_section = instruction_set! {
        // alloc and init memory
        I32Const(1)
        MemoryGrow
        Drop
        I32Const(0)
        I32Const(0)
        I32Const(memory_section.len() as u32)
        MemoryInit(0)
        DataDrop(0)
        // sys exec hash
        I32Const(0) // hash32_ptr
        I32Const(32) // input_ptr
        I32Const(52) // input_len
        I32Const(100_000) // fuel
        I32Const(STATE_MAIN) // state
        Call(SysFuncIdx::EXEC)
        // sys exec hash
        I32Const(0) // hash32_ptr
        I32Const(84) // input_ptr
        I32Const(52) // input_len
        I32Const(100_000) // fuel
        I32Const(STATE_MAIN) // state
        Call(SysFuncIdx::EXEC)
        // write the sum of two error codes into 1 byte result
        I32Add
        LocalGet(1)
        I32Const(136)
        LocalSet(2)
        I32Store(0)
        // call "_write" func
        I32Const(136) // offset
        I32Const(4) // length
        Call(SysFuncIdx::WRITE)
        // exit with 0 exit code
        I32Const(0)
        Call(SysFuncIdx::EXIT)
    };
    let code_section_len = code_section.len() as u32;
    ctx.add_wasm_contract(
        ACCOUNT3_ADDRESS,
        RwasmModule {
            code_section,
            memory_section,
            func_section: vec![code_section_len],
            ..Default::default()
        },
    );
    let result = TxBuilder::call(&mut ctx, Address::ZERO, ACCOUNT3_ADDRESS)
        .gas_price(U256::ZERO)
        .exec();
    let value = LittleEndian::read_i32(result.output().unwrap_or_default().as_ref());
    assert_eq!(value, -120);
    assert!(result.is_success());
}

#[test]
fn test_fuel_asset_transfer() {
    let mut ctx = EvmTestingContext::default();

    let base_asset_id = AssetId::from_str(FUEL_TESTNET_BASE_ASSET_ID).unwrap();

    let secret1 = "0x99e87b0e9158531eeeb503ff15266e2b23c2a2507b138c9d1b1f2ab458df2d61";
    let secret1_vec = hex::decode(secret1).unwrap();
    let secret1_secret_key = SecretKey::try_from(secret1_vec.as_slice()).unwrap();
    let secret1_address = Input::owner(&secret1_secret_key.public_key());
    println!("secret1_address: {}", secret1_address);

    let secret2 = "0xde97d8624a438121b86a1956544bd72ed68cd69f2c99555b08b1e8c51ffd511c";
    let secret2_vec = hex::decode(secret2).unwrap();
    let secret2_secret_key = SecretKey::try_from(secret2_vec.as_slice()).unwrap();
    let secret2_address = Input::owner(&secret2_secret_key.public_key());
    println!("secret2_address: {}", secret2_address);

    let initial_balance = 0xffff;
    let coins_sent = 0x1;

    let bytecode = core::iter::once(op::ret(RegId::ZERO)).collect();
    let mut test_builder = fuel_vm::util::test_helpers::TestBuilder {
        rng: StdRng::seed_from_u64(1234),
        gas_price: 0,
        max_fee_limit: 0,
        script_gas_limit: 100,
        builder: TransactionBuilder::script(bytecode, vec![]),
        storage: MemoryStorage::default(),
        block_height: Default::default(),
        consensus_params: ConsensusParameters::standard(),
    };

    let chain_id = DEVNET_CHAIN_ID;
    let tx_in_id: TxId =
        TxId::from_str("0x0000000000000000000000000000000000000000000000000000000000001000")
            .unwrap();
    let utxo_id = UtxoId::new(tx_in_id, 0);
    test_builder
        .with_chain_id(ChainId::new(chain_id))
        .builder
        .add_unsigned_coin_input(
            secret1_secret_key.clone(),
            utxo_id,
            0xffff,
            base_asset_id,
            TxPointer::new(BlockHeight::new(0), 0),
        )
        .add_output(fuel_tx::Output::change(
            secret1_address.clone(),
            0,
            base_asset_id,
        ))
        .add_output(fuel_tx::Output::coin(
            secret2_address.clone(),
            coins_sent,
            base_asset_id,
        ));
    let tx1 = test_builder.build().transaction().clone();
    let tx1: fuel_tx::Transaction = fuel_tx::Transaction::Script(tx1);
    let fuel_tx_bytes = Bytes::from(tx1.to_bytes());

    // top up address1 for initial balance
    let tx_id: TxId =
        TxId::from_str("0x0000000000000000000000000000000000000000000000000000000000001000")
            .unwrap();
    let utxo_id = UtxoId::new(tx_id, 0);
    let mut coin = CompressedCoin::default();
    coin.set_owner(secret1_address);
    coin.set_amount(initial_balance);
    coin.set_asset_id(base_asset_id);
    ctx.with_sdk(|mut sdk| {
        let wasm_storage = WasmStorage { sdk: &mut sdk };
        let mut storage = StructuredStorage::new(wasm_storage);

        <StructuredStorage<
            WasmStorage<
                '_,
                RwasmDbWrapper<'_, fluentbase_sdk::runtime::RuntimeContextWrapper, &mut InMemoryDB>,
            >,
        > as StorageMutate<Coins>>::insert(&mut storage, &utxo_id, &coin)
        .unwrap();
    });

    let result = TxBuilder::blend(
        &mut ctx,
        DEVNET_CHAIN_ID,
        address!("369f74918912b80c9947d6a174c0c6e2c95fae1d"),
        ExecutionEnvironment::Fuel,
        fuel_tx_bytes,
    )
    .gas_price(U256::ZERO)
    .exec();
    assert!(result.is_success());

    let tx_out_id: TxId =
        TxId::from_str("0x1d4e6f1aacbd31328dccd2741c3afc23be1d1ac393ede7e0cd107b4091c3620e")
            .unwrap();
    let utxo_out1_id = UtxoId::new(tx_out_id, 0);
    let utxo_out2_id = UtxoId::new(tx_out_id, 1);

    let (coin_out1, coin_out2) = ctx.with_sdk(|mut sdk| -> (CompressedCoin, CompressedCoin) {
        let wasm_storage = WasmStorage { sdk: &mut sdk };
        let mut storage = StructuredStorage::new(wasm_storage);

        let c1 = <StructuredStorage<
            WasmStorage<
                '_,
                RwasmDbWrapper<'_, fluentbase_sdk::runtime::RuntimeContextWrapper, &mut InMemoryDB>,
            >,
        > as StorageInspect<Coins>>::get(&mut storage, &utxo_out1_id)
        .unwrap()
        .unwrap()
        .into_owned();
        let c2 = <StructuredStorage<
            WasmStorage<
                '_,
                RwasmDbWrapper<'_, fluentbase_sdk::runtime::RuntimeContextWrapper, &mut InMemoryDB>,
            >,
        > as StorageInspect<Coins>>::get(&mut storage, &utxo_out2_id)
        .unwrap()
        .unwrap()
        .into_owned();
        (c1, c2)
    });
    assert_eq!(coin_out1.asset_id(), &base_asset_id);
    assert_eq!(coin_out1.owner(), &secret1_address);
    assert_eq!(coin_out1.amount(), &(initial_balance - coins_sent));
    assert_eq!(coin_out2.asset_id(), &base_asset_id);
    assert_eq!(coin_out2.owner(), &secret2_address);
    assert_eq!(coin_out2.amount(), &coins_sent);
}<|MERGE_RESOLUTION|>--- conflicted
+++ resolved
@@ -41,11 +41,8 @@
     Account,
     Address,
     Bytes,
-<<<<<<< HEAD
     NativeAPI,
     SovereignAPI,
-=======
->>>>>>> eb56b0f8
     SysFuncIdx,
     DEVNET_CHAIN_ID,
     STATE_MAIN,
@@ -179,7 +176,6 @@
         self.db.commit(HashMap::from([(address, revm_account)]));
     }
 
-<<<<<<< HEAD
     pub(crate) fn with_sdk<F, V>(&mut self, f: F) -> V
     where
         F: Fn(
@@ -189,28 +185,14 @@
         let mut evm_builder = Evm::builder().with_db(&mut self.db);
         let mut evm = evm_builder.build();
         evm.warmup_fuel_storage_accounts().unwrap();
-=======
-    pub(crate) fn with_sdk<F>(&mut self, f: F)
-    where
-        F: Fn(
-            RwasmDbWrapper<'_, fluentbase_sdk::runtime::RuntimeContextWrapper, &mut InMemoryDB>,
-        ) -> (),
-    {
-        let mut evm = Evm::builder().with_db(&mut self.db).build();
->>>>>>> eb56b0f8
         let runtime_context = RuntimeContext::default()
             .with_depth(0u32)
             .with_jzkt(Box::new(DefaultEmptyRuntimeDatabase::default()));
         let native_sdk = fluentbase_sdk::runtime::RuntimeContextWrapper::new(runtime_context);
-<<<<<<< HEAD
-
         let result = f(RwasmDbWrapper::new(&mut evm.context.evm, native_sdk));
         let (state, _logs) = evm.context.evm.journaled_state.finalize();
         evm.db_mut().commit(state);
         result
-=======
-        f(RwasmDbWrapper::new(&mut evm.context.evm, native_sdk))
->>>>>>> eb56b0f8
     }
 }
 
