//! Blockchain test types for Ethereum state tests.
//!
//! This module contains structures for deserializing blockchain test JSON files
//! from the Ethereum test suite.

use crate::{deserialize_maybe_empty, AccountInfo, TestAuthorization};
use revm::{
    context::{transaction::AccessList, BlockEnv, TxEnv},
    context_interface::block::BlobExcessGasAndPrice,
    primitives::{Address, Bytes, FixedBytes, TxKind, B256, U256},
};
use serde::Deserialize;
use std::collections::BTreeMap;

/// Blockchain test suite containing multiple test cases
#[derive(Debug, PartialEq, Eq, Deserialize)]
pub struct BlockchainTest(pub BTreeMap<String, BlockchainTestCase>);

/// Individual blockchain test case
#[derive(Debug, PartialEq, Eq, Deserialize)]
#[serde(rename_all = "camelCase")]
pub struct BlockchainTestCase {
    /// Genesis block header
    pub genesis_block_header: BlockHeader,
    /// Genesis block RLP encoding
    #[serde(rename = "genesisRLP")]
    pub genesis_rlp: Option<Bytes>,
    /// List of blocks in the test
    pub blocks: Vec<Block>,
    /// Post-state accounts (optional)
    pub post_state: Option<BTreeMap<Address, Account>>,
    /// Pre-state accounts
    pub pre: State,
    /// Last block hash
    pub lastblockhash: B256,
    /// Network specification
    pub network: ForkSpec,
    /// Seal engine type
    #[serde(default)]
    pub seal_engine: SealEngine,
}

/// Block header structure
#[derive(Debug, PartialEq, Eq, Clone, Deserialize, Default)]
#[serde(rename_all = "camelCase")]
pub struct BlockHeader {
    /// Bloom filter for logs
    pub bloom: Bytes,
    /// Block coinbase/beneficiary address
    pub coinbase: Address,
    /// Block difficulty (pre-merge) or 0 (post-merge)
    pub difficulty: U256,
    /// Extra data field
    pub extra_data: Bytes,
    /// Gas limit for this block
    pub gas_limit: U256,
    /// Gas used by all transactions in this block
    pub gas_used: U256,
    /// Block hash
    pub hash: B256,
    /// Mix hash for PoW validation
    pub mix_hash: B256,
    /// PoW nonce
    pub nonce: FixedBytes<8>,
    /// Block number
    pub number: U256,
    /// Parent block hash
    pub parent_hash: B256,
    /// Root hash of the receipt trie
    pub receipt_trie: B256,
    /// State root hash after executing this block
    pub state_root: B256,
    /// Block timestamp
    pub timestamp: U256,
    /// Root hash of the transaction trie
    pub transactions_trie: B256,
    /// Uncle hash (ommers hash)
    pub uncle_hash: B256,
    /// Base fee per gas (EIP-1559)
    pub base_fee_per_gas: Option<U256>,
    /// Withdrawals root hash (post-Shanghai)
    pub withdrawals_root: Option<B256>,
    /// Blob gas used (EIP-4844)
    pub blob_gas_used: Option<U256>,
    /// Excess blob gas (EIP-4844)
    pub excess_blob_gas: Option<U256>,
    /// Parent beacon block root (EIP-4788)
    pub parent_beacon_block_root: Option<B256>,
    /// Requests hash (for future EIPs)
    pub requests_hash: Option<B256>,
    /// Target blobs per block (EIP-4844 related)
    pub target_blobs_per_block: Option<U256>,
}

/// Block structure containing header and transactions
#[derive(Debug, PartialEq, Eq, Deserialize, Default)]
#[serde(rename_all = "camelCase")]
pub struct Block {
    /// Block header (when provided directly)
    pub block_header: Option<BlockHeader>,
    /// RLP-encoded block data
    pub rlp: Bytes,
    /// Expected exception for invalid blocks
    pub expect_exception: Option<String>,
    /// List of transactions in the block
    pub transactions: Option<Vec<Transaction>>,
    /// Uncle/ommer headers
    pub uncle_headers: Option<Vec<BlockHeader>>,
    /// Withdrawals in the block (post-Shanghai)
    pub withdrawals: Option<Vec<Withdrawal>>,
}

/// Transaction structure
#[derive(Debug, PartialEq, Eq, Deserialize)]
#[serde(rename_all = "camelCase")]
pub struct Transaction {
    /// Transaction type
    #[serde(rename = "type")]
    pub transaction_type: Option<U256>,
    /// Transaction sender
    #[serde(default)]
    pub sender: Option<Address>,
    /// Transaction data/input
    pub data: Bytes,
    /// Gas limit
    pub gas_limit: U256,
    /// Gas price (legacy transactions)
    pub gas_price: Option<U256>,
    /// Transaction nonce
    pub nonce: U256,
    /// ECDSA signature r value
    pub r: U256,
    /// ECDSA signature s value
    pub s: U256,
    /// ECDSA signature v value
    pub v: U256,
    /// Ether value to transfer
    pub value: U256,
    /// Target address
    #[serde(default, deserialize_with = "deserialize_maybe_empty")]
    pub to: Option<Address>,
    /// Chain ID for replay protection
    pub chain_id: Option<U256>,
    /// Access list (EIP-2930)
    pub access_list: Option<AccessList>,
    /// Maximum fee per gas (EIP-1559)
    pub max_fee_per_gas: Option<U256>,
    /// Maximum priority fee per gas (EIP-1559)
    pub max_priority_fee_per_gas: Option<U256>,
    /// Blob versioned hashes (EIP-4844)
    pub blob_versioned_hashes: Option<Vec<B256>>,
    /// Maximum fee per blob gas (EIP-4844)
    pub max_fee_per_blob_gas: Option<U256>,
    /// Authorization list (EIP-7702)
    pub authorization_list: Option<Vec<TestAuthorization>>,
    /// Transaction hash
    pub hash: Option<B256>,
}

/// Withdrawal structure
#[derive(Debug, PartialEq, Eq, Deserialize, Clone)]
#[serde(rename_all = "camelCase")]
pub struct Withdrawal {
    /// Withdrawal index
    pub index: U256,
    /// Validator index
    pub validator_index: U256,
    /// Withdrawal recipient address
    pub address: Address,
    /// Withdrawal amount in gwei
    pub amount: U256,
}

/// Ethereum blockchain test data state
#[derive(Clone, Debug, Eq, PartialEq, Deserialize, Default)]
pub struct State(pub BTreeMap<Address, Account>);

impl State {
    /// Return state as genesis state
    pub fn into_genesis_state(self) -> BTreeMap<Address, AccountInfo> {
        self.0
            .into_iter()
            .map(|(address, account)| {
                let storage = account
                    .storage
                    .iter()
                    .filter(|(_, v)| !v.is_zero())
                    .map(|(k, v)| (*k, *v))
                    .collect();
                let account_info = AccountInfo {
                    balance: account.balance,
                    nonce: account.nonce.to::<u64>(),
                    code: account.code,
                    storage,
                };
                (address, account_info)
            })
            .collect::<BTreeMap<_, _>>()
    }
}

/// An account
#[derive(Debug, PartialEq, Eq, Deserialize, Clone, Default)]
#[serde(deny_unknown_fields)]
pub struct Account {
    /// Balance
    pub balance: U256,
    /// Code
    pub code: Bytes,
    /// Nonce
    pub nonce: U256,
    /// Storage
    pub storage: BTreeMap<U256, U256>,
}

/// Fork specification
#[derive(Debug, PartialEq, Eq, PartialOrd, Hash, Ord, Clone, Copy, Deserialize)]
pub enum ForkSpec {
    /// Frontier
    Frontier,
    /// Frontier to Homestead
    FrontierToHomesteadAt5,
    /// Homestead
    Homestead,
    /// Homestead to Tangerine
    HomesteadToDaoAt5,
    /// Homestead to Tangerine
    HomesteadToEIP150At5,
    /// Tangerine
    EIP150,
    /// Spurious Dragon
    EIP158,
    /// Spurious Dragon to Byzantium
    EIP158ToByzantiumAt5,
    /// Byzantium
    Byzantium,
    /// Byzantium to Constantinople
    ByzantiumToConstantinopleAt5,
    /// Byzantium to Constantinople
    ByzantiumToConstantinopleFixAt5,
    /// Constantinople
    Constantinople,
    /// Constantinople fix
    ConstantinopleFix,
    /// Istanbul
    Istanbul,
    /// Berlin
    Berlin,
    /// Berlin to London
    BerlinToLondonAt5,
    /// London
    London,
    /// Paris aka The Merge
    #[serde(alias = "Merge")]
    Paris,
    /// Paris to Shanghai transition
    ParisToShanghaiAtTime15k,
    /// Shanghai
    Shanghai,
    /// Shanghai to Cancun transition
    ShanghaiToCancunAtTime15k,
    /// Merge EOF test
    #[serde(alias = "Merge+3540+3670")]
    MergeEOF,
    /// After Merge Init Code test
    #[serde(alias = "Merge+3860")]
    MergeMeterInitCode,
    /// After Merge plus new PUSH0 opcode
    #[serde(alias = "Merge+3855")]
    MergePush0,
    /// Cancun
    Cancun,
    /// Cancun to Prague transition
    CancunToPragueAtTime15k,
    /// Prague
    Prague,
    /// Prague to Osaka transition
    PragueToOsakaAtTime15k,
    /// Osaka
    Osaka,
    /// BPO1 to BPO2 transition
    BPO1ToBPO2AtTime15k,
}

/// Possible seal engines
#[derive(Debug, PartialEq, Eq, Default, Deserialize)]
pub enum SealEngine {
    /// No consensus checks
    #[default]
    NoProof,
    /// Proof of Work
    Ethash,
}

impl BlockHeader {
    /// Convert BlockHeader to BlockEnv
    pub fn to_block_env(
        &self,
        blob_excess_gas_and_price: Option<BlobExcessGasAndPrice>,
    ) -> BlockEnv {
        BlockEnv {
            number: self.number,
            beneficiary: self.coinbase,
            timestamp: self.timestamp,
            gas_limit: self.gas_limit.to::<u64>(),
            basefee: self.base_fee_per_gas.unwrap_or_default().to::<u64>(),
            difficulty: self.difficulty,
            prevrandao: if self.difficulty.is_zero() {
                Some(self.mix_hash)
            } else {
                None
            },
            blob_excess_gas_and_price,
        }
    }
}

impl Transaction {
    /// Convert Transaction to TxEnv
    /// Note: The 'to' and 'sender' fields need to be provided separately in the reth model
    pub fn to_tx_env(&self) -> Result<TxEnv, String> {
        // Determine transaction type
        let tx_type = self.transaction_type.map(|t| t.to::<u8>()).unwrap_or(0);

        // Set transaction kind (to address)
        let kind = if let Some(to_addr) = self.to {
            TxKind::Call(to_addr)
        } else {
            TxKind::Create
        };

        let Some(sender) = self.sender else {
            return Err("Sender is required".to_string());
        };

        // Build the base transaction
        let mut builder = TxEnv::builder()
            .tx_type(Some(tx_type))
            .caller(sender)
            .gas_limit(self.gas_limit.to::<u64>())
            .nonce(self.nonce.to::<u64>())
            .value(self.value)
            .data(self.data.clone())
            .access_list(self.access_list.clone().unwrap_or_default())
            .blob_hashes(self.blob_versioned_hashes.clone().unwrap_or_default())
            .max_fee_per_blob_gas(self.max_fee_per_blob_gas.unwrap_or_default().to::<u128>())
            .authorization_list_signed(
                self.authorization_list
                    .clone()
                    .map(|auth_list| auth_list.into_iter().map(Into::into).collect::<Vec<_>>())
                    .unwrap_or_default(),
            )
            .kind(kind);

        // Set chain ID if present
        if let Some(chain_id) = self.chain_id {
            builder = builder.chain_id(Some(chain_id.to::<u64>()));
        }

        // Handle gas pricing based on transaction type
        builder = match tx_type {
            0 | 1 => {
                // Legacy or EIP-2930 transaction
                if let Some(gas_price) = self.gas_price {
                    builder.gas_price(gas_price.to::<u128>())
                } else {
                    builder
                }
            }
            2..=4 => {
                // EIP-1559 or EIP-4844 transaction
                let mut b = builder;
                if let Some(max_fee) = self.max_fee_per_gas {
                    b = b.gas_price(max_fee.to::<u128>());
                }
                if let Some(priority_fee) = self.max_priority_fee_per_gas {
                    b = b.gas_priority_fee(Some(priority_fee.to::<u128>()));
                }
                b
            }
            _ => {
                // For unknown types, try to use gas_price if available
                if let Some(gas_price) = self.gas_price {
                    builder.gas_price(gas_price.to::<u128>())
                } else {
                    builder
                }
            }
        };

        builder
            .build()
            .map_err(|e| format!("Failed to build TxEnv: {e:?}"))
    }
}

impl BlockchainTestCase {
    /// Get the genesis block environment
    pub fn genesis_block_env(&self) -> BlockEnv {
        self.genesis_block_header.to_block_env(None)
    }
}

#[cfg(test)]
mod test {
    use revm::primitives::address;

    use super::*;

    #[test]
    fn test_transaction_deserialization() {
        let tx = r#"
        {
            "type": "0x00",
            "chainId": "0x01",
            "nonce": "0x00",
            "gasPrice": "0x0a",
            "gasLimit": "0x05f5e100",
            "to": "0x1000000000000000000000000000000000000000",
            "value": "0x00",
            "data": "0x",
            "v": "0x25",
            "r": "0x52665e44edaa715e7c5f531675a96a47c7827593adf02f5d9b97c4bc952500ec",
            "s": "0x1b4d3b625da8720d6a05d67ad1aa986089717cd0ff4fef2ee0e76779f9746957",
            "sender": "0xa94f5374fce5edbc8e2a8697c15331677e6ebf0b"
        }"#;
        let _: Transaction = serde_json::from_str(tx).unwrap();
    }

    #[test]
    fn test_blockchain_test_deserialization() {
        // Test that we can deserialize the sample JSON
        let result: Result<BlockchainTest, _> = serde_json::from_str(SAMPLE);

        // Note: The test may fail because the sample JSON has a different structure
        // than what reth expects (e.g., network is a string instead of ForkSpec enum)
        // This is expected as the formats differ slightly
        if let Err(e) = result {
<<<<<<< HEAD
            println!("Expected deserialization error due to format differences: {e}",);
=======
            println!("Expected deserialization error due to format differences: {e}");
>>>>>>> 67746039
        }
    }

    #[test]
    fn test_fork_spec_deserialization() {
        // Test ForkSpec enum deserialization
        let fork_specs = vec![
            ("\"Frontier\"", ForkSpec::Frontier),
            ("\"Homestead\"", ForkSpec::Homestead),
            ("\"Byzantium\"", ForkSpec::Byzantium),
            ("\"Constantinople\"", ForkSpec::Constantinople),
            ("\"Istanbul\"", ForkSpec::Istanbul),
            ("\"Berlin\"", ForkSpec::Berlin),
            ("\"London\"", ForkSpec::London),
            ("\"Paris\"", ForkSpec::Paris),
            ("\"Merge\"", ForkSpec::Paris), // Alias test
            ("\"Shanghai\"", ForkSpec::Shanghai),
            ("\"Cancun\"", ForkSpec::Cancun),
            (
                "\"CancunToPragueAtTime15k\"",
                ForkSpec::CancunToPragueAtTime15k,
            ),
            ("\"Prague\"", ForkSpec::Prague),
            (
                "\"PragueToOsakaAtTime15k\"",
                ForkSpec::PragueToOsakaAtTime15k,
            ),
            ("\"Osaka\"", ForkSpec::Osaka),
            ("\"BPO1ToBPO2AtTime15k\"", ForkSpec::BPO1ToBPO2AtTime15k),
        ];

        for (json, expected) in fork_specs {
            let result: ForkSpec = serde_json::from_str(json).unwrap();
            assert_eq!(result, expected);
        }
    }

    #[test]
    fn test_transaction_conversion() {
        use crate::blockchain::Transaction;
        use revm::primitives::{Bytes, U256};

        let tx = Transaction {
            transaction_type: Some(U256::from(0)),
            sender: Some(address!("0x1000000000000000000000000000000000000000")),
            data: Bytes::default(),
            gas_limit: U256::from(21000),
            gas_price: Some(U256::from(1000000000)),
            nonce: U256::from(0),
            r: U256::from(1),
            s: U256::from(2),
            v: U256::from(27),
            value: U256::from(1000),
            chain_id: Some(U256::from(1)),
            access_list: None,
            max_fee_per_gas: None,
            max_priority_fee_per_gas: None,
            max_fee_per_blob_gas: None,
            hash: None,
            to: None,
            authorization_list: None,
            blob_versioned_hashes: None,
        };

        // Test conversion with dummy sender and to address
        let tx_env = tx.to_tx_env().unwrap();

        assert_eq!(tx_env.tx_type, 0);
        assert_eq!(tx_env.nonce, 0);
        assert_eq!(tx_env.gas_limit, 21000);
        assert_eq!(tx_env.gas_price, 1000000000);
        assert_eq!(tx_env.value, U256::from(1000));
    }

    const SAMPLE: &str = r#"
    {
    "tests/osaka/eip7825_transaction_gas_limit_cap/test_tx_gas_limit.py::test_transaction_gas_limit_cap_at_transition[fork_PragueToOsakaAtTime15k-blockchain_test]": {
        "network": "PragueToOsakaAtTime15k",
        "genesisBlockHeader": {
            "parentHash": "0x0000000000000000000000000000000000000000000000000000000000000000",
            "uncleHash": "0x1dcc4de8dec75d7aab85b567b6ccd41ad312451b948a7413f0a142fd40d49347",
            "coinbase": "0x0000000000000000000000000000000000000000",
            "stateRoot": "0xfe13aa0b3a4ea731b1715a429c1cf100db415262a5bdd49478dc7b9e61cbf1df",
            "transactionsTrie": "0x56e81f171bcc55a6ff8345e692c0f86e5b48e01b996cadc001622fb5e363b421",
            "receiptTrie": "0x56e81f171bcc55a6ff8345e692c0f86e5b48e01b996cadc001622fb5e363b421",
            "bloom": "0x00000000000000000000000000000000000000000000000000000000000000000000000000000000000000000000000000000000000000000000000000000000000000000000000000000000000000000000000000000000000000000000000000000000000000000000000000000000000000000000000000000000000000000000000000000000000000000000000000000000000000000000000000000000000000000000000000000000000000000000000000000000000000000000000000000000000000000000000000000000000000000000000000000000000000000000000000000000000000000000000000000000000000000000000000000000",
            "difficulty": "0x00",
            "number": "0x00",
            "gasLimit": "0x044aa200",
            "gasUsed": "0x00",
            "timestamp": "0x00",
            "extraData": "0x00",
            "mixHash": "0x0000000000000000000000000000000000000000000000000000000000000000",
            "nonce": "0x0000000000000000",
            "baseFeePerGas": "0x07",
            "withdrawalsRoot": "0x56e81f171bcc55a6ff8345e692c0f86e5b48e01b996cadc001622fb5e363b421",
            "blobGasUsed": "0x00",
            "excessBlobGas": "0x00",
            "parentBeaconBlockRoot": "0x0000000000000000000000000000000000000000000000000000000000000000",
            "requestsHash": "0xe3b0c44298fc1c149afbf4c8996fb92427ae41e4649b934ca495991b7852b855",
            "hash": "0x04b688c25df122da84e0b1a21b90dd8f898e6005cdc2d1ac6c60ded9ff9b2de4"
        },
        "pre": {
            "0x00000000219ab540356cbb839cbe05303d7705fa": {
                "nonce": "0x01",
                "balance": "0x00",
                "code": "0x60806040526004361061003f5760003560e01c806301ffc9a71461004457806322895118146100a4578063621fd130146101ba578063c5f2892f14610244575b600080fd5b34801561005057600080fd5b506100906004803603602081101561006757600080fd5b50357fffffffff000000000000000000000000000000000000000000000000000000001661026b565b604080519115158252519081900360200190f35b6101b8600480360360808110156100ba57600080fd5b8101906020810181356401000000008111156100d557600080fd5b8201836020820111156100e757600080fd5b8035906020019184600183028401116401000000008311171561010957600080fd5b91939092909160208101903564010000000081111561012757600080fd5b82018360208201111561013957600080fd5b8035906020019184600183028401116401000000008311171561015b57600080fd5b91939092909160208101903564010000000081111561017957600080fd5b82018360208201111561018b57600080fd5b803590602001918460018302840111640100000000831117156101ad57600080fd5b919350915035610304565b005b3480156101c657600080fd5b506101cf6110b5565b6040805160208082528351818301528351919283929083019185019080838360005b838110156102095781810151838201526020016101f1565b50505050905090810190601f1680156102365780820380516001836020036101000a031916815260200191505b509250505060405180910390f35b34801561025057600080fd5b506102596110c7565b60408051918252519081900360200190f35b60007fffffffff0000000000000000000000000000000000000000000000000000000082167f01ffc9a70000000000000000000000000000000000000000000000000000000014806102fe57507fffffffff0000000000000000000000000000000000000000000000000000000082167f8564090700000000000000000000000000000000000000000000000000000000145b92915050565b6030861461035d576040517f08c379a00000000000000000000000000000000000000000000000000000000081526004018080602001828103825260268152602001806118056026913960400191505060405180910390fd5b602084146103b6576040517f08c379a000000000000000000000000000000000000000000000000000000000815260040180806020018281038252603681526020018061179c6036913960400191505060405180910390fd5b6060821461040f576040517f08c379a00000000000000000000000000000000000000000000000000000000081526004018080602001828103825260298152602001806118786029913960400191505060405180910390fd5b670de0b6b3a7640000341015610470576040517f08c379a00000000000000000000000000000000000000000000000000000000081526004018080602001828103825260268152602001806118526026913960400191505060405180910390fd5b633b9aca003406156104cd576040517f08c379a00000000000000000000000000000000000000000000000000000000081526004018080602001828103825260338152602001806117d26033913960400191505060405180910390fd5b633b9aca00340467ffffffffffffffff811115610535576040517f08c379a000000000000000000000000000000000000000000000000000000000815260040180806020018281038252602781526020018061182b6027913960400191505060405180910390fd5b6060610540826114ba565b90507f649bbc62d0e31342afea4e5cd82d4049e7e1ee912fc0889aa790803be39038c589898989858a8a6105756020546114ba565b6040805160a0808252810189905290819060208201908201606083016080840160c085018e8e80828437600083820152601f017fffffffffffffffffffffffffffffffffffffffffffffffffffffffffffffffe01690910187810386528c815260200190508c8c808284376000838201819052601f9091017fffffffffffffffffffffffffffffffffffffffffffffffffffffffffffffffe01690920188810386528c5181528c51602091820193918e019250908190849084905b83811015610648578181015183820152602001610630565b50505050905090810190601f1680156106755780820380516001836020036101000a031916815260200191505b5086810383528881526020018989808284376000838201819052601f9091017fffffffffffffffffffffffffffffffffffffffffffffffffffffffffffffffe0169092018881038452895181528951602091820193918b019250908190849084905b838110156106ef5781810151838201526020016106d7565b50505050905090810190601f16801561071c5780820380516001836020036101000a031916815260200191505b509d505050505050505050505050505060405180910390a1600060028a8a600060801b604051602001808484808284377fffffffffffffffffffffffffffffffff0000000000000000000000000000000090941691909301908152604080517ffffffffffffffffffffffffffffffffffffffffffffffffffffffffffffffff0818403018152601090920190819052815191955093508392506020850191508083835b602083106107fc57805182527fffffffffffffffffffffffffffffffffffffffffffffffffffffffffffffffe090920191602091820191016107bf565b51815160209384036101000a7fffffffffffffffffffffffffffffffffffffffffffffffffffffffffffffffff01801990921691161790526040519190930194509192505080830381855afa158015610859573d6000803e3d6000fd5b5050506040513d602081101561086e57600080fd5b5051905060006002806108846040848a8c6116fe565b6040516020018083838082843780830192505050925050506040516020818303038152906040526040518082805190602001908083835b602083106108f857805182527fffffffffffffffffffffffffffffffffffffffffffffffffffffffffffffffe090920191602091820191016108bb565b51815160209384036101000a7fffffffffffffffffffffffffffffffffffffffffffffffffffffffffffffffff01801990921691161790526040519190930194509192505080830381855afa158015610955573d6000803e3d6000fd5b5050506040513d602081101561096a57600080fd5b5051600261097b896040818d6116fe565b60405160009060200180848480828437919091019283525050604080518083038152602092830191829052805190945090925082918401908083835b602083106109f457805182527fffffffffffffffffffffffffffffffffffffffffffffffffffffffffffffffe090920191602091820191016109b7565b51815160209384036101000a7fffffffffffffffffffffffffffffffffffffffffffffffffffffffffffffffff01801990921691161790526040519190930194509192505080830381855afa158015610a51573d6000803e3d6000fd5b5050506040513d6020811015610a6657600080fd5b5051604080516020818101949094528082019290925280518083038201815260609092019081905281519192909182918401908083835b60208310610ada57805182527fffffffffffffffffffffffffffffffffffffffffffffffffffffffffffffffe09092019160209182019101610a9d565b51815160209384036101000a7fffffffffffffffffffffffffffffffffffffffffffffffffffffffffffffffff01801990921691161790526040519190930194509192505080830381855afa158015610b37573d6000803e3d6000fd5b5050506040513d6020811015610b4c57600080fd5b50516040805160208101858152929350600092600292839287928f928f92018383808284378083019250505093505050506040516020818303038152906040526040518082805190602001908083835b60208310610bd957805182527fffffffffffffffffffffffffffffffffffffffffffffffffffffffffffffffe09092019160209182019101610b9c565b51815160209384036101000a7fffffffffffffffffffffffffffffffffffffffffffffffffffffffffffffffff01801990921691161790526040519190930194509192505080830381855afa158015610c36573d6000803e3d6000fd5b5050506040513d6020811015610c4b57600080fd5b50516040518651600291889160009188916020918201918291908601908083835b60208310610ca957805182527fffffffffffffffffffffffffffffffffffffffffffffffffffffffffffffffe09092019160209182019101610c6c565b6001836020036101000a0380198251168184511680821785525050505050509050018367ffffffffffffffff191667ffffffffffffffff1916815260180182815260200193505050506040516020818303038152906040526040518082805190602001908083835b60208310610d4e57805182527fffffffffffffffffffffffffffffffffffffffffffffffffffffffffffffffe09092019160209182019101610d11565b51815160209384036101000a7fffffffffffffffffffffffffffffffffffffffffffffffffffffffffffffffff01801990921691161790526040519190930194509192505080830381855afa158015610dab573d6000803e3d6000fd5b5050506040513d6020811015610dc057600080fd5b5051604080516020818101949094528082019290925280518083038201815260609092019081905281519192909182918401908083835b60208310610e3457805182527fffffffffffffffffffffffffffffffffffffffffffffffffffffffffffffffe09092019160209182019101610df7565b51815160209384036101000a7fffffffffffffffffffffffffffffffffffffffffffffffffffffffffffffffff01801990921691161790526040519190930194509192505080830381855afa158015610e91573d6000803e3d6000fd5b5050506040513d6020811015610ea657600080fd5b50519050858114610f02576040517f08c379a00000000000000000000000000000000000000000000000000000000081526004018080602001828103825260548152602001806117486054913960600191505060405180910390fd5b60205463ffffffff11610f60576040517f08c379a00000000000000000000000000000000000000000000000000000000081526004018080602001828103825260218152602001806117276021913960400191505060405180910390fd5b602080546001019081905560005b60208110156110a9578160011660011415610fa0578260008260208110610f9157fe5b0155506110ac95505050505050565b600260008260208110610faf57fe5b01548460405160200180838152602001828152602001925050506040516020818303038152906040526040518082805190602001908083835b6020831061102557805182527fffffffffffffffffffffffffffffffffffffffffffffffffffffffffffffffe09092019160209182019101610fe8565b51815160209384036101000a7fffffffffffffffffffffffffffffffffffffffffffffffffffffffffffffffff01801990921691161790526040519190930194509192505080830381855afa158015611082573d6000803e3d6000fd5b5050506040513d602081101561109757600080fd5b50519250600282049150600101610f6e565b50fe5b50505050505050565b60606110c26020546114ba565b905090565b6020546000908190815b60208110156112f05781600116600114156111e6576002600082602081106110f557fe5b01548460405160200180838152602001828152602001925050506040516020818303038152906040526040518082805190602001908083835b6020831061116b57805182527fffffffffffffffffffffffffffffffffffffffffffffffffffffffffffffffe0909201916020918201910161112e565b51815160209384036101000a7fffffffffffffffffffffffffffffffffffffffffffffffffffffffffffffffff01801990921691161790526040519190930194509192505080830381855afa1580156111c8573d6000803e3d6000fd5b5050506040513d60208110156111dd57600080fd5b505192506112e2565b600283602183602081106111f657fe5b015460405160200180838152602001828152602001925050506040516020818303038152906040526040518082805190602001908083835b6020831061126b57805182527fffffffffffffffffffffffffffffffffffffffffffffffffffffffffffffffe0909201916020918201910161122e565b51815160209384036101000a7fffffffffffffffffffffffffffffffffffffffffffffffffffffffffffffffff01801990921691161790526040519190930194509192505080830381855afa1580156112c8573d6000803e3d6000fd5b5050506040513d60208110156112dd57600080fd5b505192505b6002820491506001016110d1565b506002826112ff6020546114ba565b600060401b6040516020018084815260200183805190602001908083835b6020831061135a57805182527fffffffffffffffffffffffffffffffffffffffffffffffffffffffffffffffe0909201916020918201910161131d565b51815160209384036101000a7fffffffffffffffffffffffffffffffffffffffffffffffffffffffffffffffff01801990921691161790527fffffffffffffffffffffffffffffffffffffffffffffffff000000000000000095909516920191825250604080518083037ffffffffffffffffffffffffffffffffffffffffffffffffffffffffffffffff8018152601890920190819052815191955093508392850191508083835b6020831061143f57805182527fffffffffffffffffffffffffffffffffffffffffffffffffffffffffffffffe09092019160209182019101611402565b51815160209384036101000a7fffffffffffffffffffffffffffffffffffffffffffffffffffffffffffffffff01801990921691161790526040519190930194509192505080830381855afa15801561149c573d6000803e3d6000fd5b5050506040513d60208110156114b157600080fd5b50519250505090565b60408051600880825281830190925260609160208201818036833701905050905060c082901b8060071a60f81b826000815181106114f457fe5b60200101907effffffffffffffffffffffffffffffffffffffffffffffffffffffffffffff1916908160001a9053508060061a60f81b8260018151811061153757fe5b60200101907effffffffffffffffffffffffffffffffffffffffffffffffffffffffffffff1916908160001a9053508060051a60f81b8260028151811061157a57fe5b60200101907effffffffffffffffffffffffffffffffffffffffffffffffffffffffffffff1916908160001a9053508060041a60f81b826003815181106115bd57fe5b60200101907effffffffffffffffffffffffffffffffffffffffffffffffffffffffffffff1916908160001a9053508060031a60f81b8260048151811061160057fe5b60200101907effffffffffffffffffffffffffffffffffffffffffffffffffffffffffffff1916908160001a9053508060021a60f81b8260058151811061164357fe5b60200101907effffffffffffffffffffffffffffffffffffffffffffffffffffffffffffff1916908160001a9053508060011a60f81b8260068151811061168657fe5b60200101907effffffffffffffffffffffffffffffffffffffffffffffffffffffffffffff1916908160001a9053508060001a60f81b826007815181106116c957fe5b60200101907effffffffffffffffffffffffffffffffffffffffffffffffffffffffffffff1916908160001a90535050919050565b6000808585111561170d578182fd5b83861115611719578182fd5b505082019391909203915056fe4465706f736974436f6e74726163743a206d65726b6c6520747265652066756c6c4465706f736974436f6e74726163743a207265636f6e7374727563746564204465706f7369744461746120646f6573206e6f74206d6174636820737570706c696564206465706f7369745f646174615f726f6f744465706f736974436f6e74726163743a20696e76616c6964207769746864726177616c5f63726564656e7469616c73206c656e6774684465706f736974436f6e74726163743a206465706f7369742076616c7565206e6f74206d756c7469706c65206f6620677765694465706f736974436f6e74726163743a20696e76616c6964207075626b6579206c656e6774684465706f736974436f6e74726163743a206465706f7369742076616c756520746f6f20686967684465706f736974436f6e74726163743a206465706f7369742076616c756520746f6f206c6f774465706f736974436f6e74726163743a20696e76616c6964207369676e6174757265206c656e677468a2646970667358221220dceca8706b29e917dacf25fceef95acac8d90d765ac926663ce4096195952b6164736f6c634300060b0033",
                "storage": {
                    "0x22": "0xf5a5fd42d16a20302798ef6ed309979b43003d2320d9f0e8ea9831a92759fb4b",
                    "0x23": "0xdb56114e00fdd4c1f85c892bf35ac9a89289aaecb1ebd0a96cde606a748b5d71",
                    "0x24": "0xc78009fdf07fc56a11f122370658a353aaa542ed63e44c4bc15ff4cd105ab33c",
                    "0x25": "0x536d98837f2dd165a55d5eeae91485954472d56f246df256bf3cae19352a123c",
                    "0x26": "0x9efde052aa15429fae05bad4d0b1d7c64da64d03d7a1854a588c2cb8430c0d30",
                    "0x27": "0xd88ddfeed400a8755596b21942c1497e114c302e6118290f91e6772976041fa1",
                    "0x28": "0x87eb0ddba57e35f6d286673802a4af5975e22506c7cf4c64bb6be5ee11527f2c",
                    "0x29": "0x26846476fd5fc54a5d43385167c95144f2643f533cc85bb9d16b782f8d7db193",
                    "0x2a": "0x506d86582d252405b840018792cad2bf1259f1ef5aa5f887e13cb2f0094f51e1",
                    "0x2b": "0xffff0ad7e659772f9534c195c815efc4014ef1e1daed4404c06385d11192e92b",
                    "0x2c": "0x6cf04127db05441cd833107a52be852868890e4317e6a02ab47683aa75964220",
                    "0x2d": "0xb7d05f875f140027ef5118a2247bbb84ce8f2f0f1123623085daf7960c329f5f",
                    "0x2e": "0xdf6af5f5bbdb6be9ef8aa618e4bf8073960867171e29676f8b284dea6a08a85e",
                    "0x2f": "0xb58d900f5e182e3c50ef74969ea16c7726c549757cc23523c369587da7293784",
                    "0x30": "0xd49a7502ffcfb0340b1d7885688500ca308161a7f96b62df9d083b71fcc8f2bb",
                    "0x31": "0x8fe6b1689256c0d385f42f5bbe2027a22c1996e110ba97c171d3e5948de92beb",
                    "0x32": "0x8d0d63c39ebade8509e0ae3c9c3876fb5fa112be18f905ecacfecb92057603ab",
                    "0x33": "0x95eec8b2e541cad4e91de38385f2e046619f54496c2382cb6cacd5b98c26f5a4",
                    "0x34": "0xf893e908917775b62bff23294dbbe3a1cd8e6cc1c35b4801887b646a6f81f17f",
                    "0x35": "0xcddba7b592e3133393c16194fac7431abf2f5485ed711db282183c819e08ebaa",
                    "0x36": "0x8a8d7fe3af8caa085a7639a832001457dfb9128a8061142ad0335629ff23ff9c",
                    "0x37": "0xfeb3c337d7a51a6fbf00b9e34c52e1c9195c969bd4e7a0bfd51d5c5bed9c1167",
                    "0x38": "0xe71f0aa83cc32edfbefa9f4d3e0174ca85182eec9f3a09f6a6c0df6377a510d7",
                    "0x39": "0x31206fa80a50bb6abe29085058f16212212a60eec8f049fecb92d8c8e0a84bc0",
                    "0x3a": "0x21352bfecbeddde993839f614c3dac0a3ee37543f9b412b16199dc158e23b544",
                    "0x3b": "0x619e312724bb6d7c3153ed9de791d764a366b389af13c58bf8a8d90481a46765",
                    "0x3c": "0x7cdd2986268250628d0c10e385c58c6191e6fbe05191bcc04f133f2cea72c1c4",
                    "0x3d": "0x848930bd7ba8cac54661072113fb278869e07bb8587f91392933374d017bcbe1",
                    "0x3e": "0x8869ff2c22b28cc10510d9853292803328be4fb0e80495e8bb8d271f5b889636",
                    "0x3f": "0xb5fe28e79f1b850f8658246ce9b6a1e7b49fc06db7143e8fe0b4f2b0c5523a5c",
                    "0x40": "0x985e929f70af28d0bdd1a90a808f977f597c7c778c489e98d3bd8910d31ac0f7"
                }
            },
            "0x00000961ef480eb55e80d19ad83579a64c007002": {
                "nonce": "0x01",
                "balance": "0x00",
                "code": "0x3373fffffffffffffffffffffffffffffffffffffffe1460cb5760115f54807fffffffffffffffffffffffffffffffffffffffffffffffffffffffffffffffff146101f457600182026001905f5b5f82111560685781019083028483029004916001019190604d565b909390049250505036603814608857366101f457346101f4575f5260205ff35b34106101f457600154600101600155600354806003026004013381556001015f35815560010160203590553360601b5f5260385f601437604c5fa0600101600355005b6003546002548082038060101160df575060105b5f5b8181146101835782810160030260040181604c02815460601b8152601401816001015481526020019060020154807fffffffffffffffffffffffffffffffff00000000000000000000000000000000168252906010019060401c908160381c81600701538160301c81600601538160281c81600501538160201c81600401538160181c81600301538160101c81600201538160081c81600101535360010160e1565b910180921461019557906002556101a0565b90505f6002555f6003555b5f54807fffffffffffffffffffffffffffffffffffffffffffffffffffffffffffffffff14156101cd57505f5b6001546002828201116101e25750505f6101e8565b01600290035b5f555f600155604c025ff35b5f5ffd",
                "storage": {}
            },
            "0x0000bbddc7ce488642fb579f8b00f3a590007251": {
                "nonce": "0x01",
                "balance": "0x00",
                "code": "0x3373fffffffffffffffffffffffffffffffffffffffe1460d35760115f54807fffffffffffffffffffffffffffffffffffffffffffffffffffffffffffffffff1461019a57600182026001905f5b5f82111560685781019083028483029004916001019190604d565b9093900492505050366060146088573661019a573461019a575f5260205ff35b341061019a57600154600101600155600354806004026004013381556001015f358155600101602035815560010160403590553360601b5f5260605f60143760745fa0600101600355005b6003546002548082038060021160e7575060025b5f5b8181146101295782810160040260040181607402815460601b815260140181600101548152602001816002015481526020019060030154905260010160e9565b910180921461013b5790600255610146565b90505f6002555f6003555b5f54807fffffffffffffffffffffffffffffffffffffffffffffffffffffffffffffffff141561017357505f5b6001546001828201116101885750505f61018e565b01600190035b5f555f6001556074025ff35b5f5ffd",
                "storage": {}
            },
            "0x0000f90827f1c53a10cb7a02335b175320002935": {
                "nonce": "0x01",
                "balance": "0x00",
                "code": "0x3373fffffffffffffffffffffffffffffffffffffffe14604657602036036042575f35600143038111604257611fff81430311604257611fff9006545f5260205ff35b5f5ffd5b5f35611fff60014303065500",
                "storage": {}
            },
            "0x000f3df6d732807ef1319fb7b8bb8522d0beac02": {
                "nonce": "0x01",
                "balance": "0x00",
                "code": "0x3373fffffffffffffffffffffffffffffffffffffffe14604d57602036146024575f5ffd5b5f35801560495762001fff810690815414603c575f5ffd5b62001fff01545f5260205ff35b5f5ffd5b62001fff42064281555f359062001fff015500",
                "storage": {}
            },
            "0xa94f5374fce5edbc8e2a8697c15331677e6ebf0b": {
                "nonce": "0x00",
                "balance": "0x3635c9adc5dea00000",
                "code": "0x",
                "storage": {}
            },
            "0x0000000000000000000000000000000000001000": {
                "nonce": "0x01",
                "balance": "0x00",
                "code": "0x60016000540160005500",
                "storage": {}
            }
        },
        "postState": {
            "0x00000000219ab540356cbb839cbe05303d7705fa": {
                "nonce": "0x01",
                "balance": "0x00",
                "code": "0x60806040526004361061003f5760003560e01c806301ffc9a71461004457806322895118146100a4578063621fd130146101ba578063c5f2892f14610244575b600080fd5b34801561005057600080fd5b506100906004803603602081101561006757600080fd5b50357fffffffff000000000000000000000000000000000000000000000000000000001661026b565b604080519115158252519081900360200190f35b6101b8600480360360808110156100ba57600080fd5b8101906020810181356401000000008111156100d557600080fd5b8201836020820111156100e757600080fd5b8035906020019184600183028401116401000000008311171561010957600080fd5b91939092909160208101903564010000000081111561012757600080fd5b82018360208201111561013957600080fd5b8035906020019184600183028401116401000000008311171561015b57600080fd5b91939092909160208101903564010000000081111561017957600080fd5b82018360208201111561018b57600080fd5b803590602001918460018302840111640100000000831117156101ad57600080fd5b919350915035610304565b005b3480156101c657600080fd5b506101cf6110b5565b6040805160208082528351818301528351919283929083019185019080838360005b838110156102095781810151838201526020016101f1565b50505050905090810190601f1680156102365780820380516001836020036101000a031916815260200191505b509250505060405180910390f35b34801561025057600080fd5b506102596110c7565b60408051918252519081900360200190f35b60007fffffffff0000000000000000000000000000000000000000000000000000000082167f01ffc9a70000000000000000000000000000000000000000000000000000000014806102fe57507fffffffff0000000000000000000000000000000000000000000000000000000082167f8564090700000000000000000000000000000000000000000000000000000000145b92915050565b6030861461035d576040517f08c379a00000000000000000000000000000000000000000000000000000000081526004018080602001828103825260268152602001806118056026913960400191505060405180910390fd5b602084146103b6576040517f08c379a000000000000000000000000000000000000000000000000000000000815260040180806020018281038252603681526020018061179c6036913960400191505060405180910390fd5b6060821461040f576040517f08c379a00000000000000000000000000000000000000000000000000000000081526004018080602001828103825260298152602001806118786029913960400191505060405180910390fd5b670de0b6b3a7640000341015610470576040517f08c379a00000000000000000000000000000000000000000000000000000000081526004018080602001828103825260268152602001806118526026913960400191505060405180910390fd5b633b9aca003406156104cd576040517f08c379a00000000000000000000000000000000000000000000000000000000081526004018080602001828103825260338152602001806117d26033913960400191505060405180910390fd5b633b9aca00340467ffffffffffffffff811115610535576040517f08c379a000000000000000000000000000000000000000000000000000000000815260040180806020018281038252602781526020018061182b6027913960400191505060405180910390fd5b6060610540826114ba565b90507f649bbc62d0e31342afea4e5cd82d4049e7e1ee912fc0889aa790803be39038c589898989858a8a6105756020546114ba565b6040805160a0808252810189905290819060208201908201606083016080840160c085018e8e80828437600083820152601f017fffffffffffffffffffffffffffffffffffffffffffffffffffffffffffffffe01690910187810386528c815260200190508c8c808284376000838201819052601f9091017fffffffffffffffffffffffffffffffffffffffffffffffffffffffffffffffe01690920188810386528c5181528c51602091820193918e019250908190849084905b83811015610648578181015183820152602001610630565b50505050905090810190601f1680156106755780820380516001836020036101000a031916815260200191505b5086810383528881526020018989808284376000838201819052601f9091017fffffffffffffffffffffffffffffffffffffffffffffffffffffffffffffffe0169092018881038452895181528951602091820193918b019250908190849084905b838110156106ef5781810151838201526020016106d7565b50505050905090810190601f16801561071c5780820380516001836020036101000a031916815260200191505b509d505050505050505050505050505060405180910390a1600060028a8a600060801b604051602001808484808284377fffffffffffffffffffffffffffffffff0000000000000000000000000000000090941691909301908152604080517ffffffffffffffffffffffffffffffffffffffffffffffffffffffffffffffff0818403018152601090920190819052815191955093508392506020850191508083835b602083106107fc57805182527fffffffffffffffffffffffffffffffffffffffffffffffffffffffffffffffe090920191602091820191016107bf565b51815160209384036101000a7fffffffffffffffffffffffffffffffffffffffffffffffffffffffffffffffff01801990921691161790526040519190930194509192505080830381855afa158015610859573d6000803e3d6000fd5b5050506040513d602081101561086e57600080fd5b5051905060006002806108846040848a8c6116fe565b6040516020018083838082843780830192505050925050506040516020818303038152906040526040518082805190602001908083835b602083106108f857805182527fffffffffffffffffffffffffffffffffffffffffffffffffffffffffffffffe090920191602091820191016108bb565b51815160209384036101000a7fffffffffffffffffffffffffffffffffffffffffffffffffffffffffffffffff01801990921691161790526040519190930194509192505080830381855afa158015610955573d6000803e3d6000fd5b5050506040513d602081101561096a57600080fd5b5051600261097b896040818d6116fe565b60405160009060200180848480828437919091019283525050604080518083038152602092830191829052805190945090925082918401908083835b602083106109f457805182527fffffffffffffffffffffffffffffffffffffffffffffffffffffffffffffffe090920191602091820191016109b7565b51815160209384036101000a7fffffffffffffffffffffffffffffffffffffffffffffffffffffffffffffffff01801990921691161790526040519190930194509192505080830381855afa158015610a51573d6000803e3d6000fd5b5050506040513d6020811015610a6657600080fd5b5051604080516020818101949094528082019290925280518083038201815260609092019081905281519192909182918401908083835b60208310610ada57805182527fffffffffffffffffffffffffffffffffffffffffffffffffffffffffffffffe09092019160209182019101610a9d565b51815160209384036101000a7fffffffffffffffffffffffffffffffffffffffffffffffffffffffffffffffff01801990921691161790526040519190930194509192505080830381855afa158015610b37573d6000803e3d6000fd5b5050506040513d6020811015610b4c57600080fd5b50516040805160208101858152929350600092600292839287928f928f92018383808284378083019250505093505050506040516020818303038152906040526040518082805190602001908083835b60208310610bd957805182527fffffffffffffffffffffffffffffffffffffffffffffffffffffffffffffffe09092019160209182019101610b9c565b51815160209384036101000a7fffffffffffffffffffffffffffffffffffffffffffffffffffffffffffffffff01801990921691161790526040519190930194509192505080830381855afa158015610c36573d6000803e3d6000fd5b5050506040513d6020811015610c4b57600080fd5b50516040518651600291889160009188916020918201918291908601908083835b60208310610ca957805182527fffffffffffffffffffffffffffffffffffffffffffffffffffffffffffffffe09092019160209182019101610c6c565b6001836020036101000a0380198251168184511680821785525050505050509050018367ffffffffffffffff191667ffffffffffffffff1916815260180182815260200193505050506040516020818303038152906040526040518082805190602001908083835b60208310610d4e57805182527fffffffffffffffffffffffffffffffffffffffffffffffffffffffffffffffe09092019160209182019101610d11565b51815160209384036101000a7fffffffffffffffffffffffffffffffffffffffffffffffffffffffffffffffff01801990921691161790526040519190930194509192505080830381855afa158015610dab573d6000803e3d6000fd5b5050506040513d6020811015610dc057600080fd5b5051604080516020818101949094528082019290925280518083038201815260609092019081905281519192909182918401908083835b60208310610e3457805182527fffffffffffffffffffffffffffffffffffffffffffffffffffffffffffffffe09092019160209182019101610df7565b51815160209384036101000a7fffffffffffffffffffffffffffffffffffffffffffffffffffffffffffffffff01801990921691161790526040519190930194509192505080830381855afa158015610e91573d6000803e3d6000fd5b5050506040513d6020811015610ea657600080fd5b50519050858114610f02576040517f08c379a00000000000000000000000000000000000000000000000000000000081526004018080602001828103825260548152602001806117486054913960600191505060405180910390fd5b60205463ffffffff11610f60576040517f08c379a00000000000000000000000000000000000000000000000000000000081526004018080602001828103825260218152602001806117276021913960400191505060405180910390fd5b602080546001019081905560005b60208110156110a9578160011660011415610fa0578260008260208110610f9157fe5b0155506110ac95505050505050565b600260008260208110610faf57fe5b01548460405160200180838152602001828152602001925050506040516020818303038152906040526040518082805190602001908083835b6020831061102557805182527fffffffffffffffffffffffffffffffffffffffffffffffffffffffffffffffe09092019160209182019101610fe8565b51815160209384036101000a7fffffffffffffffffffffffffffffffffffffffffffffffffffffffffffffffff01801990921691161790526040519190930194509192505080830381855afa158015611082573d6000803e3d6000fd5b5050506040513d602081101561109757600080fd5b50519250600282049150600101610f6e565b50fe5b50505050505050565b60606110c26020546114ba565b905090565b6020546000908190815b60208110156112f05781600116600114156111e6576002600082602081106110f557fe5b01548460405160200180838152602001828152602001925050506040516020818303038152906040526040518082805190602001908083835b6020831061116b57805182527fffffffffffffffffffffffffffffffffffffffffffffffffffffffffffffffe0909201916020918201910161112e565b51815160209384036101000a7fffffffffffffffffffffffffffffffffffffffffffffffffffffffffffffffff01801990921691161790526040519190930194509192505080830381855afa1580156111c8573d6000803e3d6000fd5b5050506040513d60208110156111dd57600080fd5b505192506112e2565b600283602183602081106111f657fe5b015460405160200180838152602001828152602001925050506040516020818303038152906040526040518082805190602001908083835b6020831061126b57805182527fffffffffffffffffffffffffffffffffffffffffffffffffffffffffffffffe0909201916020918201910161122e565b51815160209384036101000a7fffffffffffffffffffffffffffffffffffffffffffffffffffffffffffffffff01801990921691161790526040519190930194509192505080830381855afa1580156112c8573d6000803e3d6000fd5b5050506040513d60208110156112dd57600080fd5b505192505b6002820491506001016110d1565b506002826112ff6020546114ba565b600060401b6040516020018084815260200183805190602001908083835b6020831061135a57805182527fffffffffffffffffffffffffffffffffffffffffffffffffffffffffffffffe0909201916020918201910161131d565b51815160209384036101000a7fffffffffffffffffffffffffffffffffffffffffffffffffffffffffffffffff01801990921691161790527fffffffffffffffffffffffffffffffffffffffffffffffff000000000000000095909516920191825250604080518083037ffffffffffffffffffffffffffffffffffffffffffffffffffffffffffffffff8018152601890920190819052815191955093508392850191508083835b6020831061143f57805182527fffffffffffffffffffffffffffffffffffffffffffffffffffffffffffffffe09092019160209182019101611402565b51815160209384036101000a7fffffffffffffffffffffffffffffffffffffffffffffffffffffffffffffffff01801990921691161790526040519190930194509192505080830381855afa15801561149c573d6000803e3d6000fd5b5050506040513d60208110156114b157600080fd5b50519250505090565b60408051600880825281830190925260609160208201818036833701905050905060c082901b8060071a60f81b826000815181106114f457fe5b60200101907effffffffffffffffffffffffffffffffffffffffffffffffffffffffffffff1916908160001a9053508060061a60f81b8260018151811061153757fe5b60200101907effffffffffffffffffffffffffffffffffffffffffffffffffffffffffffff1916908160001a9053508060051a60f81b8260028151811061157a57fe5b60200101907effffffffffffffffffffffffffffffffffffffffffffffffffffffffffffff1916908160001a9053508060041a60f81b826003815181106115bd57fe5b60200101907effffffffffffffffffffffffffffffffffffffffffffffffffffffffffffff1916908160001a9053508060031a60f81b8260048151811061160057fe5b60200101907effffffffffffffffffffffffffffffffffffffffffffffffffffffffffffff1916908160001a9053508060021a60f81b8260058151811061164357fe5b60200101907effffffffffffffffffffffffffffffffffffffffffffffffffffffffffffff1916908160001a9053508060011a60f81b8260068151811061168657fe5b60200101907effffffffffffffffffffffffffffffffffffffffffffffffffffffffffffff1916908160001a9053508060001a60f81b826007815181106116c957fe5b60200101907effffffffffffffffffffffffffffffffffffffffffffffffffffffffffffff1916908160001a90535050919050565b6000808585111561170d578182fd5b83861115611719578182fd5b505082019391909203915056fe4465706f736974436f6e74726163743a206d65726b6c6520747265652066756c6c4465706f736974436f6e74726163743a207265636f6e7374727563746564204465706f7369744461746120646f6573206e6f74206d6174636820737570706c696564206465706f7369745f646174615f726f6f744465706f736974436f6e74726163743a20696e76616c6964207769746864726177616c5f63726564656e7469616c73206c656e6774684465706f736974436f6e74726163743a206465706f7369742076616c7565206e6f74206d756c7469706c65206f6620677765694465706f736974436f6e74726163743a20696e76616c6964207075626b6579206c656e6774684465706f736974436f6e74726163743a206465706f7369742076616c756520746f6f20686967684465706f736974436f6e74726163743a206465706f7369742076616c756520746f6f206c6f774465706f736974436f6e74726163743a20696e76616c6964207369676e6174757265206c656e677468a2646970667358221220dceca8706b29e917dacf25fceef95acac8d90d765ac926663ce4096195952b6164736f6c634300060b0033",
                "storage": {
                    "0x22": "0xf5a5fd42d16a20302798ef6ed309979b43003d2320d9f0e8ea9831a92759fb4b",
                    "0x23": "0xdb56114e00fdd4c1f85c892bf35ac9a89289aaecb1ebd0a96cde606a748b5d71",
                    "0x24": "0xc78009fdf07fc56a11f122370658a353aaa542ed63e44c4bc15ff4cd105ab33c",
                    "0x25": "0x536d98837f2dd165a55d5eeae91485954472d56f246df256bf3cae19352a123c",
                    "0x26": "0x9efde052aa15429fae05bad4d0b1d7c64da64d03d7a1854a588c2cb8430c0d30",
                    "0x27": "0xd88ddfeed400a8755596b21942c1497e114c302e6118290f91e6772976041fa1",
                    "0x28": "0x87eb0ddba57e35f6d286673802a4af5975e22506c7cf4c64bb6be5ee11527f2c",
                    "0x29": "0x26846476fd5fc54a5d43385167c95144f2643f533cc85bb9d16b782f8d7db193",
                    "0x2a": "0x506d86582d252405b840018792cad2bf1259f1ef5aa5f887e13cb2f0094f51e1",
                    "0x2b": "0xffff0ad7e659772f9534c195c815efc4014ef1e1daed4404c06385d11192e92b",
                    "0x2c": "0x6cf04127db05441cd833107a52be852868890e4317e6a02ab47683aa75964220",
                    "0x2d": "0xb7d05f875f140027ef5118a2247bbb84ce8f2f0f1123623085daf7960c329f5f",
                    "0x2e": "0xdf6af5f5bbdb6be9ef8aa618e4bf8073960867171e29676f8b284dea6a08a85e",
                    "0x2f": "0xb58d900f5e182e3c50ef74969ea16c7726c549757cc23523c369587da7293784",
                    "0x30": "0xd49a7502ffcfb0340b1d7885688500ca308161a7f96b62df9d083b71fcc8f2bb",
                    "0x31": "0x8fe6b1689256c0d385f42f5bbe2027a22c1996e110ba97c171d3e5948de92beb",
                    "0x32": "0x8d0d63c39ebade8509e0ae3c9c3876fb5fa112be18f905ecacfecb92057603ab",
                    "0x33": "0x95eec8b2e541cad4e91de38385f2e046619f54496c2382cb6cacd5b98c26f5a4",
                    "0x34": "0xf893e908917775b62bff23294dbbe3a1cd8e6cc1c35b4801887b646a6f81f17f",
                    "0x35": "0xcddba7b592e3133393c16194fac7431abf2f5485ed711db282183c819e08ebaa",
                    "0x36": "0x8a8d7fe3af8caa085a7639a832001457dfb9128a8061142ad0335629ff23ff9c",
                    "0x37": "0xfeb3c337d7a51a6fbf00b9e34c52e1c9195c969bd4e7a0bfd51d5c5bed9c1167",
                    "0x38": "0xe71f0aa83cc32edfbefa9f4d3e0174ca85182eec9f3a09f6a6c0df6377a510d7",
                    "0x39": "0x31206fa80a50bb6abe29085058f16212212a60eec8f049fecb92d8c8e0a84bc0",
                    "0x3a": "0x21352bfecbeddde993839f614c3dac0a3ee37543f9b412b16199dc158e23b544",
                    "0x3b": "0x619e312724bb6d7c3153ed9de791d764a366b389af13c58bf8a8d90481a46765",
                    "0x3c": "0x7cdd2986268250628d0c10e385c58c6191e6fbe05191bcc04f133f2cea72c1c4",
                    "0x3d": "0x848930bd7ba8cac54661072113fb278869e07bb8587f91392933374d017bcbe1",
                    "0x3e": "0x8869ff2c22b28cc10510d9853292803328be4fb0e80495e8bb8d271f5b889636",
                    "0x3f": "0xb5fe28e79f1b850f8658246ce9b6a1e7b49fc06db7143e8fe0b4f2b0c5523a5c",
                    "0x40": "0x985e929f70af28d0bdd1a90a808f977f597c7c778c489e98d3bd8910d31ac0f7"
                }
            },
            "0x00000961ef480eb55e80d19ad83579a64c007002": {
                "nonce": "0x01",
                "balance": "0x00",
                "code": "0x3373fffffffffffffffffffffffffffffffffffffffe1460cb5760115f54807fffffffffffffffffffffffffffffffffffffffffffffffffffffffffffffffff146101f457600182026001905f5b5f82111560685781019083028483029004916001019190604d565b909390049250505036603814608857366101f457346101f4575f5260205ff35b34106101f457600154600101600155600354806003026004013381556001015f35815560010160203590553360601b5f5260385f601437604c5fa0600101600355005b6003546002548082038060101160df575060105b5f5b8181146101835782810160030260040181604c02815460601b8152601401816001015481526020019060020154807fffffffffffffffffffffffffffffffff00000000000000000000000000000000168252906010019060401c908160381c81600701538160301c81600601538160281c81600501538160201c81600401538160181c81600301538160101c81600201538160081c81600101535360010160e1565b910180921461019557906002556101a0565b90505f6002555f6003555b5f54807fffffffffffffffffffffffffffffffffffffffffffffffffffffffffffffffff14156101cd57505f5b6001546002828201116101e25750505f6101e8565b01600290035b5f555f600155604c025ff35b5f5ffd",
                "storage": {}
            },
            "0x0000bbddc7ce488642fb579f8b00f3a590007251": {
                "nonce": "0x01",
                "balance": "0x00",
                "code": "0x3373fffffffffffffffffffffffffffffffffffffffe1460d35760115f54807fffffffffffffffffffffffffffffffffffffffffffffffffffffffffffffffff1461019a57600182026001905f5b5f82111560685781019083028483029004916001019190604d565b9093900492505050366060146088573661019a573461019a575f5260205ff35b341061019a57600154600101600155600354806004026004013381556001015f358155600101602035815560010160403590553360601b5f5260605f60143760745fa0600101600355005b6003546002548082038060021160e7575060025b5f5b8181146101295782810160040260040181607402815460601b815260140181600101548152602001816002015481526020019060030154905260010160e9565b910180921461013b5790600255610146565b90505f6002555f6003555b5f54807fffffffffffffffffffffffffffffffffffffffffffffffffffffffffffffffff141561017357505f5b6001546001828201116101885750505f61018e565b01600190035b5f555f6001556074025ff35b5f5ffd",
                "storage": {}
            },
            "0x0000f90827f1c53a10cb7a02335b175320002935": {
                "nonce": "0x01",
                "balance": "0x00",
                "code": "0x3373fffffffffffffffffffffffffffffffffffffffe14604657602036036042575f35600143038111604257611fff81430311604257611fff9006545f5260205ff35b5f5ffd5b5f35611fff60014303065500",
                "storage": {
                    "0x00": "0x04b688c25df122da84e0b1a21b90dd8f898e6005cdc2d1ac6c60ded9ff9b2de4"
                }
            },
            "0x000f3df6d732807ef1319fb7b8bb8522d0beac02": {
                "nonce": "0x01",
                "balance": "0x00",
                "code": "0x3373fffffffffffffffffffffffffffffffffffffffe14604d57602036146024575f5ffd5b5f35801560495762001fff810690815414603c575f5ffd5b62001fff01545f5260205ff35b5f5ffd5b62001fff42064281555f359062001fff015500",
                "storage": {
                    "0x1a98": "0x3a97"
                }
            },
            "0xa94f5374fce5edbc8e2a8697c15331677e6ebf0b": {
                "nonce": "0x01",
                "balance": "0x3635c9adc5de996bf0",
                "code": "0x",
                "storage": {}
            },
            "0x0000000000000000000000000000000000001000": {
                "nonce": "0x01",
                "balance": "0x00",
                "code": "0x60016000540160005500",
                "storage": {
                    "0x00": "0x01"
                }
            },
            "0x2adc25665018aa1fe0e6bc666dac8fc2697ff9ba": {
                "nonce": "0x00",
                "balance": "0x01f938",
                "code": "0x",
                "storage": {}
            }
        },
        "lastblockhash": "0xd4c4adfc3e91b0f8855851d598b43c9aa24e46dc03463a1e6e39154a3b9baf11",
        "config": {
            "network": "PragueToOsakaAtTime15k",
            "chainid": "0x01",
            "blobSchedule": {
                "Cancun": {
                    "target": "0x03",
                    "max": "0x06",
                    "baseFeeUpdateFraction": "0x32f0ed"
                },
                "Prague": {
                    "target": "0x06",
                    "max": "0x09",
                    "baseFeeUpdateFraction": "0x4c6964"
                },
                "Osaka": {
                    "target": "0x06",
                    "max": "0x09",
                    "baseFeeUpdateFraction": "0x4c6964"
                }
            }
        },
        "genesisRLP": "0xf9025df90257a00000000000000000000000000000000000000000000000000000000000000000a01dcc4de8dec75d7aab85b567b6ccd41ad312451b948a7413f0a142fd40d49347940000000000000000000000000000000000000000a0fe13aa0b3a4ea731b1715a429c1cf100db415262a5bdd49478dc7b9e61cbf1dfa056e81f171bcc55a6ff8345e692c0f86e5b48e01b996cadc001622fb5e363b421a056e81f171bcc55a6ff8345e692c0f86e5b48e01b996cadc001622fb5e363b421b9010000000000000000000000000000000000000000000000000000000000000000000000000000000000000000000000000000000000000000000000000000000000000000000000000000000000000000000000000000000000000000000000000000000000000000000000000000000000000000000000000000000000000000000000000000000000000000000000000000000000000000000000000000000000000000000000000000000000000000000000000000000000000000000000000000000000000000000000000000000000000000000000000000000000000000000000000000000000000000000000000000000000000000000000000000000000808084044aa200808000a0000000000000000000000000000000000000000000000000000000000000000088000000000000000007a056e81f171bcc55a6ff8345e692c0f86e5b48e01b996cadc001622fb5e363b4218080a00000000000000000000000000000000000000000000000000000000000000000a0e3b0c44298fc1c149afbf4c8996fb92427ae41e4649b934ca495991b7852b855c0c0c0",
        "blocks": [
            {
                "blockHeader": {
                    "parentHash": "0x04b688c25df122da84e0b1a21b90dd8f898e6005cdc2d1ac6c60ded9ff9b2de4",
                    "uncleHash": "0x1dcc4de8dec75d7aab85b567b6ccd41ad312451b948a7413f0a142fd40d49347",
                    "coinbase": "0x2adc25665018aa1fe0e6bc666dac8fc2697ff9ba",
                    "stateRoot": "0xc1f2dd64894ad795674b904a05d8b1e25e44c1bcab551f891561505cf9d23ec0",
                    "transactionsTrie": "0x62a7a0c935742f0a198a50f095a7936080f099512e3c0f55cf245251e52b8956",
                    "receiptTrie": "0x06f890d54ec65d8650b6c73eefd1fbc39f78b5b25f4e1ec10885c9f29f84ee98",
                    "bloom": "0x00000000000000000000000000000000000000000000000000000000000000000000000000000000000000000000000000000000000000000000000000000000000000000000000000000000000000000000000000000000000000000000000000000000000000000000000000000000000000000000000000000000000000000000000000000000000000000000000000000000000000000000000000000000000000000000000000000000000000000000000000000000000000000000000000000000000000000000000000000000000000000000000000000000000000000000000000000000000000000000000000000000000000000000000000000000",
                    "difficulty": "0x00",
                    "number": "0x01",
                    "gasLimit": "0x044aa200",
                    "gasUsed": "0xa868",
                    "timestamp": "0x3a97",
                    "extraData": "0x",
                    "mixHash": "0x0000000000000000000000000000000000000000000000000000000000000000",
                    "nonce": "0x0000000000000000",
                    "baseFeePerGas": "0x07",
                    "withdrawalsRoot": "0x56e81f171bcc55a6ff8345e692c0f86e5b48e01b996cadc001622fb5e363b421",
                    "blobGasUsed": "0x00",
                    "excessBlobGas": "0x00",
                    "parentBeaconBlockRoot": "0x0000000000000000000000000000000000000000000000000000000000000000",
                    "requestsHash": "0xe3b0c44298fc1c149afbf4c8996fb92427ae41e4649b934ca495991b7852b855",
                    "hash": "0xd4c4adfc3e91b0f8855851d598b43c9aa24e46dc03463a1e6e39154a3b9baf11"
                },
                "transactions": [
                    {
                        "type": "0x00",
                        "chainId": "0x01",
                        "nonce": "0x00",
                        "gasPrice": "0x0a",
                        "gasLimit": "0x01c9c381",
                        "to": "0x0000000000000000000000000000000000001000",
                        "value": "0x00",
                        "data": "0x",
                        "v": "0x26",
                        "r": "0xf6fc2259158f1ab63eef05e3a8c55ca90621f289349ed04f0bdb90190aea976d",
                        "s": "0x1298f50281fe143647f01741fb7e68f0dc82e47a05fe5a9b6193c1270c5e3658",
                        "sender": "0xa94f5374fce5edbc8e2a8697c15331677e6ebf0b"
                    }
                ],
                "uncleHeaders": [],
                "withdrawals": [],
                "rlp": "0xf902c5f9025ba004b688c25df122da84e0b1a21b90dd8f898e6005cdc2d1ac6c60ded9ff9b2de4a01dcc4de8dec75d7aab85b567b6ccd41ad312451b948a7413f0a142fd40d49347942adc25665018aa1fe0e6bc666dac8fc2697ff9baa0c1f2dd64894ad795674b904a05d8b1e25e44c1bcab551f891561505cf9d23ec0a062a7a0c935742f0a198a50f095a7936080f099512e3c0f55cf245251e52b8956a006f890d54ec65d8650b6c73eefd1fbc39f78b5b25f4e1ec10885c9f29f84ee98b9010000000000000000000000000000000000000000000000000000000000000000000000000000000000000000000000000000000000000000000000000000000000000000000000000000000000000000000000000000000000000000000000000000000000000000000000000000000000000000000000000000000000000000000000000000000000000000000000000000000000000000000000000000000000000000000000000000000000000000000000000000000000000000000000000000000000000000000000000000000000000000000000000000000000000000000000000000000000000000000000000000000000000000000000000000000000800184044aa20082a868823a9780a0000000000000000000000000000000000000000000000000000000000000000088000000000000000007a056e81f171bcc55a6ff8345e692c0f86e5b48e01b996cadc001622fb5e363b4218080a00000000000000000000000000000000000000000000000000000000000000000a0e3b0c44298fc1c149afbf4c8996fb92427ae41e4649b934ca495991b7852b855f863f861800a8401c9c381940000000000000000000000000000000000001000808026a0f6fc2259158f1ab63eef05e3a8c55ca90621f289349ed04f0bdb90190aea976da01298f50281fe143647f01741fb7e68f0dc82e47a05fe5a9b6193c1270c5e3658c0c0",
                "blocknumber": "1"
            },
            {
                "rlp": "0xf902c3f90259a0d4c4adfc3e91b0f8855851d598b43c9aa24e46dc03463a1e6e39154a3b9baf11a01dcc4de8dec75d7aab85b567b6ccd41ad312451b948a7413f0a142fd40d49347942adc25665018aa1fe0e6bc666dac8fc2697ff9baa050671d216437ec3e13a03ff464ed91146fd61165e8adc1622e58d9be953ae4a5a04657b722e50dc4184f522f842bee4abeae676efe01b43d96ca1ca68695982cfda056e81f171bcc55a6ff8345e692c0f86e5b48e01b996cadc001622fb5e363b421b9010000000000000000000000000000000000000000000000000000000000000000000000000000000000000000000000000000000000000000000000000000000000000000000000000000000000000000000000000000000000000000000000000000000000000000000000000000000000000000000000000000000000000000000000000000000000000000000000000000000000000000000000000000000000000000000000000000000000000000000000000000000000000000000000000000000000000000000000000000000000000000000000000000000000000000000000000000000000000000000000000000000000000000000000000000000000800284044aa20080823a9880a0000000000000000000000000000000000000000000000000000000000000000088000000000000000007a056e81f171bcc55a6ff8345e692c0f86e5b48e01b996cadc001622fb5e363b4218080a00000000000000000000000000000000000000000000000000000000000000000a0e3b0c44298fc1c149afbf4c8996fb92427ae41e4649b934ca495991b7852b855f863f861010a8401c9c381940000000000000000000000000000000000001000808025a032fd9f592d89b3468bcee7034fab624e546d8efb4f27d62a53e4f7b1382430cca06563508d39899cc529f5d0686a530ac145d68393c858f08edaada21f17e704b7c0c0",
                "expectException": "TransactionException.GAS_LIMIT_EXCEEDS_MAXIMUM",
                "rlp_decoded": {
                    "blockHeader": {
                        "parentHash": "0xd4c4adfc3e91b0f8855851d598b43c9aa24e46dc03463a1e6e39154a3b9baf11",
                        "uncleHash": "0x1dcc4de8dec75d7aab85b567b6ccd41ad312451b948a7413f0a142fd40d49347",
                        "coinbase": "0x2adc25665018aa1fe0e6bc666dac8fc2697ff9ba",
                        "stateRoot": "0x50671d216437ec3e13a03ff464ed91146fd61165e8adc1622e58d9be953ae4a5",
                        "transactionsTrie": "0x4657b722e50dc4184f522f842bee4abeae676efe01b43d96ca1ca68695982cfd",
                        "receiptTrie": "0x56e81f171bcc55a6ff8345e692c0f86e5b48e01b996cadc001622fb5e363b421",
                        "bloom": "0x00000000000000000000000000000000000000000000000000000000000000000000000000000000000000000000000000000000000000000000000000000000000000000000000000000000000000000000000000000000000000000000000000000000000000000000000000000000000000000000000000000000000000000000000000000000000000000000000000000000000000000000000000000000000000000000000000000000000000000000000000000000000000000000000000000000000000000000000000000000000000000000000000000000000000000000000000000000000000000000000000000000000000000000000000000000",
                        "difficulty": "0x00",
                        "number": "0x02",
                        "gasLimit": "0x044aa200",
                        "gasUsed": "0x00",
                        "timestamp": "0x3a98",
                        "extraData": "0x",
                        "mixHash": "0x0000000000000000000000000000000000000000000000000000000000000000",
                        "nonce": "0x0000000000000000",
                        "baseFeePerGas": "0x07",
                        "withdrawalsRoot": "0x56e81f171bcc55a6ff8345e692c0f86e5b48e01b996cadc001622fb5e363b421",
                        "blobGasUsed": "0x00",
                        "excessBlobGas": "0x00",
                        "parentBeaconBlockRoot": "0x0000000000000000000000000000000000000000000000000000000000000000",
                        "requestsHash": "0xe3b0c44298fc1c149afbf4c8996fb92427ae41e4649b934ca495991b7852b855",
                        "hash": "0x64bf114af5b2312b734d3f7a94f15858210602292527a869c05e4f3083585385"
                    },
                    "transactions": [
                        {
                            "type": "0x00",
                            "chainId": "0x01",
                            "nonce": "0x01",
                            "gasPrice": "0x0a",
                            "gasLimit": "0x01c9c381",
                            "to": "0x0000000000000000000000000000000000001000",
                            "value": "0x00",
                            "data": "0x",
                            "v": "0x25",
                            "r": "0x32fd9f592d89b3468bcee7034fab624e546d8efb4f27d62a53e4f7b1382430cc",
                            "s": "0x6563508d39899cc529f5d0686a530ac145d68393c858f08edaada21f17e704b7",
                            "sender": "0xa94f5374fce5edbc8e2a8697c15331677e6ebf0b"
                        }
                    ],
                    "uncleHeaders": [],
                    "withdrawals": [],
                    "blocknumber": "2"
                }
            }
        ],
        "sealEngine": "NoProof",
        "_info": {
            "hash": "0xa19f6207b969ec0c5baa2aa6218e6410818c163eb88be6b39e61955ed4cc50c5",
            "comment": "`execution-spec-tests` generated test",
            "filling-transition-tool": "ethereum-spec-evm-resolver 0.0.5",
            "description": "Test transaction gas limit cap behavior at the Osaka transition.\n\n    Before timestamp 15000: No gas limit cap (transactions with gas > 30M are valid)\n    At/after timestamp 15000: Gas limit cap of 30M is enforced",
            "url": "https://github.com/ethereum/execution-spec-tests/blob/fusaka-devnet-2@v1.2.0/tests/osaka/eip7825_transaction_gas_limit_cap/test_tx_gas_limit.py#L118",
            "fixture-format": "blockchain_test",
            "reference-spec": "https://github.com/ethereum/EIPs/blob/master/EIPS/eip-7825.md",
            "reference-spec-version": "47cbfed315988c0bd4d10002c110ae402504cd94",
            "eels-resolution": {
                "git-url": "https://github.com/spencer-tb/execution-specs.git",
                "branch": "forks/osaka",
                "commit": "bc829598ff1923f9215a6a407ef74621077fd3bb"
            }
        }
    }
}
    "#;
}<|MERGE_RESOLUTION|>--- conflicted
+++ resolved
@@ -436,11 +436,7 @@
         // than what reth expects (e.g., network is a string instead of ForkSpec enum)
         // This is expected as the formats differ slightly
         if let Err(e) = result {
-<<<<<<< HEAD
-            println!("Expected deserialization error due to format differences: {e}",);
-=======
             println!("Expected deserialization error due to format differences: {e}");
->>>>>>> 67746039
         }
     }
 
