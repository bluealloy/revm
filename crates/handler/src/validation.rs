--- conflicted
+++ resolved
@@ -343,10 +343,7 @@
     ) -> Result<ExecutionResult, EVMError<core::convert::Infallible>> {
         let gas_limit = block_and_txn_gas_limit_cap.unwrap_or(eip7825::TX_GAS_LIMIT_CAP);
         let ctx = Context::mainnet()
-<<<<<<< HEAD
             .modify_block_chained(|b| b.gas_limit = gas_limit)
-=======
->>>>>>> bce6778c
             .modify_cfg_chained(|c| {
                 if let Some(spec_id) = spec_id {
                     c.spec = spec_id;
@@ -358,22 +355,14 @@
             .with_db(CacheDB::<EmptyDB>::default());
 
         let mut evm = ctx.build_mainnet();
-<<<<<<< HEAD
-        evm.transact_commit(TxEnv {
-            kind: TxKind::Create,
-            data: bytecode.clone(),
-            gas_limit,
-            ..Default::default()
-        })
-=======
         evm.transact_commit(
             TxEnv::builder()
                 .kind(TxKind::Create)
                 .data(bytecode.clone())
+                .gas_limit(gas_limit)
                 .build()
                 .unwrap(),
         )
->>>>>>> bce6778c
     }
 
     #[test]
