--- conflicted
+++ resolved
@@ -282,11 +282,7 @@
         }
 
         // Create interpreter and executes call and push new CallStackFrame.
-<<<<<<< HEAD
-        this.get(|| Box::new(EthFrameInner::invalid())).clear(
-=======
-        this.get(EthFrame::invalid).clear(
->>>>>>> a2a263ed
+        this.get(EthFrameInner::invalid).clear(
             FrameData::Call(CallFrame {
                 return_memory_range: inputs.return_memory_offset.clone(),
             }),
@@ -396,11 +392,7 @@
         };
         let gas_limit = inputs.gas_limit;
 
-<<<<<<< HEAD
-        this.get(|| Box::new(EthFrameInner::invalid())).clear(
-=======
-        this.get(EthFrame::invalid).clear(
->>>>>>> a2a263ed
+        this.get(EthFrameInner::invalid).clear(
             FrameData::Create(CreateFrame { created_address }),
             FrameInput::Create(inputs),
             depth,
