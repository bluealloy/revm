--- conflicted
+++ resolved
@@ -423,7 +423,6 @@
             EOFCreateKind::Tx { .. } => {
                 // Decode eof and init code.
                 // TODO : Handle inc_nonce handling more gracefully.
-<<<<<<< HEAD
                 // let Ok((eof, input)) = Eof::decode_dangling(initdata.clone()) else {
                 //     context.journal().inc_account_nonce(inputs.caller)?;
                 //     return return_error(InstructionResult::InvalidEOFInitCode);
@@ -440,24 +439,6 @@
                 // let create_address = tx.caller().create(tx.nonce());
                 unreachable!("EOF is disabled");
                 //(CallInput::Bytes(input), eof, Some(create_address))
-=======
-                let Ok((eof, input)) = Eof::decode_dangling(initdata.clone()) else {
-                    context.journal().inc_account_nonce(inputs.caller)?;
-                    return return_error(InstructionResult::InvalidEOFInitCode);
-                };
-
-                if eof.validate().is_err() {
-                    // TODO : (EOF) New error type.
-                    context.journal().inc_account_nonce(inputs.caller)?;
-                    return return_error(InstructionResult::InvalidEOFInitCode);
-                }
-
-                // Use nonce from tx to calculate address.
-                let tx = context.tx();
-                let create_address = tx.caller().create(tx.nonce());
-
-                (CallInput::Bytes(input), Arc::new(eof), Some(create_address))
->>>>>>> 483a0447
             }
         };
 
