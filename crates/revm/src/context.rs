--- conflicted
+++ resolved
@@ -2,27 +2,18 @@
     db::{Database, EmptyDB},
     interpreter::{
         analysis::to_analysed, gas, return_ok, CallInputs, Contract, CreateInputs, Gas,
-        InstructionResult, Interpreter, InterpreterResult, MAX_CODE_SIZE, LoadAccountResult,
+        InstructionResult, Interpreter, InterpreterResult, LoadAccountResult, MAX_CODE_SIZE,
     },
     journaled_state::JournaledState,
     primitives::{
-<<<<<<< HEAD
-        keccak256, Address, AnalysisKind, Bytecode, Bytes, CreateScheme, EVMError, Env, Eof,
-        HandlerCfg, HashSet, Spec, SpecId, SpecId::*, B256, U256,
-=======
         keccak256, Account, Address, AnalysisKind, Bytecode, Bytes, CreateScheme, EVMError, Env,
-        HandlerCfg, HashSet, Spec,
+        Eof, HandlerCfg, HashSet, Spec,
         SpecId::{self, *},
         B256, U256,
->>>>>>> f36f90e5
     },
     ContextPrecompiles, FrameOrResult, JournalCheckpoint, CALL_STACK_LIMIT,
 };
-<<<<<<< HEAD
-use revm_interpreter::{EOFCreateInput, SStoreResult};
-=======
-use revm_interpreter::{SStoreResult, SelfDestructResult};
->>>>>>> f36f90e5
+use revm_interpreter::{EOFCreateInput, SStoreResult, SelfDestructResult};
 use std::boxed::Box;
 
 /// Main Context structure that contains both EvmContext and External context.
@@ -202,7 +193,7 @@
             let contract = Box::new(Contract::new_with_context(
                 inputs.input.clone(),
                 bytecode,
-                code_hash,
+                Some(code_hash),
                 &inputs.context,
             ));
             // Create interpreter and executes call and push new CallStackFrame.
@@ -367,14 +358,10 @@
     ///
     /// Return boolean pair where first is `is_cold` second bool `exists`.
     #[inline]
-<<<<<<< HEAD
-    pub fn load_account(&mut self, address: Address) -> Result<LoadAccountResult, EVMError<DB::Error>> {
-=======
     pub fn load_account_exist(
         &mut self,
         address: Address,
-    ) -> Result<(bool, bool), EVMError<DB::Error>> {
->>>>>>> f36f90e5
+    ) -> Result<LoadAccountResult, EVMError<DB::Error>> {
         self.journaled_state
             .load_account_exist(address, &mut self.db)
     }
@@ -517,7 +504,7 @@
             inputs.caller,
             inputs.value,
         ));
-        
+
         let mut interpreter = Interpreter::new(contract, gas.limit(), false);
         // EOF init will enabled RETURNCONTRACT opcode.
         interpreter.set_is_eof_init();
@@ -620,126 +607,6 @@
         ))
     }
 
-<<<<<<< HEAD
-    /// Make call frame
-    #[inline]
-    pub fn make_call_frame(
-        &mut self,
-        inputs: &CallInputs,
-    ) -> Result<FrameOrResult, EVMError<DB::Error>> {
-        let gas = Gas::new(inputs.gas_limit);
-
-        let return_result = |instruction_result: InstructionResult| {
-            Ok(FrameOrResult::new_call_result(
-                InterpreterResult {
-                    result: instruction_result,
-                    gas,
-                    output: Bytes::new(),
-                },
-                inputs.return_memory_offset.clone(),
-            ))
-        };
-
-        // Check depth
-        if self.journaled_state.depth() > CALL_STACK_LIMIT {
-            return return_result(InstructionResult::CallTooDeep);
-        }
-
-        let (account, _) = self
-            .journaled_state
-            .load_code(inputs.contract, &mut self.db)?;
-        let code_hash = account.info.code_hash();
-        let bytecode = account.info.code.clone().unwrap_or_default();
-
-        // Create subroutine checkpoint
-        let checkpoint = self.journaled_state.checkpoint();
-
-        // Touch address. For "EIP-158 State Clear", this will erase empty accounts.
-        if inputs.transfer.value == U256::ZERO {
-            self.load_account(inputs.context.address)?;
-            self.journaled_state.touch(&inputs.context.address);
-        }
-
-        // Transfer value from caller to called account
-        if let Some(result) = self.journaled_state.transfer(
-            &inputs.transfer.source,
-            &inputs.transfer.target,
-            inputs.transfer.value,
-            &mut self.db,
-        )? {
-            self.journaled_state.checkpoint_revert(checkpoint);
-            return return_result(result);
-        }
-
-        if let Some(precompile) = self.precompiles.get_mut(&inputs.contract) {
-            let result = Self::call_precompile(precompile, &inputs.input, gas, &self.env);
-            if matches!(result.result, return_ok!()) {
-                self.journaled_state.checkpoint_commit();
-            } else {
-                self.journaled_state.checkpoint_revert(checkpoint);
-            }
-            Ok(FrameOrResult::new_call_result(
-                result,
-                inputs.return_memory_offset.clone(),
-            ))
-        } else if !bytecode.is_empty() {
-            let contract = Box::new(Contract::new_with_context(
-                inputs.input.clone(),
-                bytecode,
-                Some(code_hash),
-                &inputs.context,
-            ));
-            // TODO(eof) flag
-            // Create interpreter and executes call and push new CallStackFrame.
-            Ok(FrameOrResult::new_call_frame(
-                inputs.return_memory_offset.clone(),
-                checkpoint,
-                Interpreter::new(contract, gas.limit(), inputs.is_static),
-            ))
-        } else {
-            self.journaled_state.checkpoint_commit();
-            return_result(InstructionResult::Stop)
-        }
-    }
-
-    /// Call precompile contract
-    #[inline]
-    fn call_precompile(
-        precompile: &mut Precompile,
-        input_data: &Bytes,
-        gas: Gas,
-        env: &Env,
-    ) -> InterpreterResult {
-        let out = precompile.call(input_data, gas.limit(), env);
-
-        let mut result = InterpreterResult {
-            result: InstructionResult::Return,
-            gas,
-            output: Bytes::new(),
-        };
-
-        match out {
-            Ok((gas_used, data)) => {
-                if result.gas.record_cost(gas_used) {
-                    result.result = InstructionResult::Return;
-                    result.output = data;
-                } else {
-                    result.result = InstructionResult::PrecompileOOG;
-                }
-            }
-            Err(e) => {
-                result.result = if e == crate::precompile::Error::OutOfGas {
-                    InstructionResult::PrecompileOOG
-                } else {
-                    InstructionResult::PrecompileError
-                };
-            }
-        }
-        result
-    }
-
-=======
->>>>>>> f36f90e5
     /// Handles call return.
     #[inline]
     pub fn call_return(
