--- conflicted
+++ resolved
@@ -7,13 +7,8 @@
         SelfDestructResult, SharedMemory,
     },
     primitives::{
-<<<<<<< HEAD
-        specification::SpecId, Address, Bytecode, Bytes, EVMError, EVMResult, Env, ExecutionResult,
-        Log, Output, ResultAndState, TransactTo, B256, U256,
-=======
         specification::SpecId, Address, Bytecode, EVMError, EVMResult, Env, ExecutionResult, Log,
         Output, ResultAndState, TransactTo, B256, U256,
->>>>>>> ed524cb5
     },
     CallStackFrame, Context, FrameOrResult,
 };
@@ -348,17 +343,8 @@
         self.context.evm.tstore(address, index, value)
     }
 
-<<<<<<< HEAD
-    fn log(&mut self, address: Address, topics: Vec<B256>, data: Bytes) {
-        self.context.evm.journaled_state.log(Log {
-            address,
-            topics,
-            data,
-        });
-=======
     fn log(&mut self, log: Log) {
         self.context.evm.journaled_state.log(log);
->>>>>>> ed524cb5
     }
 
     fn selfdestruct(&mut self, address: Address, target: Address) -> Option<SelfDestructResult> {
