--- conflicted
+++ resolved
@@ -252,20 +252,13 @@
         SpecId::LONDON | SpecId::ARROW_GLACIER | SpecId::GRAY_GLACIER => {
             create_evm!(LondonSpec)
         }
-<<<<<<< HEAD
-        SpecId::MERGE => create_evm!(MergeSpec, db, env, insp),
-        SpecId::SHANGHAI => create_evm!(ShanghaiSpec, db, env, insp),
-        SpecId::CANCUN => create_evm!(CancunSpec, db, env, insp),
-        SpecId::LATEST => create_evm!(LatestSpec, db, env, insp),
-        #[cfg(feature = "optimism")]
-        SpecId::BEDROCK => create_evm!(BedrockSpec, db, env, insp),
-        #[cfg(feature = "optimism")]
-        SpecId::REGOLITH => create_evm!(RegolithSpec, db, env, insp),
-=======
         SpecId::MERGE => create_evm!(MergeSpec),
         SpecId::SHANGHAI => create_evm!(ShanghaiSpec),
         SpecId::CANCUN => create_evm!(CancunSpec),
         SpecId::LATEST => create_evm!(LatestSpec),
->>>>>>> f6c9c7fe
+        #[cfg(feature = "optimism")]
+        SpecId::BEDROCK => create_evm!(BedrockSpec),
+        #[cfg(feature = "optimism")]
+        SpecId::REGOLITH => create_evm!(RegolithSpec),
     }
 }