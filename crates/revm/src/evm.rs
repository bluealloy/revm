--- conflicted
+++ resolved
@@ -425,22 +425,12 @@
             .ok()
     }
 
-<<<<<<< HEAD
-    fn sstore(
-        &mut self,
-        address: Address,
-        index: U256,
-        value: U256,
-    ) -> Option<(U256, U256, U256, bool)> {
+    fn sstore(&mut self, address: Address, index: U256, value: U256) -> Option<SStoreResult> {
         self.context
             .evm
             .sstore(address, index, value)
             .map_err(|e| self.context.evm.error = Err(e))
             .ok()
-=======
-    fn sstore(&mut self, address: Address, index: U256, value: U256) -> Option<SStoreResult> {
-        self.context.evm.sstore(address, index, value)
->>>>>>> 5736d1f1
     }
 
     fn tload(&mut self, address: Address, index: U256) -> U256 {
