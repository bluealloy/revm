--- conflicted
+++ resolved
@@ -1,25 +1,8 @@
 use crate::{
     builder::{EvmBuilder, HandlerStage, SetGenericStage},
     db::{Database, DatabaseCommit, EmptyDB},
-<<<<<<< HEAD
-    handler::Handler,
+    handler::{execution, Handler},
     interpreter::Host,
-=======
-    handler::{execution, Handler},
-    interpreter::{
-        analysis::validate_eof,
-        CallInputs,
-        CreateInputs,
-        EOFCreateInputs,
-        EOFCreateOutcome,
-        Gas,
-        Host,
-        InstructionResult,
-        InterpreterAction,
-        InterpreterResult,
-        SharedMemory,
-    },
->>>>>>> 576fbfc4
     primitives::{
         specification::SpecId,
         BlockEnv,
@@ -387,20 +370,10 @@
                 // evm_storage.info.nonce = 1;
                 // ctx.evm.touch(&PRECOMPILE_EVM_LOADER);
 
-<<<<<<< HEAD
-                match ctx.evm.env.tx.transact_to {
+                match ctx.evm.env.tx.transact_to.clone() {
                     TransactTo::Call(_) => {
                         let inputs = CallInputs::new_boxed(&ctx.evm.env.tx, gas_limit).unwrap();
                         let result = self.call_inner(inputs)?;
-=======
-                match ctx.evm.env.tx.transact_to.clone() {
-                    TransactTo::Call(address) => {
-                        let value = ctx.evm.env.tx.value;
-                        let caller = ctx.evm.env.tx.caller;
-                        let data = ctx.evm.env.tx.data.clone();
-                        let result =
-                            self.call_inner(caller, address, value, data, tx_gas_limit, gas_limit)?;
->>>>>>> 576fbfc4
                         FrameResult::Call(result)
                     }
                     TransactTo::Create => {
