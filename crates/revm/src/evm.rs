--- conflicted
+++ resolved
@@ -1,3 +1,4 @@
+use core::cell::RefCell;
 #[cfg(feature = "revm-rwasm")]
 use crate::journal_db_wrapper::JournalDbWrapper;
 #[cfg(feature = "revm-rwasm")]
@@ -6,24 +7,6 @@
     builder::{EvmBuilder, HandlerStage, SetGenericStage},
     db::{Database, DatabaseCommit, EmptyDB},
     handler::Handler,
-<<<<<<< HEAD
-    interpreter::{Host, InterpreterAction, SharedMemory},
-    primitives::{
-        specification::SpecId,
-        BlockEnv,
-        Bytes,
-        CfgEnv,
-        EVMError,
-        EVMResult,
-        EnvWithHandlerCfg,
-        ExecutionResult,
-        HandlerCfg,
-        InvalidTransaction,
-        ResultAndState,
-        TransactTo,
-        TxEnv,
-        U256,
-=======
     interpreter::{
         analysis::validate_eof, CallInputs, CreateInputs, EOFCreateInputs, EOFCreateOutcome, Gas,
         Host, InstructionResult, InterpreterAction, InterpreterResult, SharedMemory,
@@ -31,35 +14,19 @@
     primitives::{
         specification::SpecId, BlockEnv, Bytes, CfgEnv, EVMError, EVMResult, EnvWithHandlerCfg,
         ExecutionResult, HandlerCfg, ResultAndState, TransactTo, TxEnv,
->>>>>>> 41e2f7f9
     },
-    Context,
-    ContextWithHandlerCfg,
-    Frame,
-    FrameOrResult,
-    FrameResult,
+    Context, ContextWithHandlerCfg, Frame, FrameOrResult, FrameResult,
 };
-use core::{cell::RefCell, fmt, str::from_utf8};
 use fluentbase_core::{
     helpers::evm_error_from_exit_code,
     loader::{_loader_call, _loader_create},
 };
 use fluentbase_sdk::{ContractInput, EvmCallMethodInput, EvmCreateMethodInput};
 use fluentbase_types::{consts::EVM_STORAGE_ADDRESS, Address, ExitCode};
-use revm_interpreter::{
-    CallInputs,
-    CallOutcome,
-    CreateInputs,
-    CreateOutcome,
-    Gas,
-    InstructionResult,
-    InterpreterResult,
-};
-<<<<<<< HEAD
-=======
 use core::fmt;
->>>>>>> 41e2f7f9
 use std::vec::Vec;
+use revm_interpreter::{CallOutcome, CreateOutcome};
+use crate::primitives::{InvalidTransaction, U256};
 
 /// EVM call stack limit.
 pub const CALL_STACK_LIMIT: u64 = 1024;
@@ -69,13 +36,8 @@
 pub struct Evm<'a, EXT, DB: Database> {
     /// Context of execution, containing both EVM and external context.
     pub context: Context<EXT, DB>,
-<<<<<<< HEAD
-    /// Handler is a component of the of EVM that contains all the logic. Handler contains
-    /// specification id and it different depending on the specified fork.
-=======
     /// Handler is a component of the of EVM that contains all the logic. Handler contains specification id
     /// and it different depending on the specified fork.
->>>>>>> 41e2f7f9
     pub handler: Handler<'a, Context<EXT, DB>, EXT, DB>,
 }
 
@@ -126,10 +88,7 @@
 
     /// Runs main call loop.
     #[inline]
-<<<<<<< HEAD
     #[cfg(not(feature = "revm-rwasm"))]
-=======
->>>>>>> 41e2f7f9
     pub fn run_the_loop(&mut self, first_frame: Frame) -> Result<FrameResult, EVMError<DB::Error>> {
         let mut call_stack: Vec<Frame> = Vec::with_capacity(1025);
         call_stack.push(first_frame);
@@ -189,10 +148,6 @@
                 }
                 InterpreterAction::None => unreachable!("InterpreterAction::None is not expected"),
             };
-<<<<<<< HEAD
-
-=======
->>>>>>> 41e2f7f9
             // handle result
             match frame_or_result {
                 FrameOrResult::Frame(frame) => {
@@ -382,7 +337,6 @@
         ContextWithHandlerCfg::new(self.context, self.handler.cfg)
     }
 
-<<<<<<< HEAD
     fn input_from_env(
         &self,
         gas: &Gas,
@@ -415,8 +369,6 @@
         }
     }
 
-=======
->>>>>>> 41e2f7f9
     /// Transact pre-verified transaction.
     fn transact_preverified_inner(&mut self, initial_gas_spend: u64) -> EVMResult<DB::Error> {
         let spec_id = self.spec_id();
@@ -435,7 +387,6 @@
 
         let gas_limit = ctx.evm.env.tx.gas_limit - initial_gas_spend;
 
-<<<<<<< HEAD
         let mut result = {
             #[cfg(feature = "revm-rwasm")]
             {
@@ -472,10 +423,61 @@
                         ctx,
                         CallInputs::new_boxed(&ctx.evm.env.tx, gas_limit).unwrap(),
                     )?,
-                    TransactTo::Create => exec.create(
-                        ctx,
-                        CreateInputs::new_boxed(&ctx.evm.env.tx, gas_limit).unwrap(),
-                    )?,
+                    TransactTo::Create => {
+                        // if first byte of data is magic 0xEF00, then it is EOFCreate.
+                        if spec_id.is_enabled_in(SpecId::PRAGUE)
+                            && ctx
+                            .env()
+                            .tx
+                            .data
+                            .get(0..=1)
+                            .filter(|&t| t == [0xEF, 00])
+                            .is_some()
+                        {
+                            // TODO Should we just check 0xEF it seems excessive to switch to legacy only
+                            // if it 0xEF00?
+
+                            // get nonce from tx (if set) or from account (if not).
+                            // Nonce for call is bumped in deduct_caller while
+                            // for CREATE it is not (it is done inside exec handlers).
+                            let nonce = ctx.evm.env.tx.nonce.unwrap_or_else(|| {
+                                let caller = ctx.evm.env.tx.caller;
+                                ctx.evm
+                                    .load_account(caller)
+                                    .map(|(a, _)| a.info.nonce)
+                                    .unwrap_or_default()
+                            });
+
+                            // Create EOFCreateInput from transaction initdata.
+                            let eofcreate = EOFCreateInputs::new_tx_boxed(&ctx.evm.env.tx, nonce)
+                                .ok()
+                                .and_then(|eofcreate| {
+                                    // validate EOF initcode
+                                    validate_eof(&eofcreate.eof_init_code).ok()?;
+                                    Some(eofcreate)
+                                });
+
+                            if let Some(eofcreate) = eofcreate {
+                                exec.eofcreate(ctx, eofcreate)?
+                            } else {
+                                // Return result, as code is invalid.
+                                FrameOrResult::Result(FrameResult::EOFCreate(EOFCreateOutcome::new(
+                                    InterpreterResult::new(
+                                        InstructionResult::Stop,
+                                        Bytes::new(),
+                                        Gas::new(gas_limit),
+                                    ),
+                                    ctx.env().tx.caller.create(nonce),
+                                )))
+                            }
+                        } else {
+                            // Safe to unwrap because we are sure that it is create tx.
+                            exec.create(
+                                ctx,
+                                CreateInputs::new_boxed(&ctx.evm.env.tx, gas_limit).unwrap(),
+                            )?
+                        }
+                    }
                 };
 
                 // Starts the main running loop.
@@ -485,76 +487,6 @@
                 };
                 result
             }
-=======
-        let exec = self.handler.execution();
-        // call inner handling of call/create
-        let first_frame_or_result = match ctx.evm.env.tx.transact_to {
-            TransactTo::Call(_) => exec.call(
-                ctx,
-                CallInputs::new_boxed(&ctx.evm.env.tx, gas_limit).unwrap(),
-            )?,
-            TransactTo::Create => {
-                // if first byte of data is magic 0xEF00, then it is EOFCreate.
-                if spec_id.is_enabled_in(SpecId::PRAGUE)
-                    && ctx
-                        .env()
-                        .tx
-                        .data
-                        .get(0..=1)
-                        .filter(|&t| t == [0xEF, 00])
-                        .is_some()
-                {
-                    // TODO Should we just check 0xEF it seems excessive to switch to legacy only
-                    // if it 0xEF00?
-
-                    // get nonce from tx (if set) or from account (if not).
-                    // Nonce for call is bumped in deduct_caller while
-                    // for CREATE it is not (it is done inside exec handlers).
-                    let nonce = ctx.evm.env.tx.nonce.unwrap_or_else(|| {
-                        let caller = ctx.evm.env.tx.caller;
-                        ctx.evm
-                            .load_account(caller)
-                            .map(|(a, _)| a.info.nonce)
-                            .unwrap_or_default()
-                    });
-
-                    // Create EOFCreateInput from transaction initdata.
-                    let eofcreate = EOFCreateInputs::new_tx_boxed(&ctx.evm.env.tx, nonce)
-                        .ok()
-                        .and_then(|eofcreate| {
-                            // validate EOF initcode
-                            validate_eof(&eofcreate.eof_init_code).ok()?;
-                            Some(eofcreate)
-                        });
-
-                    if let Some(eofcreate) = eofcreate {
-                        exec.eofcreate(ctx, eofcreate)?
-                    } else {
-                        // Return result, as code is invalid.
-                        FrameOrResult::Result(FrameResult::EOFCreate(EOFCreateOutcome::new(
-                            InterpreterResult::new(
-                                InstructionResult::Stop,
-                                Bytes::new(),
-                                Gas::new(gas_limit),
-                            ),
-                            ctx.env().tx.caller.create(nonce),
-                        )))
-                    }
-                } else {
-                    // Safe to unwrap because we are sure that it is create tx.
-                    exec.create(
-                        ctx,
-                        CreateInputs::new_boxed(&ctx.evm.env.tx, gas_limit).unwrap(),
-                    )?
-                }
-            }
-        };
-
-        // Starts the main running loop.
-        let mut result = match first_frame_or_result {
-            FrameOrResult::Frame(first_frame) => self.run_the_loop(first_frame)?,
-            FrameOrResult::Result(result) => result,
->>>>>>> 41e2f7f9
         };
 
         let ctx = &mut self.context;
@@ -572,7 +504,6 @@
         // Returns output of transaction.
         post_exec.output(ctx, result)
     }
-<<<<<<< HEAD
 
     /// EVM create opcode for both initial crate and CREATE and CREATE2 opcodes.
     #[cfg(feature = "revm-rwasm")]
@@ -739,6 +670,4 @@
             memory_offset: Default::default(),
         })
     }
-=======
->>>>>>> 41e2f7f9
 }