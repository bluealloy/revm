--- conflicted
+++ resolved
@@ -8,12 +8,8 @@
 };
 use alloc::{boxed::Box, rc::Rc, sync::Arc, vec::Vec};
 
-<<<<<<< HEAD
 /// Provides access to an `Inspector` instance.
-pub trait GetInspector<'a, DB: Database> {
-=======
 pub trait GetInspector<DB: Database> {
->>>>>>> 07c34403
     fn get_inspector(&mut self) -> &mut dyn Inspector<DB>;
 }
 
