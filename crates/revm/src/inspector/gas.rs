--- conflicted
+++ resolved
@@ -68,11 +68,8 @@
 
 #[cfg(test)]
 mod tests {
-<<<<<<< HEAD
     use revm_interpreter::CallOutcome;
-=======
     use revm_interpreter::CreateOutcome;
->>>>>>> 0629883f
 
     use crate::{
         inspector::GetInspector,
