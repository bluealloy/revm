--- conflicted
+++ resolved
@@ -6,15 +6,9 @@
 };
 use crate::journaled_state::{is_precompile, JournalCheckpoint};
 use crate::primitives::{
-<<<<<<< HEAD
-    create2_address, create_address, keccak256, AnalysisKind, Bytecode, Bytes, EVMError, EVMResult,
-    Env, ExecutionResult, InvalidTransaction, Log, Output, ResultAndState, Spec, SpecId::*,
-    TransactTo, B160, B256, CALL_STACK_LIMIT, U256,
-=======
     create2_address, create_address, keccak256, Address, AnalysisKind, Bytecode, Bytes, EVMError,
     EVMResult, Env, ExecutionResult, InvalidTransaction, Log, Output, ResultAndState, Spec,
-    SpecId::*, TransactTo, B256, U256,
->>>>>>> 23cbac47
+    SpecId::*, TransactTo, B256, CALL_STACK_LIMIT, U256,
 };
 use crate::{db::Database, journaled_state::JournaledState, precompile, Inspector};
 use alloc::boxed::Box;
