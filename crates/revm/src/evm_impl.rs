use crate::interpreter::{
    analysis::to_analysed, gas, instruction_result::SuccessOrHalt, return_ok, return_revert,
    CallContext, CallInputs, CallScheme, Contract, CreateInputs, CreateScheme, Gas, Host,
    InstructionResult, Interpreter, SelfDestructResult, Transfer, CALL_STACK_LIMIT,
};
use crate::journaled_state::{is_precompile, JournalCheckpoint};
use crate::primitives::{
    create2_address, create_address, keccak256, Account, AnalysisKind, Bytecode, Bytes, EVMError,
    EVMResult, Env, ExecutionResult, HashMap, InvalidTransaction, Log, Output, ResultAndState,
    Spec,
    SpecId::{self, *},
    TransactTo, B160, B256, U256,
};
use crate::{db::Database, journaled_state::JournaledState, precompile, Inspector};
use alloc::boxed::Box;
use alloc::vec::Vec;
use core::{cmp::min, marker::PhantomData};
use revm_interpreter::gas::initial_tx_gas;
use revm_interpreter::MAX_CODE_SIZE;
use revm_precompile::{Precompile, Precompiles};

pub struct EVMData<'a, DB: Database> {
    pub env: &'a mut Env,
    pub journaled_state: JournaledState,
    pub db: &'a mut DB,
    pub error: Option<DB::Error>,
    pub precompiles: Precompiles,
}

pub struct EVMImpl<'a, GSPEC: Spec, DB: Database, const INSPECT: bool> {
    data: EVMData<'a, DB>,
    inspector: &'a mut dyn Inspector<DB>,
    _phantomdata: PhantomData<GSPEC>,
}

struct PreparedCreate {
    gas: Gas,
    created_address: B160,
    checkpoint: JournalCheckpoint,
    contract: Box<Contract>,
}

struct CreateResult {
    result: InstructionResult,
    created_address: Option<B160>,
    gas: Gas,
    return_value: Bytes,
}

struct PreparedCall {
    gas: Gas,
    checkpoint: JournalCheckpoint,
    contract: Box<Contract>,
}

struct CallResult {
    result: InstructionResult,
    gas: Gas,
    return_value: Bytes,
}

pub trait Transact<DBError> {
    /// Do transaction.
    /// InstructionResult InstructionResult, Output for call or Address if we are creating
    /// contract, gas spend, gas refunded, State that needs to be applied.
    fn transact(&mut self) -> EVMResult<DBError>;
}

impl<'a, GSPEC: Spec, DB: Database, const INSPECT: bool> EVMImpl<'a, GSPEC, DB, INSPECT> {
    /// Load access list for berlin hardfork.
    ///
    /// Loading of accounts/storages is needed to make them hot.
    #[inline]
    fn load_access_list(&mut self) -> Result<(), EVMError<DB::Error>> {
        for (address, slots) in self.data.env.tx.access_list.iter() {
            self.data
                .journaled_state
                .initial_account_load(*address, slots, self.data.db)
                .map_err(EVMError::Database)?;
        }
        Ok(())
    }
}

impl<'a, GSPEC: Spec, DB: Database, const INSPECT: bool> Transact<DB::Error>
    for EVMImpl<'a, GSPEC, DB, INSPECT>
{
    fn transact(&mut self) -> EVMResult<DB::Error> {
        self.env().validate_block_env::<GSPEC, DB::Error>()?;
        self.env().validate_tx::<GSPEC>()?;

        let env = &self.data.env;
        let tx_caller = env.tx.caller;
        let tx_value = env.tx.value;
        let tx_data = env.tx.data.clone();
        let tx_gas_limit = env.tx.gas_limit;
        let tx_is_create = env.tx.transact_to.is_create();
        let effective_gas_price = env.effective_gas_price();

        let initial_gas_spend =
            initial_tx_gas::<GSPEC>(&tx_data, tx_is_create, &env.tx.access_list);

        // Additonal check to see if limit is big enought to cover initial gas.
        if env.tx.gas_limit < initial_gas_spend {
            return Err(InvalidTransaction::CallGasCostMoreThanGasLimit.into());
        }

        // load coinbase
        // EIP-3651: Warm COINBASE. Starts the `COINBASE` address warm
        if GSPEC::enabled(SHANGHAI) {
            self.data
                .journaled_state
                .initial_account_load(self.data.env.block.coinbase, &[], self.data.db)
                .map_err(EVMError::Database)?;
        }
        self.load_access_list()?;

        // load acc
        let journal = &mut self.data.journaled_state;
        let (caller_account, _) = journal
            .load_account(tx_caller, self.data.db)
            .map_err(EVMError::Database)?;

        self.data.env.validate_tx_agains_state(caller_account)?;

        // Reduce gas_limit*gas_price amount of caller account.
        // unwrap_or can only occur if disable_balance_check is enabled
        caller_account.info.balance = caller_account
            .info
            .balance
            .checked_sub(U256::from(tx_gas_limit).saturating_mul(effective_gas_price))
            .unwrap_or(U256::ZERO);

        // touch account so we know it is changed.
        caller_account.mark_touch();

        let transact_gas_limit = tx_gas_limit - initial_gas_spend;

        // call inner handling of call/create
        let (exit_reason, ret_gas, output) = match self.data.env.tx.transact_to {
            TransactTo::Call(address) => {
                // Nonce is already checked
                caller_account.info.nonce =
                    caller_account.info.nonce.checked_add(1).unwrap_or(u64::MAX);

                let (exit, gas, bytes) = self.call(&mut CallInputs {
                    contract: address,
                    transfer: Transfer {
                        source: tx_caller,
                        target: address,
                        value: tx_value,
                    },
                    input: tx_data,
                    gas_limit: transact_gas_limit,
                    context: CallContext {
                        caller: tx_caller,
                        address,
                        code_address: address,
                        apparent_value: tx_value,
                        scheme: CallScheme::Call,
                    },
                    is_static: false,
                });
                (exit, gas, Output::Call(bytes))
            }
            TransactTo::Create(scheme) => {
                let (exit, address, ret_gas, bytes) = self.create(&mut CreateInputs {
                    caller: tx_caller,
                    scheme,
                    value: tx_value,
                    init_code: tx_data,
                    gas_limit: transact_gas_limit,
                });
                (exit, ret_gas, Output::Create(bytes, address))
            }
        };

        // set gas with gas limit and spend it all. Gas is going to be reimbursed when
        // transaction is returned successfully.
        let mut gas = Gas::new(tx_gas_limit);
        gas.record_cost(tx_gas_limit);

        if crate::USE_GAS {
            match exit_reason {
                return_ok!() => {
                    gas.erase_cost(ret_gas.remaining());
                    gas.record_refund(ret_gas.refunded());
                }
                return_revert!() => {
                    gas.erase_cost(ret_gas.remaining());
                }
                _ => {}
            }
        }

        let (state, logs, gas_used, gas_refunded) = self.finalize::<GSPEC>(&gas);

        let result = match exit_reason.into() {
            SuccessOrHalt::Success(reason) => ExecutionResult::Success {
                reason,
                gas_used,
                gas_refunded,
                logs,
                output,
            },
            SuccessOrHalt::Revert => ExecutionResult::Revert {
                gas_used,
                output: match output {
                    Output::Call(return_value) => return_value,
                    Output::Create(return_value, _) => return_value,
                },
            },
            SuccessOrHalt::Halt(reason) => ExecutionResult::Halt { reason, gas_used },
            SuccessOrHalt::FatalExternalError => {
                return Err(EVMError::Database(self.data.error.take().unwrap()))
            }
            SuccessOrHalt::InternalContinue => {
                panic!("Internal return flags should remain internal {exit_reason:?}")
            }
        };
        //times.finish += time.elapsed();

        Ok(ResultAndState { result, state })
    }
}

impl<'a, GSPEC: Spec, DB: Database, const INSPECT: bool> EVMImpl<'a, GSPEC, DB, INSPECT> {
    pub fn new(
        db: &'a mut DB,
        env: &'a mut Env,
        inspector: &'a mut dyn Inspector<DB>,
        precompiles: Precompiles,
    ) -> Self {
        let journaled_state = if GSPEC::enabled(SpecId::SPURIOUS_DRAGON) {
            JournaledState::new(precompiles.len())
        } else {
            JournaledState::new_legacy(precompiles.len())
        };
        Self {
            data: EVMData {
                env,
                journaled_state,
                db,
                error: None,
                precompiles,
            },
            inspector,
            _phantomdata: PhantomData {},
        }
    }

    fn finalize<SPEC: Spec>(&mut self, gas: &Gas) -> (HashMap<B160, Account>, Vec<Log>, u64, u64) {
        let caller = self.data.env.tx.caller;
        let coinbase = self.data.env.block.coinbase;
        let (gas_used, gas_refunded) = if crate::USE_GAS {
            let effective_gas_price = self.data.env.effective_gas_price();
            let basefee = self.data.env.block.basefee;

            let gas_refunded = if self.env().cfg.is_gas_refund_disabled() {
                0
            } else {
                // EIP-3529: Reduction in refunds
                let max_refund_quotient = if SPEC::enabled(LONDON) { 5 } else { 2 };
                min(gas.refunded() as u64, gas.spend() / max_refund_quotient)
            };

            // return balance of not spend gas.
            let caller_account = self.data.journaled_state.state().get_mut(&caller).unwrap();
            caller_account.info.balance = caller_account
                .info
                .balance
                .saturating_add(effective_gas_price * U256::from(gas.remaining() + gas_refunded));

            // EIP-1559 discard basefee for coinbase transfer. Basefee amount of gas is discarded.
            let coinbase_gas_price = if SPEC::enabled(LONDON) {
                effective_gas_price.saturating_sub(basefee)
            } else {
                effective_gas_price
            };

            // transfer fee to coinbase/beneficiary.
            let Ok((coinbase_account, _)) = self
                .data
                .journaled_state
                .load_account(coinbase, self.data.db)
            else {
                panic!("coinbase account not found");
            };
            coinbase_account.mark_touch();
            coinbase_account.info.balance = coinbase_account
                .info
                .balance
                .saturating_add(coinbase_gas_price * U256::from(gas.spend() - gas_refunded));

            (gas.spend() - gas_refunded, gas_refunded)
        } else {
            // touch coinbase
            let _ = self
                .data
                .journaled_state
                .load_account(coinbase, self.data.db);
            self.data.journaled_state.touch(&coinbase);
            (0, 0)
        };
        let (new_state, logs) = self.data.journaled_state.finalize();
        (new_state, logs, gas_used, gas_refunded)
    }

    fn prepare_create(&mut self, inputs: &CreateInputs) -> Result<PreparedCreate, CreateResult> {
        let gas = Gas::new(inputs.gas_limit);

        // Check depth of calls
        if self.data.journaled_state.depth() > CALL_STACK_LIMIT {
            return Err(CreateResult {
                result: InstructionResult::CallTooDeep,
                created_address: None,
                gas,
                return_value: Bytes::new(),
            });
        }

        // Fetch balance of caller.
        let Some((caller_balance, _)) = self.balance(inputs.caller) else {
<<<<<<< HEAD
            return (
                InstructionResult::FatalExternalError,
                None,
                gas,
                Bytes::new(),
            );
=======
            return Err(CreateResult {
                result: InstructionResult::FatalExternalError,
                created_address: None,
                gas,
                return_value: Bytes::new(),
            });
>>>>>>> 36de35b2
        };

        // Check if caller has enough balance to send to the crated contract.
        if caller_balance < inputs.value {
            return Err(CreateResult {
                result: InstructionResult::OutOfFund,
                created_address: None,
                gas,
                return_value: Bytes::new(),
            });
        }

        // Increase nonce of caller and check if it overflows
        let old_nonce;
        if let Some(nonce) = self.data.journaled_state.inc_nonce(inputs.caller) {
            old_nonce = nonce - 1;
        } else {
            return Err(CreateResult {
                result: InstructionResult::Return,
                created_address: None,
                gas,
                return_value: Bytes::new(),
            });
        }

        // Create address
        let code_hash = keccak256(&inputs.init_code);
        let created_address = match inputs.scheme {
            CreateScheme::Create => create_address(inputs.caller, old_nonce),
            CreateScheme::Create2 { salt } => create2_address(inputs.caller, code_hash, salt),
        };

        // Load account so it needs to be marked as hot for access list.
        if self
            .data
            .journaled_state
            .load_account(created_address, self.data.db)
            .map_err(|e| self.data.error = Some(e))
            .is_err()
        {
            return Err(CreateResult {
                result: InstructionResult::FatalExternalError,
                created_address: None,
                gas,
                return_value: Bytes::new(),
            });
        }

        // create account, transfer funds and make the journal checkpoint.
        let checkpoint = match self
            .data
            .journaled_state
            .create_account_checkpoint::<GSPEC>(inputs.caller, created_address, inputs.value)
        {
            Ok(checkpoint) => checkpoint,
            Err(e) => {
                return Err(CreateResult {
                    result: e,
                    created_address: None,
                    gas,
                    return_value: Bytes::new(),
                })
            }
        };

        let contract = Box::new(Contract::new(
            Bytes::new(),
            Bytecode::new_raw(inputs.init_code.clone()),
            created_address,
            inputs.caller,
            inputs.value,
        ));

        Ok(PreparedCreate {
            gas,
            created_address,
            checkpoint,
            contract,
        })
    }

    /// EVM create opcode for both initial crate and CREATE and CREATE2 opcodes.
    fn create_inner(&mut self, inputs: &CreateInputs) -> CreateResult {
        let res = self.prepare_create(inputs);

        let prepared_create = match res {
            Ok(o) => o,
            Err(e) => return e,
        };

        // Create new interpreter and execute initcode
        let (exit_reason, mut interpreter) =
            self.run_interpreter(prepared_create.contract, prepared_create.gas.limit(), false);

        // Host error if present on execution
        match exit_reason {
            return_ok!() => {
                // if ok, check contract creation limit and calculate gas deduction on output len.
                let mut bytes = interpreter.return_value();

                // EIP-3541: Reject new contract code starting with the 0xEF byte
                if GSPEC::enabled(LONDON) && !bytes.is_empty() && bytes.first() == Some(&0xEF) {
                    self.data
                        .journaled_state
                        .checkpoint_revert(prepared_create.checkpoint);
                    return CreateResult {
                        result: InstructionResult::CreateContractStartingWithEF,
                        created_address: Some(prepared_create.created_address),
                        gas: interpreter.gas,
                        return_value: bytes,
                    };
                }

                // EIP-170: Contract code size limit
                // By default limit is 0x6000 (~25kb)
                if GSPEC::enabled(SPURIOUS_DRAGON)
                    && bytes.len()
                        > self
                            .data
                            .env
                            .cfg
                            .limit_contract_code_size
                            .unwrap_or(MAX_CODE_SIZE)
                {
                    self.data
                        .journaled_state
                        .checkpoint_revert(prepared_create.checkpoint);
                    return CreateResult {
                        result: InstructionResult::CreateContractSizeLimit,
                        created_address: Some(prepared_create.created_address),
                        gas: interpreter.gas,
                        return_value: bytes,
                    };
                }
                if crate::USE_GAS {
                    let gas_for_code = bytes.len() as u64 * gas::CODEDEPOSIT;
                    if !interpreter.gas.record_cost(gas_for_code) {
                        // record code deposit gas cost and check if we are out of gas.
                        // EIP-2 point 3: If contract creation does not have enough gas to pay for the
                        // final gas fee for adding the contract code to the state, the contract
                        //  creation fails (i.e. goes out-of-gas) rather than leaving an empty contract.
                        if GSPEC::enabled(HOMESTEAD) {
                            self.data
                                .journaled_state
                                .checkpoint_revert(prepared_create.checkpoint);
                            return CreateResult {
                                result: InstructionResult::OutOfGas,
                                created_address: Some(prepared_create.created_address),
                                gas: interpreter.gas,
                                return_value: bytes,
                            };
                        } else {
                            bytes = Bytes::new();
                        }
                    }
                }
                // if we have enough gas
                self.data.journaled_state.checkpoint_commit();
                // Do analysis of bytecode straight away.
                let bytecode = match self.data.env.cfg.perf_analyse_created_bytecodes {
                    AnalysisKind::Raw => Bytecode::new_raw(bytes.clone()),
                    AnalysisKind::Check => Bytecode::new_raw(bytes.clone()).to_checked(),
                    AnalysisKind::Analyse => to_analysed(Bytecode::new_raw(bytes.clone())),
                };
                self.data
                    .journaled_state
                    .set_code(prepared_create.created_address, bytecode);
                CreateResult {
                    result: InstructionResult::Return,
                    created_address: Some(prepared_create.created_address),
                    gas: interpreter.gas,
                    return_value: bytes,
                }
            }
            _ => {
                self.data
                    .journaled_state
                    .checkpoint_revert(prepared_create.checkpoint);
                CreateResult {
                    result: exit_reason,
                    created_address: Some(prepared_create.created_address),
                    gas: interpreter.gas,
                    return_value: interpreter.return_value(),
                }
            }
        }
    }

    /// Create a Interpreter and run it.
    /// Returns the exit reason and created interpreter as it contains return values and gas spend.
    pub fn run_interpreter(
        &mut self,
        contract: Box<Contract>,
        gas_limit: u64,
        is_static: bool,
    ) -> (InstructionResult, Box<Interpreter>) {
        // Create inspector
        #[cfg(feature = "memory_limit")]
        let mut interpreter = Box::new(Interpreter::new_with_memory_limit(
            contract,
            gas_limit,
            is_static,
            self.data.env.cfg.memory_limit,
        ));

        #[cfg(not(feature = "memory_limit"))]
        let mut interpreter = Box::new(Interpreter::new(contract, gas_limit, is_static));

        if INSPECT {
            self.inspector
                .initialize_interp(&mut interpreter, &mut self.data);
        }
        let exit_reason = if INSPECT {
            interpreter.run_inspect::<Self, GSPEC>(self)
        } else {
            interpreter.run::<Self, GSPEC>(self)
        };

        (exit_reason, interpreter)
    }

    /// Call precompile contract
    fn call_precompile(&mut self, inputs: &CallInputs, mut gas: Gas) -> CallResult {
        let input_data = inputs.input.clone();
        let contract = inputs.contract;

        let precompile = self
            .data
            .precompiles
            .get(&contract)
            .expect("Check for precompile should be already done");
        let out = match precompile {
            Precompile::Standard(fun) => fun(&input_data, gas.limit()),
            Precompile::Custom(fun) => fun(&input_data, gas.limit()),
        };
        match out {
            Ok((gas_used, data)) => {
                if !crate::USE_GAS || gas.record_cost(gas_used) {
                    CallResult {
                        result: InstructionResult::Return,
                        gas,
                        return_value: Bytes::from(data),
                    }
                } else {
                    CallResult {
                        result: InstructionResult::PrecompileOOG,
                        gas,
                        return_value: Bytes::new(),
                    }
                }
            }
            Err(e) => {
                let ret = if precompile::Error::OutOfGas == e {
                    InstructionResult::PrecompileOOG
                } else {
                    InstructionResult::PrecompileError
                };
                CallResult {
                    result: ret,
                    gas,
                    return_value: Bytes::new(),
                }
            }
        }
    }

    fn prepare_call(&mut self, inputs: &mut CallInputs) -> Result<PreparedCall, CallResult> {
        let gas = Gas::new(inputs.gas_limit);
        // Load account and get code. Account is now hot.
        let Some((bytecode, _)) = self.code(inputs.contract) else {
<<<<<<< HEAD
            return (InstructionResult::FatalExternalError, gas, Bytes::new());
=======
            return Err(CallResult {
                result: InstructionResult::FatalExternalError,
                gas,
                return_value: Bytes::new(),
            });
>>>>>>> 36de35b2
        };

        // Check depth
        if self.data.journaled_state.depth() > CALL_STACK_LIMIT {
            return Err(CallResult {
                result: InstructionResult::CallTooDeep,
                gas,
                return_value: Bytes::new(),
            });
        }

        // Create subroutine checkpoint
        let checkpoint = self.data.journaled_state.checkpoint();

        // Touch address. For "EIP-158 State Clear", this will erase empty accounts.
        if inputs.transfer.value == U256::ZERO {
            self.load_account(inputs.context.address);
            self.data.journaled_state.touch(&inputs.context.address);
        }

        // Transfer value from caller to called account
        if let Err(e) = self.data.journaled_state.transfer(
            &inputs.transfer.source,
            &inputs.transfer.target,
            inputs.transfer.value,
            self.data.db,
        ) {
            self.data.journaled_state.checkpoint_revert(checkpoint);
            return Err(CallResult {
                result: e,
                gas,
                return_value: Bytes::new(),
            });
        }

<<<<<<< HEAD
        let ret = if is_precompile(inputs.contract, self.data.precompiles.len()) {
            self.call_precompile(gas, inputs.contract, inputs.input.clone())
        } else if !bytecode.is_empty() {
=======
        let contract = Box::new(Contract::new_with_context(
            inputs.input.clone(),
            bytecode,
            &inputs.context,
        ));

        Ok(PreparedCall {
            gas,
            checkpoint,
            contract,
        })
    }

    /// Main contract call of the EVM.
    fn call_inner(&mut self, inputs: &mut CallInputs) -> CallResult {
        let res = self.prepare_call(inputs);

        let prepared_call = match res {
            Ok(o) => o,
            Err(e) => return e,
        };

        let ret = if is_precompile(inputs.contract, self.precompiles.len()) {
            self.call_precompile(inputs, prepared_call.gas)
        } else if !prepared_call.contract.bytecode.is_empty() {
>>>>>>> 36de35b2
            // Create interpreter and execute subcall
            let (exit_reason, interpreter) = self.run_interpreter(
                prepared_call.contract,
                prepared_call.gas.limit(),
                inputs.is_static,
            );
            CallResult {
                result: exit_reason,
                gas: interpreter.gas,
                return_value: interpreter.return_value(),
            }
        } else {
            CallResult {
                result: InstructionResult::Stop,
                gas: prepared_call.gas,
                return_value: Bytes::new(),
            }
        };

        // revert changes or not.
        if matches!(ret.result, return_ok!()) {
            self.data.journaled_state.checkpoint_commit();
        } else {
            self.data
                .journaled_state
                .checkpoint_revert(prepared_call.checkpoint);
        }

        ret
    }
}

impl<'a, GSPEC: Spec, DB: Database + 'a, const INSPECT: bool> Host
    for EVMImpl<'a, GSPEC, DB, INSPECT>
{
    fn step(&mut self, interp: &mut Interpreter) -> InstructionResult {
        self.inspector.step(interp, &mut self.data)
    }

    fn step_end(&mut self, interp: &mut Interpreter, ret: InstructionResult) -> InstructionResult {
        self.inspector.step_end(interp, &mut self.data, ret)
    }

    fn env(&mut self) -> &mut Env {
        self.data.env
    }

    fn block_hash(&mut self, number: U256) -> Option<B256> {
        self.data
            .db
            .block_hash(number)
            .map_err(|e| self.data.error = Some(e))
            .ok()
    }

    fn load_account(&mut self, address: B160) -> Option<(bool, bool)> {
        self.data
            .journaled_state
            .load_account_exist(address, self.data.db)
            .map_err(|e| self.data.error = Some(e))
            .ok()
    }

    fn balance(&mut self, address: B160) -> Option<(U256, bool)> {
        let db = &mut self.data.db;
        let journal = &mut self.data.journaled_state;
        let error = &mut self.data.error;
        journal
            .load_account(address, db)
            .map_err(|e| *error = Some(e))
            .ok()
            .map(|(acc, is_cold)| (acc.info.balance, is_cold))
    }

    fn code(&mut self, address: B160) -> Option<(Bytecode, bool)> {
        let journal = &mut self.data.journaled_state;
        let db = &mut self.data.db;
        let error = &mut self.data.error;

        let (acc, is_cold) = journal
            .load_code(address, db)
            .map_err(|e| *error = Some(e))
            .ok()?;
        Some((acc.info.code.clone().unwrap(), is_cold))
    }

    /// Get code hash of address.
    fn code_hash(&mut self, address: B160) -> Option<(B256, bool)> {
        let journal = &mut self.data.journaled_state;
        let db = &mut self.data.db;
        let error = &mut self.data.error;

        let (acc, is_cold) = journal
            .load_code(address, db)
            .map_err(|e| *error = Some(e))
            .ok()?;
        if acc.is_empty() {
            return Some((B256::zero(), is_cold));
        }

        Some((acc.info.code_hash, is_cold))
    }

    fn sload(&mut self, address: B160, index: U256) -> Option<(U256, bool)> {
        // account is always hot. reference on that statement https://eips.ethereum.org/EIPS/eip-2929 see `Note 2:`
        self.data
            .journaled_state
            .sload(address, index, self.data.db)
            .map_err(|e| self.data.error = Some(e))
            .ok()
    }

    fn sstore(
        &mut self,
        address: B160,
        index: U256,
        value: U256,
    ) -> Option<(U256, U256, U256, bool)> {
        self.data
            .journaled_state
            .sstore(address, index, value, self.data.db)
            .map_err(|e| self.data.error = Some(e))
            .ok()
    }

    fn log(&mut self, address: B160, topics: Vec<B256>, data: Bytes) {
        if INSPECT {
            self.inspector.log(&mut self.data, &address, &topics, &data);
        }
        let log = Log {
            address,
            topics,
            data,
        };
        self.data.journaled_state.log(log);
    }

    fn selfdestruct(&mut self, address: B160, target: B160) -> Option<SelfDestructResult> {
        if INSPECT {
            self.inspector.selfdestruct(address, target);
        }
        self.data
            .journaled_state
            .selfdestruct(address, target, self.data.db)
            .map_err(|e| self.data.error = Some(e))
            .ok()
    }

    fn create(
        &mut self,
        inputs: &mut CreateInputs,
    ) -> (InstructionResult, Option<B160>, Gas, Bytes) {
        // Call inspector
        if INSPECT {
            let (ret, address, gas, out) = self.inspector.create(&mut self.data, inputs);
            if ret != InstructionResult::Continue {
                return (ret, address, gas, out);
            }
        }
        let ret = self.create_inner(inputs);
        if INSPECT {
            self.inspector.create_end(
                &mut self.data,
                inputs,
                ret.result,
                ret.created_address,
                ret.gas,
                ret.return_value,
            )
        } else {
            (ret.result, ret.created_address, ret.gas, ret.return_value)
        }
    }

    fn call(&mut self, inputs: &mut CallInputs) -> (InstructionResult, Gas, Bytes) {
        if INSPECT {
            let (ret, gas, out) = self.inspector.call(&mut self.data, inputs);
            if ret != InstructionResult::Continue {
                return (ret, gas, out);
            }
        }
        let ret = self.call_inner(inputs);
        if INSPECT {
            self.inspector.call_end(
                &mut self.data,
                inputs,
                ret.gas,
                ret.result,
                ret.return_value,
            )
        } else {
            (ret.result, ret.gas, ret.return_value)
        }
    }
}<|MERGE_RESOLUTION|>--- conflicted
+++ resolved
@@ -321,21 +321,12 @@
 
         // Fetch balance of caller.
         let Some((caller_balance, _)) = self.balance(inputs.caller) else {
-<<<<<<< HEAD
-            return (
-                InstructionResult::FatalExternalError,
-                None,
-                gas,
-                Bytes::new(),
-            );
-=======
             return Err(CreateResult {
                 result: InstructionResult::FatalExternalError,
                 created_address: None,
                 gas,
                 return_value: Bytes::new(),
             });
->>>>>>> 36de35b2
         };
 
         // Check if caller has enough balance to send to the crated contract.
@@ -606,15 +597,11 @@
         let gas = Gas::new(inputs.gas_limit);
         // Load account and get code. Account is now hot.
         let Some((bytecode, _)) = self.code(inputs.contract) else {
-<<<<<<< HEAD
-            return (InstructionResult::FatalExternalError, gas, Bytes::new());
-=======
             return Err(CallResult {
                 result: InstructionResult::FatalExternalError,
                 gas,
                 return_value: Bytes::new(),
             });
->>>>>>> 36de35b2
         };
 
         // Check depth
@@ -650,11 +637,6 @@
             });
         }
 
-<<<<<<< HEAD
-        let ret = if is_precompile(inputs.contract, self.data.precompiles.len()) {
-            self.call_precompile(gas, inputs.contract, inputs.input.clone())
-        } else if !bytecode.is_empty() {
-=======
         let contract = Box::new(Contract::new_with_context(
             inputs.input.clone(),
             bytecode,
@@ -677,10 +659,9 @@
             Err(e) => return e,
         };
 
-        let ret = if is_precompile(inputs.contract, self.precompiles.len()) {
+        let ret = if is_precompile(inputs.contract, self.data.precompiles.len()) {
             self.call_precompile(inputs, prepared_call.gas)
         } else if !prepared_call.contract.bytecode.is_empty() {
->>>>>>> 36de35b2
             // Create interpreter and execute subcall
             let (exit_reason, interpreter) = self.run_interpreter(
                 prepared_call.contract,
