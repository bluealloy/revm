use crate::handler::Handler;
use crate::interpreter::{
    analysis::to_analysed, gas, return_ok, CallContext, CallInputs, CallScheme, Contract,
    CreateInputs, Gas, Host, InstructionResult, Interpreter, SelfDestructResult, SuccessOrHalt,
    Transfer,
};
use crate::journaled_state::{is_precompile, JournalCheckpoint};
use crate::make_inspector_instruction_table;
use crate::primitives::{
    keccak256, Address, AnalysisKind, Bytecode, Bytes, EVMError, EVMResult, Env, ExecutionResult,
    InvalidTransaction, Log, Output, ResultAndState, Spec, SpecId::*, TransactTo, B256, U256,
};
use crate::{db::Database, journaled_state::JournaledState, precompile, Inspector};
use alloc::boxed::Box;
use alloc::sync::Arc;
use alloc::vec::Vec;
use core::fmt;
use core::marker::PhantomData;
use revm_interpreter::gas::initial_tx_gas;
<<<<<<< HEAD
use revm_interpreter::opcode::{make_instruction_table, InstructionTables};
use revm_interpreter::MAX_CODE_SIZE;
=======
use revm_interpreter::{SharedMemory, MAX_CODE_SIZE};
>>>>>>> 7a99f166
use revm_precompile::{Precompile, Precompiles};

#[cfg(feature = "optimism")]
use crate::optimism;

/// EVM call stack limit.
pub const CALL_STACK_LIMIT: u64 = 1024;

#[derive(Debug)]
pub struct EVMData<'a, DB: Database> {
    pub env: &'a mut Env,
    pub journaled_state: JournaledState,
    pub db: &'a mut DB,
    pub error: Option<DB::Error>,
    pub precompiles: Precompiles,
    /// Used as temporary value holder to store L1 block info.
    #[cfg(feature = "optimism")]
    pub l1_block_info: Option<optimism::L1BlockInfo>,
}

pub struct EVMImpl<'a, GSPEC: Spec, DB: Database> {
    pub data: EVMData<'a, DB>,
    pub inspector: Option<&'a mut dyn Inspector<DB>>,
    pub instruction_table: InstructionTables<'a, Self>,
    pub handler: Handler<DB>,
    _phantomdata: PhantomData<GSPEC>,
}

impl<GSPEC, DB, const INSPECT: bool> fmt::Debug for EVMImpl<'_, GSPEC, DB, INSPECT>
where
    GSPEC: Spec,
    DB: Database + fmt::Debug,
    DB::Error: fmt::Debug,
{
    fn fmt(&self, f: &mut fmt::Formatter<'_>) -> fmt::Result {
        f.debug_struct("EVMImpl")
            .field("data", &self.data)
            .finish_non_exhaustive()
    }
}

struct PreparedCreate {
    gas: Gas,
    created_address: Address,
    checkpoint: JournalCheckpoint,
    contract: Box<Contract>,
}

struct CreateResult {
    result: InstructionResult,
    created_address: Option<Address>,
    gas: Gas,
    return_value: Bytes,
}

struct PreparedCall {
    gas: Gas,
    checkpoint: JournalCheckpoint,
    contract: Box<Contract>,
}

struct CallResult {
    result: InstructionResult,
    gas: Gas,
    return_value: Bytes,
}

pub trait Transact<DBError> {
    /// Run checks that could make transaction fail before call/create.
    fn preverify_transaction(&mut self) -> Result<(), EVMError<DBError>>;

    /// Skip pre-verification steps and execute the transaction.
    fn transact_preverified(&mut self) -> EVMResult<DBError>;

    /// Execute transaction by running pre-verification steps and then transaction itself.
    #[inline]
    fn transact(&mut self) -> EVMResult<DBError> {
        self.preverify_transaction()
            .and_then(|_| self.transact_preverified())
    }
}

impl<'a, DB: Database> EVMData<'a, DB> {
    /// Load access list for berlin hardfork.
    ///
    /// Loading of accounts/storages is needed to make them warm.
    #[inline]
    fn load_access_list(&mut self) -> Result<(), EVMError<DB::Error>> {
        for (address, slots) in self.env.tx.access_list.iter() {
            self.journaled_state
                .initial_account_load(*address, slots, self.db)
                .map_err(EVMError::Database)?;
        }
        Ok(())
    }
}

#[cfg(feature = "optimism")]
impl<'a, GSPEC: Spec, DB: Database> EVMImpl<'a, GSPEC, DB> {
    /// If the transaction is not a deposit transaction, subtract the L1 data fee from the
    /// caller's balance directly after minting the requested amount of ETH.
    fn remove_l1_cost(
        is_deposit: bool,
        tx_caller: Address,
        l1_cost: U256,
        db: &mut DB,
        journal: &mut JournaledState,
    ) -> Result<(), EVMError<DB::Error>> {
        if is_deposit {
            return Ok(());
        }
        let acc = journal
            .load_account(tx_caller, db)
            .map_err(EVMError::Database)?
            .0;
        if l1_cost.gt(&acc.info.balance) {
            let u64_cost = if U256::from(u64::MAX).lt(&l1_cost) {
                u64::MAX
            } else {
                l1_cost.as_limbs()[0]
            };
            return Err(EVMError::Transaction(
                InvalidTransaction::LackOfFundForMaxFee {
                    fee: u64_cost,
                    balance: acc.info.balance,
                },
            ));
        }
        acc.info.balance = acc.info.balance.saturating_sub(l1_cost);
        Ok(())
    }

    /// If the transaction is a deposit with a `mint` value, add the mint value
    /// in wei to the caller's balance. This should be persisted to the database
    /// prior to the rest of execution.
    fn commit_mint_value(
        tx_caller: Address,
        tx_mint: Option<u128>,
        db: &mut DB,
        journal: &mut JournaledState,
    ) -> Result<(), EVMError<DB::Error>> {
        if let Some(mint) = tx_mint {
            journal
                .load_account(tx_caller, db)
                .map_err(EVMError::Database)?
                .0
                .info
                .balance += U256::from(mint);
            journal.checkpoint();
        }
        Ok(())
    }
}

impl<'a, GSPEC: Spec + 'static, DB: Database> Transact<DB::Error> for EVMImpl<'a, GSPEC, DB> {
    fn preverify_transaction(&mut self) -> Result<(), EVMError<DB::Error>> {
        let env = self.env();

        // Important: validate block before tx.
        env.validate_block_env::<GSPEC>()?;
        env.validate_tx::<GSPEC>()?;

        let initial_gas_spend = initial_tx_gas::<GSPEC>(
            &env.tx.data,
            env.tx.transact_to.is_create(),
            &env.tx.access_list,
        );

        // Additional check to see if limit is big enough to cover initial gas.
        if initial_gas_spend > env.tx.gas_limit {
            return Err(InvalidTransaction::CallGasCostMoreThanGasLimit.into());
        }

        // load acc
        let tx_caller = env.tx.caller;
        let (caller_account, _) = self
            .data
            .journaled_state
            .load_account(tx_caller, self.data.db)
            .map_err(EVMError::Database)?;

        self.data
            .env
            .validate_tx_against_state(caller_account)
            .map_err(Into::into)
    }

    fn transact_preverified(&mut self) -> EVMResult<DB::Error> {
        let env = &self.data.env;
        let tx_caller = env.tx.caller;
        let tx_value = env.tx.value;
        let tx_data = env.tx.data.clone();
        let tx_gas_limit = env.tx.gas_limit;

        #[cfg(feature = "optimism")]
        let tx_l1_cost = {
            let is_deposit = env.tx.optimism.source_hash.is_some();

            let l1_block_info =
                optimism::L1BlockInfo::try_fetch(self.data.db, self.data.env.cfg.optimism)
                    .map_err(EVMError::Database)?;

            // Perform this calculation optimistically to avoid cloning the enveloped tx.
            let tx_l1_cost = l1_block_info.as_ref().map(|l1_block_info| {
                env.tx
                    .optimism
                    .enveloped_tx
                    .as_ref()
                    .map(|enveloped_tx| {
                        l1_block_info.calculate_tx_l1_cost::<GSPEC>(enveloped_tx, is_deposit)
                    })
                    .unwrap_or(U256::ZERO)
            });
            // storage l1 block info for later use.
            self.data.l1_block_info = l1_block_info;

            //
            let Some(tx_l1_cost) = tx_l1_cost else {
                panic!("[OPTIMISM] L1 Block Info could not be loaded from the DB.")
            };

            tx_l1_cost
        };

        let initial_gas_spend = initial_tx_gas::<GSPEC>(
            &tx_data,
            env.tx.transact_to.is_create(),
            &env.tx.access_list,
        );

        // load coinbase
        // EIP-3651: Warm COINBASE. Starts the `COINBASE` address warm
        if GSPEC::enabled(SHANGHAI) {
            self.data
                .journaled_state
                .initial_account_load(self.data.env.block.coinbase, &[], self.data.db)
                .map_err(EVMError::Database)?;
        }

        self.data.load_access_list()?;

        // load acc
        let journal = &mut self.data.journaled_state;

        #[cfg(feature = "optimism")]
        if self.data.env.cfg.optimism {
            EVMImpl::<GSPEC, DB>::commit_mint_value(
                tx_caller,
                self.data.env.tx.optimism.mint,
                self.data.db,
                journal,
            )?;

            let is_deposit = self.data.env.tx.optimism.source_hash.is_some();
            EVMImpl::<GSPEC, DB>::remove_l1_cost(
                is_deposit,
                tx_caller,
                tx_l1_cost,
                self.data.db,
                journal,
            )?;
        }

        let (caller_account, _) = journal
            .load_account(tx_caller, self.data.db)
            .map_err(EVMError::Database)?;

        // Subtract gas costs from the caller's account.
        // We need to saturate the gas cost to prevent underflow in case that `disable_balance_check` is enabled.
        let mut gas_cost =
            U256::from(tx_gas_limit).saturating_mul(self.data.env.effective_gas_price());

        // EIP-4844
        if GSPEC::enabled(CANCUN) {
            let data_fee = self.data.env.calc_data_fee().expect("already checked");
            gas_cost = gas_cost.saturating_add(data_fee);
        }

        caller_account.info.balance = caller_account.info.balance.saturating_sub(gas_cost);

        // touch account so we know it is changed.
        caller_account.mark_touch();

        let transact_gas_limit = tx_gas_limit - initial_gas_spend;

        #[cfg(feature = "memory_limit")]
        let mut shared_memory = SharedMemory::new_with_memory_limit(self.data.env.cfg.memory_limit);
        #[cfg(not(feature = "memory_limit"))]
        let mut shared_memory = SharedMemory::new();

        // call inner handling of call/create
        let (call_result, ret_gas, output) = match self.data.env.tx.transact_to {
            TransactTo::Call(address) => {
                // Nonce is already checked
                caller_account.info.nonce = caller_account.info.nonce.saturating_add(1);

                let (exit, gas, bytes) = self.call(
                    &mut CallInputs {
                        contract: address,
                        transfer: Transfer {
                            source: tx_caller,
                            target: address,
                            value: tx_value,
                        },
                        input: tx_data,
                        gas_limit: transact_gas_limit,
                        context: CallContext {
                            caller: tx_caller,
                            address,
                            code_address: address,
                            apparent_value: tx_value,
                            scheme: CallScheme::Call,
                        },
                        is_static: false,
                    },
                    &mut shared_memory,
                );
                (exit, gas, Output::Call(bytes))
            }
            TransactTo::Create(scheme) => {
                let (exit, address, ret_gas, bytes) = self.create(
                    &mut CreateInputs {
                        caller: tx_caller,
                        scheme,
                        value: tx_value,
                        init_code: tx_data,
                        gas_limit: transact_gas_limit,
                    },
                    &mut shared_memory,
                );
                (exit, ret_gas, Output::Create(bytes, address))
            }
        };

        let handler = &self.handler;
        let data = &mut self.data;

        // handle output of call/create calls.
        let gas = handler.call_return(data.env, call_result, ret_gas);

        let gas_refunded = handler.calculate_gas_refund(data.env, &gas);

        // Reimburse the caller
        handler.reimburse_caller(data, &gas, gas_refunded)?;

        // Reward beneficiary
        handler.reward_beneficiary(data, &gas, gas_refunded)?;

        // used gas with refund calculated.
        let final_gas_used = gas.spend() - gas_refunded;

        // reset journal and return present state.
        let (state, logs) = self.data.journaled_state.finalize();

        let result = match call_result.into() {
            SuccessOrHalt::Success(reason) => ExecutionResult::Success {
                reason,
                gas_used: final_gas_used,
                gas_refunded,
                logs,
                output,
            },
            SuccessOrHalt::Revert => ExecutionResult::Revert {
                gas_used: final_gas_used,
                output: match output {
                    Output::Call(return_value) => return_value,
                    Output::Create(return_value, _) => return_value,
                },
            },
            SuccessOrHalt::Halt(reason) => {
                // Post-regolith, if the transaction is a deposit transaction and the
                // output is a contract creation, increment the account nonce even if
                // the transaction halts.
                #[cfg(feature = "optimism")]
                {
                    let is_deposit = self.data.env.tx.optimism.source_hash.is_some();
                    let is_creation = matches!(output, Output::Create(_, _));
                    let regolith_enabled = GSPEC::enabled(REGOLITH);
                    let optimism_regolith = self.data.env.cfg.optimism && regolith_enabled;
                    if is_deposit && is_creation && optimism_regolith {
                        let (acc, _) = self
                            .data
                            .journaled_state
                            .load_account(tx_caller, self.data.db)
                            .map_err(EVMError::Database)?;
                        acc.info.nonce = acc.info.nonce.checked_add(1).unwrap_or(u64::MAX);
                    }
                }
                ExecutionResult::Halt {
                    reason,
                    gas_used: final_gas_used,
                }
            }
            SuccessOrHalt::FatalExternalError => {
                return Err(EVMError::Database(self.data.error.take().unwrap()));
            }
            SuccessOrHalt::InternalContinue => {
                panic!("Internal return flags should remain internal {call_result:?}")
            }
        };

        Ok(ResultAndState { result, state })
    }
}

impl<'a, GSPEC: Spec + 'static, DB: Database> EVMImpl<'a, GSPEC, DB> {
    pub fn new(
        db: &'a mut DB,
        env: &'a mut Env,
        inspector: Option<&'a mut dyn Inspector<DB>>,
        precompiles: Precompiles,
    ) -> Self {
        let journaled_state = JournaledState::new(precompiles.len(), GSPEC::SPEC_ID);
        let instruction_table = if inspector.is_some() {
            let instruction_table = make_inspector_instruction_table::<GSPEC, DB>(
                make_instruction_table::<GSPEC, Self>(),
            );
            InstructionTables::Boxed(Arc::new(instruction_table))
        } else {
            InstructionTables::Plain(Arc::new(make_instruction_table::<GSPEC, Self>()))
        };

        Self {
            data: EVMData {
                env,
                journaled_state,
                db,
                error: None,
                precompiles,
                #[cfg(feature = "optimism")]
                l1_block_info: None,
            },
            inspector,
            instruction_table,
            handler: Handler::mainnet::<GSPEC>(),
            _phantomdata: PhantomData {},
        }
    }

    #[inline(never)]
    fn prepare_create(&mut self, inputs: &CreateInputs) -> Result<PreparedCreate, CreateResult> {
        let gas = Gas::new(inputs.gas_limit);

        // Check depth of calls
        if self.data.journaled_state.depth() > CALL_STACK_LIMIT {
            return Err(CreateResult {
                result: InstructionResult::CallTooDeep,
                created_address: None,
                gas,
                return_value: Bytes::new(),
            });
        }

        // Fetch balance of caller.
        let Some((caller_balance, _)) = self.balance(inputs.caller) else {
            return Err(CreateResult {
                result: InstructionResult::FatalExternalError,
                created_address: None,
                gas,
                return_value: Bytes::new(),
            });
        };

        // Check if caller has enough balance to send to the crated contract.
        if caller_balance < inputs.value {
            return Err(CreateResult {
                result: InstructionResult::OutOfFund,
                created_address: None,
                gas,
                return_value: Bytes::new(),
            });
        }

        // Increase nonce of caller and check if it overflows
        let old_nonce;
        if let Some(nonce) = self.data.journaled_state.inc_nonce(inputs.caller) {
            old_nonce = nonce - 1;
        } else {
            return Err(CreateResult {
                result: InstructionResult::Return,
                created_address: None,
                gas,
                return_value: Bytes::new(),
            });
        }

        // Create address
        let code_hash = keccak256(&inputs.init_code);
        let created_address = inputs.created_address_with_hash(old_nonce, &code_hash);

        // Load account so it needs to be marked as warm for access list.
        if self
            .data
            .journaled_state
            .load_account(created_address, self.data.db)
            .map_err(|e| self.data.error = Some(e))
            .is_err()
        {
            return Err(CreateResult {
                result: InstructionResult::FatalExternalError,
                created_address: None,
                gas,
                return_value: Bytes::new(),
            });
        }

        // create account, transfer funds and make the journal checkpoint.
        let checkpoint = match self
            .data
            .journaled_state
            .create_account_checkpoint::<GSPEC>(inputs.caller, created_address, inputs.value)
        {
            Ok(checkpoint) => checkpoint,
            Err(e) => {
                return Err(CreateResult {
                    result: e,
                    created_address: None,
                    gas,
                    return_value: Bytes::new(),
                });
            }
        };

        let bytecode = Bytecode::new_raw(inputs.init_code.clone());

        let contract = Box::new(Contract::new(
            Bytes::new(),
            bytecode,
            code_hash,
            created_address,
            inputs.caller,
            inputs.value,
        ));

        Ok(PreparedCreate {
            gas,
            created_address,
            checkpoint,
            contract,
        })
    }

    /// EVM create opcode for both initial crate and CREATE and CREATE2 opcodes.
    fn create_inner(
        &mut self,
        inputs: &CreateInputs,
        shared_memory: &mut SharedMemory,
    ) -> CreateResult {
        // Prepare crate.
        let prepared_create = match self.prepare_create(inputs) {
            Ok(o) => o,
            Err(e) => return e,
        };

        // Create new interpreter and execute initcode
        let (exit_reason, mut bytes, mut gas) = self.run_interpreter(
            prepared_create.contract,
            prepared_create.gas.limit(),
            false,
            shared_memory,
        );

        // Host error if present on execution
        match exit_reason {
            return_ok!() => {
                // if ok, check contract creation limit and calculate gas deduction on output len.
                //
                // EIP-3541: Reject new contract code starting with the 0xEF byte
                if GSPEC::enabled(LONDON) && !bytes.is_empty() && bytes.first() == Some(&0xEF) {
                    self.data
                        .journaled_state
                        .checkpoint_revert(prepared_create.checkpoint);
                    return CreateResult {
                        result: InstructionResult::CreateContractStartingWithEF,
                        created_address: Some(prepared_create.created_address),
                        gas,
                        return_value: bytes,
                    };
                }

                // EIP-170: Contract code size limit
                // By default limit is 0x6000 (~25kb)
                if GSPEC::enabled(SPURIOUS_DRAGON)
                    && bytes.len()
                        > self
                            .data
                            .env
                            .cfg
                            .limit_contract_code_size
                            .unwrap_or(MAX_CODE_SIZE)
                {
                    self.data
                        .journaled_state
                        .checkpoint_revert(prepared_create.checkpoint);
                    return CreateResult {
                        result: InstructionResult::CreateContractSizeLimit,
                        created_address: Some(prepared_create.created_address),
                        gas,
                        return_value: bytes,
                    };
                }
                if crate::USE_GAS {
                    let gas_for_code = bytes.len() as u64 * gas::CODEDEPOSIT;
                    if !gas.record_cost(gas_for_code) {
                        // record code deposit gas cost and check if we are out of gas.
                        // EIP-2 point 3: If contract creation does not have enough gas to pay for the
                        // final gas fee for adding the contract code to the state, the contract
                        //  creation fails (i.e. goes out-of-gas) rather than leaving an empty contract.
                        if GSPEC::enabled(HOMESTEAD) {
                            self.data
                                .journaled_state
                                .checkpoint_revert(prepared_create.checkpoint);
                            return CreateResult {
                                result: InstructionResult::OutOfGas,
                                created_address: Some(prepared_create.created_address),
                                gas,
                                return_value: bytes,
                            };
                        } else {
                            bytes = Bytes::new();
                        }
                    }
                }
                // if we have enough gas
                self.data.journaled_state.checkpoint_commit();
                // Do analysis of bytecode straight away.
                let bytecode = match self.data.env.cfg.perf_analyse_created_bytecodes {
                    AnalysisKind::Raw => Bytecode::new_raw(bytes.clone()),
                    AnalysisKind::Check => Bytecode::new_raw(bytes.clone()).to_checked(),
                    AnalysisKind::Analyse => to_analysed(Bytecode::new_raw(bytes.clone())),
                };
                self.data
                    .journaled_state
                    .set_code(prepared_create.created_address, bytecode);
                CreateResult {
                    result: InstructionResult::Return,
                    created_address: Some(prepared_create.created_address),
                    gas,
                    return_value: bytes,
                }
            }
            _ => {
                self.data
                    .journaled_state
                    .checkpoint_revert(prepared_create.checkpoint);
                CreateResult {
                    result: exit_reason,
                    created_address: Some(prepared_create.created_address),
                    gas,
                    return_value: bytes,
                }
            }
        }
    }

    /// Create a Interpreter and run it.
    /// Returns the exit reason, return value and gas from interpreter
    pub fn run_interpreter(
        &mut self,
        contract: Box<Contract>,
        gas_limit: u64,
        is_static: bool,
        shared_memory: &mut SharedMemory,
    ) -> (InstructionResult, Bytes, Gas) {
        let mut interpreter = Box::new(Interpreter::new(
            contract,
            gas_limit,
            is_static,
            shared_memory,
        ));

        interpreter.shared_memory.new_context_memory();

        if let Some(inspector) = self.inspector.as_mut() {
            inspector.initialize_interp(&mut interpreter, &mut self.data);
        }

        let exit_reason = match &mut self.instruction_table {
            InstructionTables::Plain(table) => interpreter.run::<_, Self>(&table.clone(), self),
            InstructionTables::Boxed(table) => interpreter.run::<_, Self>(&table.clone(), self),
        };

        let (return_value, gas) = (interpreter.return_value(), *interpreter.gas());

        interpreter.shared_memory.free_context_memory();

        (exit_reason, return_value, gas)
    }

    /// Call precompile contract
    fn call_precompile(&mut self, inputs: &CallInputs, mut gas: Gas) -> CallResult {
        let input_data = &inputs.input;
        let contract = inputs.contract;

        let precompile = self
            .data
            .precompiles
            .get(&contract)
            .expect("Check for precompile should be already done");
        let out = match precompile {
            Precompile::Standard(fun) => fun(input_data, gas.limit()),
            Precompile::Env(fun) => fun(input_data, gas.limit(), self.env()),
        };
        match out {
            Ok((gas_used, data)) => {
                if !crate::USE_GAS || gas.record_cost(gas_used) {
                    CallResult {
                        result: InstructionResult::Return,
                        gas,
                        return_value: Bytes::from(data),
                    }
                } else {
                    CallResult {
                        result: InstructionResult::PrecompileOOG,
                        gas,
                        return_value: Bytes::new(),
                    }
                }
            }
            Err(e) => {
                let result = if precompile::Error::OutOfGas == e {
                    InstructionResult::PrecompileOOG
                } else {
                    InstructionResult::PrecompileError
                };
                CallResult {
                    result,
                    gas,
                    return_value: Bytes::new(),
                }
            }
        }
    }

    #[inline(never)]
    fn prepare_call(&mut self, inputs: &CallInputs) -> Result<PreparedCall, CallResult> {
        let gas = Gas::new(inputs.gas_limit);
        let account = match self
            .data
            .journaled_state
            .load_code(inputs.contract, self.data.db)
        {
            Ok((account, _)) => account,
            Err(e) => {
                self.data.error = Some(e);
                return Err(CallResult {
                    result: InstructionResult::FatalExternalError,
                    gas,
                    return_value: Bytes::new(),
                });
            }
        };
        let code_hash = account.info.code_hash();
        let bytecode = account.info.code.clone().unwrap_or_default();

        // Check depth
        if self.data.journaled_state.depth() > CALL_STACK_LIMIT {
            return Err(CallResult {
                result: InstructionResult::CallTooDeep,
                gas,
                return_value: Bytes::new(),
            });
        }

        // Create subroutine checkpoint
        let checkpoint = self.data.journaled_state.checkpoint();

        // Touch address. For "EIP-158 State Clear", this will erase empty accounts.
        if inputs.transfer.value == U256::ZERO {
            self.load_account(inputs.context.address);
            self.data.journaled_state.touch(&inputs.context.address);
        }

        // Transfer value from caller to called account
        if let Err(e) = self.data.journaled_state.transfer(
            &inputs.transfer.source,
            &inputs.transfer.target,
            inputs.transfer.value,
            self.data.db,
        ) {
            self.data.journaled_state.checkpoint_revert(checkpoint);
            return Err(CallResult {
                result: e,
                gas,
                return_value: Bytes::new(),
            });
        }

        let contract = Box::new(Contract::new_with_context(
            inputs.input.clone(),
            bytecode,
            code_hash,
            &inputs.context,
        ));

        Ok(PreparedCall {
            gas,
            checkpoint,
            contract,
        })
    }

    /// Main contract call of the EVM.
    fn call_inner(&mut self, inputs: &CallInputs, shared_memory: &mut SharedMemory) -> CallResult {
        // Prepare call
        let prepared_call = match self.prepare_call(inputs) {
            Ok(o) => o,
            Err(e) => return e,
        };

        let ret = if is_precompile(inputs.contract, self.data.precompiles.len()) {
            self.call_precompile(inputs, prepared_call.gas)
        } else if !prepared_call.contract.bytecode.is_empty() {
            // Create interpreter and execute subcall
            let (exit_reason, bytes, gas) = self.run_interpreter(
                prepared_call.contract,
                prepared_call.gas.limit(),
                inputs.is_static,
                shared_memory,
            );
            CallResult {
                result: exit_reason,
                gas,
                return_value: bytes,
            }
        } else {
            CallResult {
                result: InstructionResult::Stop,
                gas: prepared_call.gas,
                return_value: Bytes::new(),
            }
        };

        // revert changes or not.
        if matches!(ret.result, return_ok!()) {
            self.data.journaled_state.checkpoint_commit();
        } else {
            self.data
                .journaled_state
                .checkpoint_revert(prepared_call.checkpoint);
        }

        ret
    }
}

<<<<<<< HEAD
impl<'a, GSPEC: Spec + 'static, DB: Database> Host for EVMImpl<'a, GSPEC, DB> {
=======
impl<'a, GSPEC: Spec, DB: Database + 'a, const INSPECT: bool> Host
    for EVMImpl<'a, GSPEC, DB, INSPECT>
{
    fn step(&mut self, interp: &mut Interpreter<'_>) -> InstructionResult {
        self.inspector.step(interp, &mut self.data)
    }

    fn step_end(
        &mut self,
        interp: &mut Interpreter<'_>,
        ret: InstructionResult,
    ) -> InstructionResult {
        self.inspector.step_end(interp, &mut self.data, ret)
    }

>>>>>>> 7a99f166
    fn env(&mut self) -> &mut Env {
        self.data.env
    }

    fn block_hash(&mut self, number: U256) -> Option<B256> {
        self.data
            .db
            .block_hash(number)
            .map_err(|e| self.data.error = Some(e))
            .ok()
    }

    fn load_account(&mut self, address: Address) -> Option<(bool, bool)> {
        self.data
            .journaled_state
            .load_account_exist(address, self.data.db)
            .map_err(|e| self.data.error = Some(e))
            .ok()
    }

    fn balance(&mut self, address: Address) -> Option<(U256, bool)> {
        let db = &mut self.data.db;
        let journal = &mut self.data.journaled_state;
        let error = &mut self.data.error;
        journal
            .load_account(address, db)
            .map_err(|e| *error = Some(e))
            .ok()
            .map(|(acc, is_cold)| (acc.info.balance, is_cold))
    }

    fn code(&mut self, address: Address) -> Option<(Bytecode, bool)> {
        let journal = &mut self.data.journaled_state;
        let db = &mut self.data.db;
        let error = &mut self.data.error;

        let (acc, is_cold) = journal
            .load_code(address, db)
            .map_err(|e| *error = Some(e))
            .ok()?;
        Some((acc.info.code.clone().unwrap(), is_cold))
    }

    /// Get code hash of address.
    fn code_hash(&mut self, address: Address) -> Option<(B256, bool)> {
        let journal = &mut self.data.journaled_state;
        let db = &mut self.data.db;
        let error = &mut self.data.error;

        let (acc, is_cold) = journal
            .load_code(address, db)
            .map_err(|e| *error = Some(e))
            .ok()?;
        if acc.is_empty() {
            return Some((B256::ZERO, is_cold));
        }

        Some((acc.info.code_hash, is_cold))
    }

    fn sload(&mut self, address: Address, index: U256) -> Option<(U256, bool)> {
        // account is always warm. reference on that statement https://eips.ethereum.org/EIPS/eip-2929 see `Note 2:`
        self.data
            .journaled_state
            .sload(address, index, self.data.db)
            .map_err(|e| self.data.error = Some(e))
            .ok()
    }

    fn sstore(
        &mut self,
        address: Address,
        index: U256,
        value: U256,
    ) -> Option<(U256, U256, U256, bool)> {
        self.data
            .journaled_state
            .sstore(address, index, value, self.data.db)
            .map_err(|e| self.data.error = Some(e))
            .ok()
    }

    fn tload(&mut self, address: Address, index: U256) -> U256 {
        self.data.journaled_state.tload(address, index)
    }

    fn tstore(&mut self, address: Address, index: U256, value: U256) {
        self.data.journaled_state.tstore(address, index, value)
    }

    fn log(&mut self, address: Address, topics: Vec<B256>, data: Bytes) {
        if let Some(inspector) = self.inspector.as_mut() {
            inspector.log(&mut self.data, &address, &topics, &data);
        }
        let log = Log {
            address,
            topics,
            data,
        };
        self.data.journaled_state.log(log);
    }

    fn selfdestruct(&mut self, address: Address, target: Address) -> Option<SelfDestructResult> {
        if let Some(inspector) = self.inspector.as_mut() {
            let acc = self.data.journaled_state.state.get(&address).unwrap();
            inspector.selfdestruct(address, target, acc.info.balance);
        }
        self.data
            .journaled_state
            .selfdestruct(address, target, self.data.db)
            .map_err(|e| self.data.error = Some(e))
            .ok()
    }

    fn create(
        &mut self,
        inputs: &mut CreateInputs,
        shared_memory: &mut SharedMemory,
    ) -> (InstructionResult, Option<Address>, Gas, Bytes) {
        // Call inspector
        if let Some(inspector) = self.inspector.as_mut() {
            let (ret, address, gas, out) = inspector.create(&mut self.data, inputs);
            if ret != InstructionResult::Continue {
                return inspector.create_end(&mut self.data, inputs, ret, address, gas, out);
            }
        }
<<<<<<< HEAD
        let ret = self.create_inner(inputs);
        if let Some(inspector) = self.inspector.as_mut() {
            inspector.create_end(
=======
        let ret = self.create_inner(inputs, shared_memory);
        if INSPECT {
            self.inspector.create_end(
>>>>>>> 7a99f166
                &mut self.data,
                inputs,
                ret.result,
                ret.created_address,
                ret.gas,
                ret.return_value,
            )
        } else {
            (ret.result, ret.created_address, ret.gas, ret.return_value)
        }
    }

<<<<<<< HEAD
    fn call(&mut self, inputs: &mut CallInputs) -> (InstructionResult, Gas, Bytes) {
        if let Some(inspector) = self.inspector.as_mut() {
            let (ret, gas, out) = inspector.call(&mut self.data, inputs);
=======
    fn call(
        &mut self,
        inputs: &mut CallInputs,
        shared_memory: &mut SharedMemory,
    ) -> (InstructionResult, Gas, Bytes) {
        if INSPECT {
            let (ret, gas, out) = self.inspector.call(&mut self.data, inputs);
>>>>>>> 7a99f166
            if ret != InstructionResult::Continue {
                return inspector.call_end(&mut self.data, inputs, gas, ret, out);
            }
        }
<<<<<<< HEAD
        let ret = self.call_inner(inputs);
        if let Some(inspector) = self.inspector.as_mut() {
            inspector.call_end(
=======
        let ret = self.call_inner(inputs, shared_memory);
        if INSPECT {
            self.inspector.call_end(
>>>>>>> 7a99f166
                &mut self.data,
                inputs,
                ret.gas,
                ret.result,
                ret.return_value,
            )
        } else {
            (ret.result, ret.gas, ret.return_value)
        }
    }
}

#[cfg(feature = "optimism")]
#[cfg(test)]
mod tests {
    use super::*;

    use crate::db::InMemoryDB;
    use crate::primitives::{specification::BedrockSpec, state::AccountInfo, SpecId};

    #[test]
    fn test_commit_mint_value() {
        let caller = Address::ZERO;
        let mint_value = Some(1u128);
        let mut db = InMemoryDB::default();
        db.insert_account_info(
            caller,
            AccountInfo {
                nonce: 0,
                balance: U256::from(100),
                code_hash: B256::ZERO,
                code: None,
            },
        );
        let mut journal = JournaledState::new(0, SpecId::BERLIN);
        journal
            .initial_account_load(caller, &[U256::from(100)], &mut db)
            .unwrap();
        assert!(EVMImpl::<BedrockSpec, InMemoryDB>::commit_mint_value(
            caller,
            mint_value,
            &mut db,
            &mut journal
        )
        .is_ok(),);

        // Check the account balance is updated.
        let (account, _) = journal.load_account(caller, &mut db).unwrap();
        assert_eq!(account.info.balance, U256::from(101));

        // No mint value should be a no-op.
        assert!(EVMImpl::<BedrockSpec, InMemoryDB>::commit_mint_value(
            caller,
            None,
            &mut db,
            &mut journal
        )
        .is_ok(),);
        let (account, _) = journal.load_account(caller, &mut db).unwrap();
        assert_eq!(account.info.balance, U256::from(101));
    }

    #[test]
    fn test_remove_l1_cost_non_deposit() {
        let caller = Address::ZERO;
        let mut db = InMemoryDB::default();
        let mut journal = JournaledState::new(0, SpecId::BERLIN);
        let slots = &[U256::from(100)];
        journal
            .initial_account_load(caller, slots, &mut db)
            .unwrap();
        assert!(EVMImpl::<BedrockSpec, InMemoryDB>::remove_l1_cost(
            true,
            caller,
            U256::ZERO,
            &mut db,
            &mut journal
        )
        .is_ok(),);
    }

    #[test]
    fn test_remove_l1_cost() {
        let caller = Address::ZERO;
        let mut db = InMemoryDB::default();
        db.insert_account_info(
            caller,
            AccountInfo {
                nonce: 0,
                balance: U256::from(100),
                code_hash: B256::ZERO,
                code: None,
            },
        );
        let mut journal = JournaledState::new(0, SpecId::BERLIN);
        journal
            .initial_account_load(caller, &[U256::from(100)], &mut db)
            .unwrap();
        assert!(EVMImpl::<BedrockSpec, InMemoryDB>::remove_l1_cost(
            false,
            caller,
            U256::from(1),
            &mut db,
            &mut journal
        )
        .is_ok(),);

        // Check the account balance is updated.
        let (account, _) = journal.load_account(caller, &mut db).unwrap();
        assert_eq!(account.info.balance, U256::from(99));
    }

    #[test]
    fn test_remove_l1_cost_lack_of_funds() {
        let caller = Address::ZERO;
        let mut db = InMemoryDB::default();
        db.insert_account_info(
            caller,
            AccountInfo {
                nonce: 0,
                balance: U256::from(100),
                code_hash: B256::ZERO,
                code: None,
            },
        );
        let mut journal = JournaledState::new(0, SpecId::BERLIN);
        journal
            .initial_account_load(caller, &[U256::from(100)], &mut db)
            .unwrap();
        assert_eq!(
            EVMImpl::<BedrockSpec, InMemoryDB>::remove_l1_cost(
                false,
                caller,
                U256::from(101),
                &mut db,
                &mut journal
            ),
            Err(EVMError::Transaction(
                InvalidTransaction::LackOfFundForMaxFee {
                    fee: 101u64,
                    balance: U256::from(100),
                },
            ))
        );
    }
}<|MERGE_RESOLUTION|>--- conflicted
+++ resolved
@@ -16,13 +16,11 @@
 use alloc::vec::Vec;
 use core::fmt;
 use core::marker::PhantomData;
-use revm_interpreter::gas::initial_tx_gas;
-<<<<<<< HEAD
-use revm_interpreter::opcode::{make_instruction_table, InstructionTables};
-use revm_interpreter::MAX_CODE_SIZE;
-=======
-use revm_interpreter::{SharedMemory, MAX_CODE_SIZE};
->>>>>>> 7a99f166
+use revm_interpreter::{
+    gas::initial_tx_gas,
+    opcode::{make_instruction_table, InstructionTables},
+    SharedMemory, MAX_CODE_SIZE,
+};
 use revm_precompile::{Precompile, Precompiles};
 
 #[cfg(feature = "optimism")]
@@ -51,7 +49,7 @@
     _phantomdata: PhantomData<GSPEC>,
 }
 
-impl<GSPEC, DB, const INSPECT: bool> fmt::Debug for EVMImpl<'_, GSPEC, DB, INSPECT>
+impl<GSPEC, DB> fmt::Debug for EVMImpl<'_, GSPEC, DB>
 where
     GSPEC: Spec,
     DB: Database + fmt::Debug,
@@ -869,25 +867,7 @@
     }
 }
 
-<<<<<<< HEAD
 impl<'a, GSPEC: Spec + 'static, DB: Database> Host for EVMImpl<'a, GSPEC, DB> {
-=======
-impl<'a, GSPEC: Spec, DB: Database + 'a, const INSPECT: bool> Host
-    for EVMImpl<'a, GSPEC, DB, INSPECT>
-{
-    fn step(&mut self, interp: &mut Interpreter<'_>) -> InstructionResult {
-        self.inspector.step(interp, &mut self.data)
-    }
-
-    fn step_end(
-        &mut self,
-        interp: &mut Interpreter<'_>,
-        ret: InstructionResult,
-    ) -> InstructionResult {
-        self.inspector.step_end(interp, &mut self.data, ret)
-    }
-
->>>>>>> 7a99f166
     fn env(&mut self) -> &mut Env {
         self.data.env
     }
@@ -1014,15 +994,9 @@
                 return inspector.create_end(&mut self.data, inputs, ret, address, gas, out);
             }
         }
-<<<<<<< HEAD
-        let ret = self.create_inner(inputs);
+        let ret = self.create_inner(inputs, shared_memory);
         if let Some(inspector) = self.inspector.as_mut() {
             inspector.create_end(
-=======
-        let ret = self.create_inner(inputs, shared_memory);
-        if INSPECT {
-            self.inspector.create_end(
->>>>>>> 7a99f166
                 &mut self.data,
                 inputs,
                 ret.result,
@@ -1035,32 +1009,20 @@
         }
     }
 
-<<<<<<< HEAD
-    fn call(&mut self, inputs: &mut CallInputs) -> (InstructionResult, Gas, Bytes) {
-        if let Some(inspector) = self.inspector.as_mut() {
-            let (ret, gas, out) = inspector.call(&mut self.data, inputs);
-=======
     fn call(
         &mut self,
         inputs: &mut CallInputs,
         shared_memory: &mut SharedMemory,
     ) -> (InstructionResult, Gas, Bytes) {
-        if INSPECT {
-            let (ret, gas, out) = self.inspector.call(&mut self.data, inputs);
->>>>>>> 7a99f166
+        if let Some(inspector) = self.inspector.as_mut() {
+            let (ret, gas, out) = inspector.call(&mut self.data, inputs);
             if ret != InstructionResult::Continue {
                 return inspector.call_end(&mut self.data, inputs, gas, ret, out);
             }
         }
-<<<<<<< HEAD
-        let ret = self.call_inner(inputs);
+        let ret = self.call_inner(inputs, shared_memory);
         if let Some(inspector) = self.inspector.as_mut() {
             inspector.call_end(
-=======
-        let ret = self.call_inner(inputs, shared_memory);
-        if INSPECT {
-            self.inspector.call_end(
->>>>>>> 7a99f166
                 &mut self.data,
                 inputs,
                 ret.gas,
