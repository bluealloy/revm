use crate::interpreter::{
    analysis::to_analysed, gas, instruction_result::SuccessOrHalt, return_ok, return_revert,
    CallContext, CallInputs, CallScheme, Contract, CreateInputs, CreateScheme, Gas, Host,
    InstructionResult, Interpreter, SelfDestructResult, Transfer, CALL_STACK_LIMIT,
};
use crate::journaled_state::{is_precompile, JournalCheckpoint};
use crate::primitives::{
<<<<<<< HEAD
    create2_address, create_address, keccak256, Account, Address, AnalysisKind, Bytecode, Bytes,
    EVMError, EVMResult, Env, ExecutionResult, HashMap, InvalidTransaction, Log, Output,
    ResultAndState, Spec,
    SpecId::{self, *},
    TransactTo, B256, U256,
=======
    create2_address, create_address, keccak256, Account, AnalysisKind, Bytecode, Bytes, EVMError,
    EVMResult, Env, ExecutionResult, HashMap, InvalidTransaction, Log, Output, ResultAndState,
    Spec, SpecId::*, TransactTo, B160, B256, U256,
>>>>>>> 516f62cc
};
use crate::{db::Database, journaled_state::JournaledState, precompile, Inspector};
use alloc::boxed::Box;
use alloc::vec::Vec;
use core::{cmp::min, marker::PhantomData};
use revm_interpreter::gas::initial_tx_gas;
use revm_interpreter::MAX_CODE_SIZE;
use revm_precompile::{Precompile, Precompiles};

pub struct EVMData<'a, DB: Database> {
    pub env: &'a mut Env,
    pub journaled_state: JournaledState,
    pub db: &'a mut DB,
    pub error: Option<DB::Error>,
    pub precompiles: Precompiles,
}

pub struct EVMImpl<'a, GSPEC: Spec, DB: Database, const INSPECT: bool> {
    data: EVMData<'a, DB>,
    inspector: &'a mut dyn Inspector<DB>,
    _phantomdata: PhantomData<GSPEC>,
}

struct PreparedCreate {
    gas: Gas,
    created_address: Address,
    checkpoint: JournalCheckpoint,
    contract: Box<Contract>,
}

struct CreateResult {
    result: InstructionResult,
    created_address: Option<Address>,
    gas: Gas,
    return_value: Bytes,
}

struct PreparedCall {
    gas: Gas,
    checkpoint: JournalCheckpoint,
    contract: Box<Contract>,
}

struct CallResult {
    result: InstructionResult,
    gas: Gas,
    return_value: Bytes,
}

pub trait Transact<DBError> {
    /// Run checks that could make transaction fail before call/create.
    fn preverify_transaction(&mut self) -> Result<(), EVMError<DBError>>;

    /// Skip pre-verification steps and execute the transaction.
    fn transact_preverified(&mut self) -> EVMResult<DBError>;

    /// Execute transaction by running pre-verification steps and then transaction itself.
    #[inline]
    fn transact(&mut self) -> EVMResult<DBError> {
        self.preverify_transaction()
            .and_then(|_| self.transact_preverified())
    }
}

impl<'a, GSPEC: Spec, DB: Database, const INSPECT: bool> EVMImpl<'a, GSPEC, DB, INSPECT> {
    /// Load access list for berlin hardfork.
    ///
    /// Loading of accounts/storages is needed to make them hot.
    #[inline]
    fn load_access_list(&mut self) -> Result<(), EVMError<DB::Error>> {
        for (address, slots) in self.data.env.tx.access_list.iter() {
            self.data
                .journaled_state
                .initial_account_load(*address, slots, self.data.db)
                .map_err(EVMError::Database)?;
        }
        Ok(())
    }
}

impl<'a, GSPEC: Spec, DB: Database, const INSPECT: bool> Transact<DB::Error>
    for EVMImpl<'a, GSPEC, DB, INSPECT>
{
    fn preverify_transaction(&mut self) -> Result<(), EVMError<DB::Error>> {
        let env = self.env();

        // Important: validate block before tx.
        env.validate_block_env::<GSPEC>()?;
        env.validate_tx::<GSPEC>()?;

        let initial_gas_spend = initial_tx_gas::<GSPEC>(
            &env.tx.data,
            env.tx.transact_to.is_create(),
            &env.tx.access_list,
        );

        // Additional check to see if limit is big enough to cover initial gas.
        if initial_gas_spend > env.tx.gas_limit {
            return Err(InvalidTransaction::CallGasCostMoreThanGasLimit.into());
        }

        // load acc
        let tx_caller = env.tx.caller;
        let (caller_account, _) = self
            .data
            .journaled_state
            .load_account(tx_caller, self.data.db)
            .map_err(EVMError::Database)?;

        self.data
            .env
            .validate_tx_against_state(caller_account)
            .map_err(Into::into)
    }

    fn transact_preverified(&mut self) -> EVMResult<DB::Error> {
        let env = &self.data.env;
        let tx_caller = env.tx.caller;
        let tx_value = env.tx.value;
        let tx_data = env.tx.data.clone();
        let tx_gas_limit = env.tx.gas_limit;

        let initial_gas_spend = initial_tx_gas::<GSPEC>(
            &tx_data,
            env.tx.transact_to.is_create(),
            &env.tx.access_list,
        );

        // load coinbase
        // EIP-3651: Warm COINBASE. Starts the `COINBASE` address warm
        if GSPEC::enabled(SHANGHAI) {
            self.data
                .journaled_state
                .initial_account_load(self.data.env.block.coinbase, &[], self.data.db)
                .map_err(EVMError::Database)?;
        }

        self.load_access_list()?;
        // Without this line, the borrow checker complains that `self` is borrowed mutable above.
        let env = &self.data.env;

        // load acc
        let journal = &mut self.data.journaled_state;
        let (caller_account, _) = journal
            .load_account(tx_caller, self.data.db)
            .map_err(EVMError::Database)?;

        // Subtract gas costs from the caller's account.
        // We need to saturate the gas cost to prevent underflow in case that `disable_balance_check` is enabled.
        let mut gas_cost = U256::from(tx_gas_limit).saturating_mul(env.effective_gas_price());

        // EIP-4844
        if GSPEC::enabled(CANCUN) {
            let data_fee = env.calc_data_fee().expect("already checked");
            gas_cost = gas_cost.saturating_add(U256::from(data_fee));
        }

        caller_account.info.balance = caller_account.info.balance.saturating_sub(gas_cost);

        // touch account so we know it is changed.
        caller_account.mark_touch();

        let transact_gas_limit = tx_gas_limit - initial_gas_spend;

        // call inner handling of call/create
        let (exit_reason, ret_gas, output) = match self.data.env.tx.transact_to {
            TransactTo::Call(address) => {
                // Nonce is already checked
                caller_account.info.nonce = caller_account.info.nonce.saturating_add(1);

                let (exit, gas, bytes) = self.call(&mut CallInputs {
                    contract: address,
                    transfer: Transfer {
                        source: tx_caller,
                        target: address,
                        value: tx_value,
                    },
                    input: tx_data,
                    gas_limit: transact_gas_limit,
                    context: CallContext {
                        caller: tx_caller,
                        address,
                        code_address: address,
                        apparent_value: tx_value,
                        scheme: CallScheme::Call,
                    },
                    is_static: false,
                });
                (exit, gas, Output::Call(bytes))
            }
            TransactTo::Create(scheme) => {
                let (exit, address, ret_gas, bytes) = self.create(&mut CreateInputs {
                    caller: tx_caller,
                    scheme,
                    value: tx_value,
                    init_code: tx_data,
                    gas_limit: transact_gas_limit,
                });
                (exit, ret_gas, Output::Create(bytes, address))
            }
        };

        // set gas with gas limit and spend it all. Gas is going to be reimbursed when
        // transaction is returned successfully.
        let mut gas = Gas::new(tx_gas_limit);
        gas.record_cost(tx_gas_limit);

        if crate::USE_GAS {
            match exit_reason {
                return_ok!() => {
                    gas.erase_cost(ret_gas.remaining());
                    gas.record_refund(ret_gas.refunded());
                }
                return_revert!() => {
                    gas.erase_cost(ret_gas.remaining());
                }
                _ => {}
            }
        }

        let (state, logs, gas_used, gas_refunded) = self.finalize::<GSPEC>(&gas);

        let result = match exit_reason.into() {
            SuccessOrHalt::Success(reason) => ExecutionResult::Success {
                reason,
                gas_used,
                gas_refunded,
                logs,
                output,
            },
            SuccessOrHalt::Revert => ExecutionResult::Revert {
                gas_used,
                output: match output {
                    Output::Call(return_value) => return_value,
                    Output::Create(return_value, _) => return_value,
                },
            },
            SuccessOrHalt::Halt(reason) => ExecutionResult::Halt { reason, gas_used },
            SuccessOrHalt::FatalExternalError => {
                return Err(EVMError::Database(self.data.error.take().unwrap()));
            }
            SuccessOrHalt::InternalContinue => {
                panic!("Internal return flags should remain internal {exit_reason:?}")
            }
        };

        Ok(ResultAndState { result, state })
    }
}

impl<'a, GSPEC: Spec, DB: Database, const INSPECT: bool> EVMImpl<'a, GSPEC, DB, INSPECT> {
    pub fn new(
        db: &'a mut DB,
        env: &'a mut Env,
        inspector: &'a mut dyn Inspector<DB>,
        precompiles: Precompiles,
    ) -> Self {
        let journaled_state = JournaledState::new(precompiles.len(), GSPEC::SPEC_ID);
        Self {
            data: EVMData {
                env,
                journaled_state,
                db,
                error: None,
                precompiles,
            },
            inspector,
            _phantomdata: PhantomData {},
        }
    }

    fn finalize<SPEC: Spec>(
        &mut self,
        gas: &Gas,
    ) -> (HashMap<Address, Account>, Vec<Log>, u64, u64) {
        let caller = self.data.env.tx.caller;
        let coinbase = self.data.env.block.coinbase;
        let (gas_used, gas_refunded) =
            if crate::USE_GAS {
                let effective_gas_price = self.data.env.effective_gas_price();
                let basefee = self.data.env.block.basefee;

                let gas_refunded = if self.env().cfg.is_gas_refund_disabled() {
                    0
                } else {
                    // EIP-3529: Reduction in refunds
                    let max_refund_quotient = if SPEC::enabled(LONDON) { 5 } else { 2 };
                    min(gas.refunded() as u64, gas.spend() / max_refund_quotient)
                };

                // return balance of not spend gas.
                let Ok((caller_account, _)) =
                    self.data.journaled_state.load_account(caller, self.data.db)
                else {
                    panic!("caller account not found");
                };

                caller_account.info.balance = caller_account.info.balance.saturating_add(
                    effective_gas_price * U256::from(gas.remaining() + gas_refunded),
                );

                // transfer fee to coinbase/beneficiary.
                if !self.data.env.cfg.disable_coinbase_tip {
                    // EIP-1559 discard basefee for coinbase transfer. Basefee amount of gas is discarded.
                    let coinbase_gas_price = if SPEC::enabled(LONDON) {
                        effective_gas_price.saturating_sub(basefee)
                    } else {
                        effective_gas_price
                    };

                    let Ok((coinbase_account, _)) = self
                        .data
                        .journaled_state
                        .load_account(coinbase, self.data.db)
                    else {
                        panic!("coinbase account not found");
                    };
                    coinbase_account.mark_touch();
                    coinbase_account.info.balance = coinbase_account.info.balance.saturating_add(
                        coinbase_gas_price * U256::from(gas.spend() - gas_refunded),
                    );
                }

                (gas.spend() - gas_refunded, gas_refunded)
            } else {
                // touch coinbase
                let _ = self
                    .data
                    .journaled_state
                    .load_account(coinbase, self.data.db);
                self.data.journaled_state.touch(&coinbase);
                (0, 0)
            };
        let (new_state, logs) = self.data.journaled_state.finalize();
        (new_state, logs, gas_used, gas_refunded)
    }

    #[inline(never)]
    fn prepare_create(&mut self, inputs: &CreateInputs) -> Result<PreparedCreate, CreateResult> {
        let gas = Gas::new(inputs.gas_limit);

        // Check depth of calls
        if self.data.journaled_state.depth() > CALL_STACK_LIMIT {
            return Err(CreateResult {
                result: InstructionResult::CallTooDeep,
                created_address: None,
                gas,
                return_value: Bytes::new(),
            });
        }

        // Fetch balance of caller.
        let Some((caller_balance, _)) = self.balance(inputs.caller) else {
            return Err(CreateResult {
                result: InstructionResult::FatalExternalError,
                created_address: None,
                gas,
                return_value: Bytes::new(),
            });
        };

        // Check if caller has enough balance to send to the crated contract.
        if caller_balance < inputs.value {
            return Err(CreateResult {
                result: InstructionResult::OutOfFund,
                created_address: None,
                gas,
                return_value: Bytes::new(),
            });
        }

        // Increase nonce of caller and check if it overflows
        let old_nonce;
        if let Some(nonce) = self.data.journaled_state.inc_nonce(inputs.caller) {
            old_nonce = nonce - 1;
        } else {
            return Err(CreateResult {
                result: InstructionResult::Return,
                created_address: None,
                gas,
                return_value: Bytes::new(),
            });
        }

        // Create address
        let code_hash = keccak256(&inputs.init_code);
        let created_address = match inputs.scheme {
            CreateScheme::Create => create_address(inputs.caller, old_nonce),
            CreateScheme::Create2 { salt } => create2_address(inputs.caller, code_hash, salt),
        };

        // Load account so it needs to be marked as hot for access list.
        if self
            .data
            .journaled_state
            .load_account(created_address, self.data.db)
            .map_err(|e| self.data.error = Some(e))
            .is_err()
        {
            return Err(CreateResult {
                result: InstructionResult::FatalExternalError,
                created_address: None,
                gas,
                return_value: Bytes::new(),
            });
        }

        // create account, transfer funds and make the journal checkpoint.
        let checkpoint = match self
            .data
            .journaled_state
            .create_account_checkpoint::<GSPEC>(inputs.caller, created_address, inputs.value)
        {
            Ok(checkpoint) => checkpoint,
            Err(e) => {
                return Err(CreateResult {
                    result: e,
                    created_address: None,
                    gas,
                    return_value: Bytes::new(),
                });
            }
        };

        let bytecode = Bytecode::new_raw(inputs.init_code.clone());

        let contract = Box::new(Contract::new(
            Bytes::new(),
            bytecode,
            code_hash,
            created_address,
            inputs.caller,
            inputs.value,
        ));

        Ok(PreparedCreate {
            gas,
            created_address,
            checkpoint,
            contract,
        })
    }

    /// EVM create opcode for both initial crate and CREATE and CREATE2 opcodes.
    fn create_inner(&mut self, inputs: &CreateInputs) -> CreateResult {
        // Prepare crate.
        let prepared_create = match self.prepare_create(inputs) {
            Ok(o) => o,
            Err(e) => return e,
        };

        // Create new interpreter and execute initcode
        let (exit_reason, mut interpreter) =
            self.run_interpreter(prepared_create.contract, prepared_create.gas.limit(), false);

        // Host error if present on execution
        match exit_reason {
            return_ok!() => {
                // if ok, check contract creation limit and calculate gas deduction on output len.
                let mut bytes = interpreter.return_value();

                // EIP-3541: Reject new contract code starting with the 0xEF byte
                if GSPEC::enabled(LONDON) && !bytes.is_empty() && bytes.first() == Some(&0xEF) {
                    self.data
                        .journaled_state
                        .checkpoint_revert(prepared_create.checkpoint);
                    return CreateResult {
                        result: InstructionResult::CreateContractStartingWithEF,
                        created_address: Some(prepared_create.created_address),
                        gas: interpreter.gas,
                        return_value: bytes,
                    };
                }

                // EIP-170: Contract code size limit
                // By default limit is 0x6000 (~25kb)
                if GSPEC::enabled(SPURIOUS_DRAGON)
                    && bytes.len()
                        > self
                            .data
                            .env
                            .cfg
                            .limit_contract_code_size
                            .unwrap_or(MAX_CODE_SIZE)
                {
                    self.data
                        .journaled_state
                        .checkpoint_revert(prepared_create.checkpoint);
                    return CreateResult {
                        result: InstructionResult::CreateContractSizeLimit,
                        created_address: Some(prepared_create.created_address),
                        gas: interpreter.gas,
                        return_value: bytes,
                    };
                }
                if crate::USE_GAS {
                    let gas_for_code = bytes.len() as u64 * gas::CODEDEPOSIT;
                    if !interpreter.gas.record_cost(gas_for_code) {
                        // record code deposit gas cost and check if we are out of gas.
                        // EIP-2 point 3: If contract creation does not have enough gas to pay for the
                        // final gas fee for adding the contract code to the state, the contract
                        //  creation fails (i.e. goes out-of-gas) rather than leaving an empty contract.
                        if GSPEC::enabled(HOMESTEAD) {
                            self.data
                                .journaled_state
                                .checkpoint_revert(prepared_create.checkpoint);
                            return CreateResult {
                                result: InstructionResult::OutOfGas,
                                created_address: Some(prepared_create.created_address),
                                gas: interpreter.gas,
                                return_value: bytes,
                            };
                        } else {
                            bytes = Bytes::new();
                        }
                    }
                }
                // if we have enough gas
                self.data.journaled_state.checkpoint_commit();
                // Do analysis of bytecode straight away.
                let bytecode = match self.data.env.cfg.perf_analyse_created_bytecodes {
                    AnalysisKind::Raw => Bytecode::new_raw(bytes.clone()),
                    AnalysisKind::Check => Bytecode::new_raw(bytes.clone()).to_checked(),
                    AnalysisKind::Analyse => to_analysed(Bytecode::new_raw(bytes.clone())),
                };
                self.data
                    .journaled_state
                    .set_code(prepared_create.created_address, bytecode);
                CreateResult {
                    result: InstructionResult::Return,
                    created_address: Some(prepared_create.created_address),
                    gas: interpreter.gas,
                    return_value: bytes,
                }
            }
            _ => {
                self.data
                    .journaled_state
                    .checkpoint_revert(prepared_create.checkpoint);
                CreateResult {
                    result: exit_reason,
                    created_address: Some(prepared_create.created_address),
                    gas: interpreter.gas,
                    return_value: interpreter.return_value(),
                }
            }
        }
    }

    /// Create a Interpreter and run it.
    /// Returns the exit reason and created interpreter as it contains return values and gas spend.
    pub fn run_interpreter(
        &mut self,
        contract: Box<Contract>,
        gas_limit: u64,
        is_static: bool,
    ) -> (InstructionResult, Box<Interpreter>) {
        // Create inspector
        #[cfg(feature = "memory_limit")]
        let mut interpreter = Box::new(Interpreter::new_with_memory_limit(
            contract,
            gas_limit,
            is_static,
            self.data.env.cfg.memory_limit,
        ));

        #[cfg(not(feature = "memory_limit"))]
        let mut interpreter = Box::new(Interpreter::new(contract, gas_limit, is_static));

        if INSPECT {
            self.inspector
                .initialize_interp(&mut interpreter, &mut self.data);
        }
        let exit_reason = if INSPECT {
            interpreter.run_inspect::<Self, GSPEC>(self)
        } else {
            interpreter.run::<Self, GSPEC>(self)
        };

        (exit_reason, interpreter)
    }

    /// Call precompile contract
    fn call_precompile(&mut self, inputs: &CallInputs, mut gas: Gas) -> CallResult {
        let input_data = &inputs.input;
        let contract = inputs.contract;

        let precompile = self
            .data
            .precompiles
            .get(&contract)
            .expect("Check for precompile should be already done");
        let out = match precompile {
            Precompile::Standard(fun) => fun(input_data, gas.limit()),
            Precompile::Env(fun) => fun(input_data, gas.limit(), self.env()),
        };
        match out {
            Ok((gas_used, data)) => {
                if !crate::USE_GAS || gas.record_cost(gas_used) {
                    CallResult {
                        result: InstructionResult::Return,
                        gas,
                        return_value: Bytes::from(data),
                    }
                } else {
                    CallResult {
                        result: InstructionResult::PrecompileOOG,
                        gas,
                        return_value: Bytes::new(),
                    }
                }
            }
            Err(e) => {
                let result = if precompile::Error::OutOfGas == e {
                    InstructionResult::PrecompileOOG
                } else {
                    InstructionResult::PrecompileError
                };
                CallResult {
                    result,
                    gas,
                    return_value: Bytes::new(),
                }
            }
        }
    }

    #[inline(never)]
    fn prepare_call(&mut self, inputs: &CallInputs) -> Result<PreparedCall, CallResult> {
        let gas = Gas::new(inputs.gas_limit);
        let account = match self
            .data
            .journaled_state
            .load_code(inputs.contract, self.data.db)
        {
            Ok((account, _)) => account,
            Err(e) => {
                self.data.error = Some(e);
                return Err(CallResult {
                    result: InstructionResult::FatalExternalError,
                    gas,
                    return_value: Bytes::new(),
                });
            }
        };
        let code_hash = account.info.code_hash();
        let bytecode = account.info.code.clone().unwrap_or_default();

        // Check depth
        if self.data.journaled_state.depth() > CALL_STACK_LIMIT {
            return Err(CallResult {
                result: InstructionResult::CallTooDeep,
                gas,
                return_value: Bytes::new(),
            });
        }

        // Create subroutine checkpoint
        let checkpoint = self.data.journaled_state.checkpoint();

        // Touch address. For "EIP-158 State Clear", this will erase empty accounts.
        if inputs.transfer.value == U256::ZERO {
            self.load_account(inputs.context.address);
            self.data.journaled_state.touch(&inputs.context.address);
        }

        // Transfer value from caller to called account
        if let Err(e) = self.data.journaled_state.transfer(
            &inputs.transfer.source,
            &inputs.transfer.target,
            inputs.transfer.value,
            self.data.db,
        ) {
            self.data.journaled_state.checkpoint_revert(checkpoint);
            return Err(CallResult {
                result: e,
                gas,
                return_value: Bytes::new(),
            });
        }

        let contract = Box::new(Contract::new_with_context(
            inputs.input.clone(),
            bytecode,
            code_hash,
            &inputs.context,
        ));

        Ok(PreparedCall {
            gas,
            checkpoint,
            contract,
        })
    }

    /// Main contract call of the EVM.
    fn call_inner(&mut self, inputs: &CallInputs) -> CallResult {
        // Prepare call
        let prepared_call = match self.prepare_call(inputs) {
            Ok(o) => o,
            Err(e) => return e,
        };

        let ret = if is_precompile(inputs.contract, self.data.precompiles.len()) {
            self.call_precompile(inputs, prepared_call.gas)
        } else if !prepared_call.contract.bytecode.is_empty() {
            // Create interpreter and execute subcall
            let (exit_reason, interpreter) = self.run_interpreter(
                prepared_call.contract,
                prepared_call.gas.limit(),
                inputs.is_static,
            );
            CallResult {
                result: exit_reason,
                gas: interpreter.gas,
                return_value: interpreter.return_value(),
            }
        } else {
            CallResult {
                result: InstructionResult::Stop,
                gas: prepared_call.gas,
                return_value: Bytes::new(),
            }
        };

        // revert changes or not.
        if matches!(ret.result, return_ok!()) {
            self.data.journaled_state.checkpoint_commit();
        } else {
            self.data
                .journaled_state
                .checkpoint_revert(prepared_call.checkpoint);
        }

        ret
    }
}

impl<'a, GSPEC: Spec, DB: Database + 'a, const INSPECT: bool> Host
    for EVMImpl<'a, GSPEC, DB, INSPECT>
{
    fn step(&mut self, interp: &mut Interpreter) -> InstructionResult {
        self.inspector.step(interp, &mut self.data)
    }

    fn step_end(&mut self, interp: &mut Interpreter, ret: InstructionResult) -> InstructionResult {
        self.inspector.step_end(interp, &mut self.data, ret)
    }

    fn env(&mut self) -> &mut Env {
        self.data.env
    }

    fn block_hash(&mut self, number: U256) -> Option<B256> {
        self.data
            .db
            .block_hash(number)
            .map_err(|e| self.data.error = Some(e))
            .ok()
    }

    fn load_account(&mut self, address: Address) -> Option<(bool, bool)> {
        self.data
            .journaled_state
            .load_account_exist(address, self.data.db)
            .map_err(|e| self.data.error = Some(e))
            .ok()
    }

    fn balance(&mut self, address: Address) -> Option<(U256, bool)> {
        let db = &mut self.data.db;
        let journal = &mut self.data.journaled_state;
        let error = &mut self.data.error;
        journal
            .load_account(address, db)
            .map_err(|e| *error = Some(e))
            .ok()
            .map(|(acc, is_cold)| (acc.info.balance, is_cold))
    }

    fn code(&mut self, address: Address) -> Option<(Bytecode, bool)> {
        let journal = &mut self.data.journaled_state;
        let db = &mut self.data.db;
        let error = &mut self.data.error;

        let (acc, is_cold) = journal
            .load_code(address, db)
            .map_err(|e| *error = Some(e))
            .ok()?;
        Some((acc.info.code.clone().unwrap(), is_cold))
    }

    /// Get code hash of address.
    fn code_hash(&mut self, address: Address) -> Option<(B256, bool)> {
        let journal = &mut self.data.journaled_state;
        let db = &mut self.data.db;
        let error = &mut self.data.error;

        let (acc, is_cold) = journal
            .load_code(address, db)
            .map_err(|e| *error = Some(e))
            .ok()?;
        if acc.is_empty() {
            return Some((B256::ZERO, is_cold));
        }

        Some((acc.info.code_hash, is_cold))
    }

    fn sload(&mut self, address: Address, index: U256) -> Option<(U256, bool)> {
        // account is always hot. reference on that statement https://eips.ethereum.org/EIPS/eip-2929 see `Note 2:`
        self.data
            .journaled_state
            .sload(address, index, self.data.db)
            .map_err(|e| self.data.error = Some(e))
            .ok()
    }

    fn sstore(
        &mut self,
        address: Address,
        index: U256,
        value: U256,
    ) -> Option<(U256, U256, U256, bool)> {
        self.data
            .journaled_state
            .sstore(address, index, value, self.data.db)
            .map_err(|e| self.data.error = Some(e))
            .ok()
    }

    fn tload(&mut self, address: Address, index: U256) -> U256 {
        self.data.journaled_state.tload(address, index)
    }

    fn tstore(&mut self, address: Address, index: U256, value: U256) {
        self.data.journaled_state.tstore(address, index, value)
    }

    fn log(&mut self, address: Address, topics: Vec<B256>, data: Bytes) {
        if INSPECT {
            self.inspector.log(&mut self.data, &address, &topics, &data);
        }
        let log = Log {
            address,
            topics,
            data,
        };
        self.data.journaled_state.log(log);
    }

    fn selfdestruct(&mut self, address: Address, target: Address) -> Option<SelfDestructResult> {
        if INSPECT {
            let acc = self.data.journaled_state.state.get(&address).unwrap();
            self.inspector
                .selfdestruct(address, target, acc.info.balance);
        }
        self.data
            .journaled_state
            .selfdestruct(address, target, self.data.db)
            .map_err(|e| self.data.error = Some(e))
            .ok()
    }

    fn create(
        &mut self,
        inputs: &mut CreateInputs,
    ) -> (InstructionResult, Option<Address>, Gas, Bytes) {
        // Call inspector
        if INSPECT {
            let (ret, address, gas, out) = self.inspector.create(&mut self.data, inputs);
            if ret != InstructionResult::Continue {
                return self
                    .inspector
                    .create_end(&mut self.data, inputs, ret, address, gas, out);
            }
        }
        let ret = self.create_inner(inputs);
        if INSPECT {
            self.inspector.create_end(
                &mut self.data,
                inputs,
                ret.result,
                ret.created_address,
                ret.gas,
                ret.return_value,
            )
        } else {
            (ret.result, ret.created_address, ret.gas, ret.return_value)
        }
    }

    fn call(&mut self, inputs: &mut CallInputs) -> (InstructionResult, Gas, Bytes) {
        if INSPECT {
            let (ret, gas, out) = self.inspector.call(&mut self.data, inputs);
            if ret != InstructionResult::Continue {
                return self
                    .inspector
                    .call_end(&mut self.data, inputs, gas, ret, out);
            }
        }
        let ret = self.call_inner(inputs);
        if INSPECT {
            self.inspector.call_end(
                &mut self.data,
                inputs,
                ret.gas,
                ret.result,
                ret.return_value,
            )
        } else {
            (ret.result, ret.gas, ret.return_value)
        }
    }
}<|MERGE_RESOLUTION|>--- conflicted
+++ resolved
@@ -5,17 +5,11 @@
 };
 use crate::journaled_state::{is_precompile, JournalCheckpoint};
 use crate::primitives::{
-<<<<<<< HEAD
     create2_address, create_address, keccak256, Account, Address, AnalysisKind, Bytecode, Bytes,
     EVMError, EVMResult, Env, ExecutionResult, HashMap, InvalidTransaction, Log, Output,
     ResultAndState, Spec,
-    SpecId::{self, *},
+    SpecId::*,
     TransactTo, B256, U256,
-=======
-    create2_address, create_address, keccak256, Account, AnalysisKind, Bytecode, Bytes, EVMError,
-    EVMResult, Env, ExecutionResult, HashMap, InvalidTransaction, Log, Output, ResultAndState,
-    Spec, SpecId::*, TransactTo, B160, B256, U256,
->>>>>>> 516f62cc
 };
 use crate::{db::Database, journaled_state::JournaledState, precompile, Inspector};
 use alloc::boxed::Box;
