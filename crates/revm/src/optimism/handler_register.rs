--- conflicted
+++ resolved
@@ -120,11 +120,7 @@
         context.evm.l1_block_info = Some(l1_block_info);
     }
 
-<<<<<<< HEAD
-    optimism::load_accounts::<SPEC, EXT, DB>(context)
-=======
     mainnet::load_accounts::<SPEC, EXT, DB>(context)
->>>>>>> 5b22e9db
 }
 
 /// Deduct max balance from caller
