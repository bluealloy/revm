use crate::interpreter::{InstructionResult, SelfDestructResult};
use crate::primitives::{
    db::Database, hash_map::Entry, Account, Address, Bytecode, EVMError, HashMap, HashSet, Log,
    SpecId::*, State, StorageSlot, TransientStorage, KECCAK_EMPTY, PRECOMPILE3, U256,
};
use core::mem;
use revm_interpreter::primitives::SpecId;
use revm_interpreter::SStoreResult;
use std::vec::Vec;

/// JournalState is internal EVM state that is used to contain state and track changes to that state.
/// It contains journal of changes that happened to state so that they can be reverted.
#[derive(Debug, Clone, PartialEq, Eq)]
#[cfg_attr(feature = "serde", derive(serde::Serialize, serde::Deserialize))]
pub struct JournaledState {
    /// Current state.
    pub state: State,
    /// EIP 1153 transient storage
    pub transient_storage: TransientStorage,
    /// logs
    pub logs: Vec<Log>,
    /// how deep are we in call stack.
    pub depth: usize,
    /// journal with changes that happened between calls.
    pub journal: Vec<Vec<JournalEntry>>,
    /// Ethereum before EIP-161 differently defined empty and not-existing account
    /// Spec is needed for two things SpuriousDragon's `EIP-161 State clear`,
    /// and for Cancun's `EIP-6780: SELFDESTRUCT in same transaction`
    pub spec: SpecId,
    /// Warm loaded addresses are used to check if loaded address
    /// should be considered cold or warm loaded when the account
    /// is first accessed.
    ///
    /// Note that this not include newly loaded accounts, account and storage
    /// is considered warm if it is found in the `State`.
    pub warm_preloaded_addresses: HashSet<Address>,
}

impl JournaledState {
    /// Create new JournaledState.
    ///
    /// warm_preloaded_addresses is used to determine if address is considered warm loaded.
    /// In ordinary case this is precompile or beneficiary.
    ///
    /// Note: This function will journal state after Spurious Dragon fork.
    /// And will not take into account if account is not existing or empty.
    ///
    /// # Note
    ///
    ///
    pub fn new(spec: SpecId, warm_preloaded_addresses: HashSet<Address>) -> JournaledState {
        Self {
            state: HashMap::new(),
            transient_storage: TransientStorage::default(),
            logs: Vec::new(),
            journal: vec![vec![]],
            depth: 0,
            spec,
            warm_preloaded_addresses,
        }
    }

    /// Return reference to state.
    #[inline]
    pub fn state(&mut self) -> &mut State {
        &mut self.state
    }

    /// Sets SpecId.
    #[inline]
    pub fn set_spec_id(&mut self, spec: SpecId) {
        self.spec = spec;
    }

    /// Mark account as touched as only touched accounts will be added to state.
    /// This is especially important for state clear where touched empty accounts needs to
    /// be removed from state.
    #[inline]
    pub fn touch(&mut self, address: &Address) {
        if let Some(account) = self.state.get_mut(address) {
            Self::touch_account(self.journal.last_mut().unwrap(), address, account);
        }
    }

    /// Mark account as touched.
    #[inline]
    fn touch_account(journal: &mut Vec<JournalEntry>, address: &Address, account: &mut Account) {
        if !account.is_touched() {
            journal.push(JournalEntry::AccountTouched { address: *address });
            account.mark_touch();
        }
    }

    /// Does cleanup and returns modified state.
    #[inline]
    pub fn finalize(&mut self) -> (State, Vec<Log>) {
        let state = mem::take(&mut self.state);

        let logs = mem::take(&mut self.logs);
        self.journal = vec![vec![]];
        self.depth = 0;
        (state, logs)
    }

    /// Returns the _loaded_ [Account] for the given address.
    ///
    /// This assumes that the account has already been loaded.
    ///
    /// # Panics
    ///
    /// Panics if the account has not been loaded and is missing from the state set.
    #[inline]
    pub fn account(&self, address: Address) -> &Account {
        self.state
            .get(&address)
            .expect("Account expected to be loaded") // Always assume that acc is already loaded
    }

    /// Returns call depth.
    #[inline]
    pub fn depth(&self) -> u64 {
        self.depth as u64
    }

    /// use it only if you know that acc is warm
    /// Assume account is warm
    #[inline]
    pub fn set_code(&mut self, address: Address, code: Bytecode) {
        let account = self.state.get_mut(&address).unwrap();
        Self::touch_account(self.journal.last_mut().unwrap(), &address, account);

        self.journal
            .last_mut()
            .unwrap()
            .push(JournalEntry::CodeChange { address });

        account.info.code_hash = code.hash_slow();
        account.info.code = Some(code);
    }

    pub fn inc_nonce(&mut self, address: Address) -> Option<u64> {
        let account = self.state.get_mut(&address).unwrap();
        // Check if nonce is going to overflow.
        if account.info.nonce == u64::MAX {
            return None;
        }
        Self::touch_account(self.journal.last_mut().unwrap(), &address, account);
        self.journal
            .last_mut()
            .unwrap()
            .push(JournalEntry::NonceChange { address });

        account.info.nonce += 1;

        Some(account.info.nonce)
    }

    /// Transfers balance from two accounts. Returns error if sender balance is not enough.
    #[inline]
    pub fn transfer<DB: Database>(
        &mut self,
        from: &Address,
        to: &Address,
        balance: U256,
        db: &mut DB,
    ) -> Result<(), InstructionResult> {
        // load accounts
        self.load_account(*from, db)
            .map_err(|_| InstructionResult::FatalExternalError)?;

        self.load_account(*to, db)
            .map_err(|_| InstructionResult::FatalExternalError)?;

        // sub balance from
        let from_account = &mut self.state.get_mut(from).unwrap();
        Self::touch_account(self.journal.last_mut().unwrap(), from, from_account);
        let from_balance = &mut from_account.info.balance;
        *from_balance = from_balance
            .checked_sub(balance)
            .ok_or(InstructionResult::OutOfFunds)?;

        // add balance to
        let to_account = &mut self.state.get_mut(to).unwrap();
        Self::touch_account(self.journal.last_mut().unwrap(), to, to_account);
        let to_balance = &mut to_account.info.balance;
        *to_balance = to_balance
            .checked_add(balance)
            .ok_or(InstructionResult::OverflowPayment)?;
        // Overflow of U256 balance is not possible to happen on mainnet. We don't bother to return funds from from_acc.

        self.journal
            .last_mut()
            .unwrap()
            .push(JournalEntry::BalanceTransfer {
                from: *from,
                to: *to,
                balance,
            });

        Ok(())
    }

    /// Create account or return false if collision is detected.
    ///
    /// There are few steps done:
    /// 1. Make created account warm loaded (AccessList) and this should
    ///     be done before subroutine checkpoint is created.
    /// 2. Check if there is collision of newly created account with existing one.
    /// 3. Mark created account as created.
    /// 4. Add fund to created account
    /// 5. Increment nonce of created account if SpuriousDragon is active
    /// 6. Decrease balance of caller account.
    ///
    /// # Panics
    ///
    /// Panics if the caller is not loaded inside of the EVM state.
    /// This is should have been done inside `create_inner`.
    #[inline]
    pub fn create_account_checkpoint(
        &mut self,
        caller: Address,
        address: Address,
        balance: U256,
        spec_id: SpecId,
    ) -> Result<JournalCheckpoint, InstructionResult> {
        // Enter subroutine
        let checkpoint = self.checkpoint();

        // Newly created account is present, as we just loaded it.
        let account = self.state.get_mut(&address).unwrap();
        let last_journal = self.journal.last_mut().unwrap();

        // New account can be created if:
        // Bytecode is not empty.
        // Nonce is not zero
        // Account is not precompile.
        if account.info.code_hash != KECCAK_EMPTY
            || account.info.nonce != 0
            || self.warm_preloaded_addresses.contains(&address)
        {
            self.checkpoint_revert(checkpoint);
            return Err(InstructionResult::CreateCollision);
        }

        // set account status to created.
        account.mark_created();

        // this entry will revert set nonce.
        last_journal.push(JournalEntry::AccountCreated { address });
        account.info.code = None;

        // Set all storages to default value. They need to be present to act as accessed slots in access list.
        // it shouldn't be possible for them to have different values then zero as code is not existing for this account,
        // but because tests can change that assumption we are doing it.
        let empty = StorageSlot::default();
        account
            .storage
            .iter_mut()
            .for_each(|(_, slot)| *slot = empty.clone());

        // touch account. This is important as for pre SpuriousDragon account could be
        // saved even empty.
        Self::touch_account(last_journal, &address, account);

        // Add balance to created account, as we already have target here.
        let Some(new_balance) = account.info.balance.checked_add(balance) else {
            self.checkpoint_revert(checkpoint);
            return Err(InstructionResult::OverflowPayment);
        };
        account.info.balance = new_balance;

        // EIP-161: State trie clearing (invariant-preserving alternative)
        if spec_id.is_enabled_in(SPURIOUS_DRAGON) {
            // nonce is going to be reset to zero in AccountCreated journal entry.
            account.info.nonce = 1;
        }

        // Sub balance from caller
        let caller_account = self.state.get_mut(&caller).unwrap();
        // Balance is already checked in `create_inner`, so it is safe to just subtract.
        caller_account.info.balance -= balance;

        // add journal entry of transferred balance
        last_journal.push(JournalEntry::BalanceTransfer {
            from: caller,
            to: address,
            balance,
        });

        Ok(checkpoint)
    }

    /// Revert all changes that happened in given journal entries.
    #[inline]
    fn journal_revert(
        state: &mut State,
        transient_storage: &mut TransientStorage,
        journal_entries: Vec<JournalEntry>,
        is_spurious_dragon_enabled: bool,
    ) {
        for entry in journal_entries.into_iter().rev() {
            match entry {
                JournalEntry::AccountLoaded { address } => {
                    state.remove(&address);
                }
                JournalEntry::AccountTouched { address } => {
                    if is_spurious_dragon_enabled && address == PRECOMPILE3 {
                        continue;
                    }
                    // remove touched status
                    state.get_mut(&address).unwrap().unmark_touch();
                }
                JournalEntry::AccountDestroyed {
                    address,
                    target,
                    was_destroyed,
                    had_balance,
                } => {
                    let account = state.get_mut(&address).unwrap();
                    // set previous state of selfdestructed flag, as there could be multiple
                    // selfdestructs in one transaction.
                    if was_destroyed {
                        // flag is still selfdestructed
                        account.mark_selfdestruct();
                    } else {
                        // flag that is not selfdestructed
                        account.unmark_selfdestruct();
                    }
                    account.info.balance += had_balance;

                    if address != target {
                        let target = state.get_mut(&target).unwrap();
                        target.info.balance -= had_balance;
                    }
                }
                JournalEntry::BalanceTransfer { from, to, balance } => {
                    // we don't need to check overflow and underflow when adding and subtracting the balance.
                    let from = state.get_mut(&from).unwrap();
                    from.info.balance += balance;
                    let to = state.get_mut(&to).unwrap();
                    to.info.balance -= balance;
                }
                JournalEntry::NonceChange { address } => {
                    state.get_mut(&address).unwrap().info.nonce -= 1;
                }
                JournalEntry::AccountCreated { address } => {
                    let account = &mut state.get_mut(&address).unwrap();
                    account.unmark_created();
                    account.info.nonce = 0;
                }
                JournalEntry::StorageChange {
                    address,
                    key,
                    had_value,
                } => {
                    let storage = &mut state.get_mut(&address).unwrap().storage;
                    if let Some(had_value) = had_value {
                        storage.get_mut(&key).unwrap().present_value = had_value;
                    } else {
                        storage.remove(&key);
                    }
                }
                JournalEntry::TransientStorageChange {
                    address,
                    key,
                    had_value,
                } => {
                    let tkey = (address, key);
                    if had_value == U256::ZERO {
                        // if previous value is zero, remove it
                        transient_storage.remove(&tkey);
                    } else {
                        // if not zero, reinsert old value to transient storage.
                        transient_storage.insert(tkey, had_value);
                    }
                }
                JournalEntry::CodeChange { address } => {
                    let acc = state.get_mut(&address).unwrap();
                    acc.info.code_hash = KECCAK_EMPTY;
                    acc.info.code = None;
                }
            }
        }
    }

    /// Makes a checkpoint that in case of Revert can bring back state to this point.
    #[inline]
    pub fn checkpoint(&mut self) -> JournalCheckpoint {
        let checkpoint = JournalCheckpoint {
            log_i: self.logs.len(),
            journal_i: self.journal.len(),
        };
        self.depth += 1;
        self.journal.push(Default::default());
        checkpoint
    }

    /// Commit the checkpoint.
    #[inline]
    pub fn checkpoint_commit(&mut self) {
        self.depth -= 1;
    }

    /// Reverts all changes to state until given checkpoint.
    #[inline]
    pub fn checkpoint_revert(&mut self, checkpoint: JournalCheckpoint) {
        let is_spurious_dragon_enabled = SpecId::enabled(self.spec, SPURIOUS_DRAGON);
        let state = &mut self.state;
        let transient_storage = &mut self.transient_storage;
        self.depth -= 1;
        // iterate over last N journals sets and revert our global state
        let leng = self.journal.len();
        self.journal
            .iter_mut()
            .rev()
            .take(leng - checkpoint.journal_i)
            .for_each(|cs| {
                Self::journal_revert(
                    state,
                    transient_storage,
                    mem::take(cs),
                    is_spurious_dragon_enabled,
                )
            });

        self.logs.truncate(checkpoint.log_i);
        self.journal.truncate(checkpoint.journal_i);
    }

    /// Performans selfdestruct action.
    /// Transfers balance from address to target. Check if target exist/is_cold
    ///
    /// Note: balance will be lost if address and target are the same BUT when
    /// current spec enables Cancun, this happens only when the account associated to address
    /// is created in the same tx
    ///
    /// references:
    ///  * <https://github.com/ethereum/go-ethereum/blob/141cd425310b503c5678e674a8c3872cf46b7086/core/vm/instructions.go#L832-L833>
    ///  * <https://github.com/ethereum/go-ethereum/blob/141cd425310b503c5678e674a8c3872cf46b7086/core/state/statedb.go#L449>
    ///  * <https://eips.ethereum.org/EIPS/eip-6780>
    #[inline]
    pub fn selfdestruct<DB: Database>(
        &mut self,
        address: Address,
        target: Address,
        db: &mut DB,
    ) -> Result<SelfDestructResult, EVMError<DB::Error>> {
        let (is_cold, target_exists) = self.load_account_exist(target, db)?;

        if address != target {
            // Both accounts are loaded before this point, `address` as we execute its contract.
            // and `target` at the beginning of the function.
            let acc_balance = self.state.get_mut(&address).unwrap().info.balance;

            let target_account = self.state.get_mut(&target).unwrap();
            Self::touch_account(self.journal.last_mut().unwrap(), &target, target_account);
            target_account.info.balance += acc_balance;
        }

        let acc = self.state.get_mut(&address).unwrap();
        let balance = acc.info.balance;
        let previously_destroyed = acc.is_selfdestructed();
        let is_cancun_enabled = SpecId::enabled(self.spec, CANCUN);

        // EIP-6780 (Cancun hard-fork): selfdestruct only if contract is created in the same tx
        let journal_entry = if acc.is_created() || !is_cancun_enabled {
            acc.mark_selfdestruct();
            acc.info.balance = U256::ZERO;
            Some(JournalEntry::AccountDestroyed {
                address,
                target,
                was_destroyed: previously_destroyed,
                had_balance: balance,
            })
        } else if address != target {
            acc.info.balance = U256::ZERO;
            Some(JournalEntry::BalanceTransfer {
                from: address,
                to: target,
                balance,
            })
        } else {
            // State is not changed:
            // * if we are after Cancun upgrade and
            // * Selfdestruct account that is created in the same transaction and
            // * Specify the target is same as selfdestructed account. The balance stays unchanged.
            None
        };

        if let Some(entry) = journal_entry {
            self.journal.last_mut().unwrap().push(entry);
        };

        Ok(SelfDestructResult {
            had_value: balance != U256::ZERO,
            is_cold,
            target_exists,
            previously_destroyed,
        })
    }

    /// Initial load of account. This load will not be tracked inside journal
    #[inline]
    pub fn initial_account_load<DB: Database>(
        &mut self,
        address: Address,
        slots: &[U256],
        db: &mut DB,
    ) -> Result<&mut Account, DB::Error> {
        // load or get account.
        let account = match self.state.entry(address) {
            Entry::Occupied(entry) => entry.into_mut(),
            Entry::Vacant(vac) => vac.insert(
                db.basic(address)?
                    .map(|i| i.into())
                    .unwrap_or(Account::new_not_existing()),
            ),
        };
        // preload storages.
        for slot in slots {
            if let Entry::Vacant(entry) = account.storage.entry(*slot) {
                let storage = db.storage(address, *slot)?;
                entry.insert(StorageSlot::new(storage));
            }
        }
        Ok(account)
    }

    /// load account into memory. return if it is cold or warm accessed
    #[inline]
    pub fn load_account<DB: Database>(
        &mut self,
        address: Address,
        db: &mut DB,
    ) -> Result<(&mut Account, bool), EVMError<DB::Error>> {
        Ok(match self.state.entry(address) {
            Entry::Occupied(entry) => (entry.into_mut(), false),
            Entry::Vacant(vac) => {
                let account =
                    if let Some(account) = db.basic(address).map_err(EVMError::Database)? {
                        account.into()
                    } else {
                        Account::new_not_existing()
                    };

                // journal loading of account. AccessList touch.
                self.journal
                    .last_mut()
                    .unwrap()
                    .push(JournalEntry::AccountLoaded { address });

                // precompiles are warm loaded so we need to take that into account
                let is_cold = !self.warm_preloaded_addresses.contains(&address);

                (vac.insert(account), is_cold)
            }
        })
    }

    /// Load account from database to JournaledState.
    ///
    /// Return boolean pair where first is `is_cold` second bool `is_exists`.
    #[inline]
    pub fn load_account_exist<DB: Database>(
        &mut self,
        address: Address,
        db: &mut DB,
    ) -> Result<(bool, bool), EVMError<DB::Error>> {
        let is_spurious_dragon_enabled = SpecId::enabled(self.spec, SPURIOUS_DRAGON);
        let (acc, is_cold) = self.load_account(address, db)?;

        let exist = if is_spurious_dragon_enabled {
            !acc.is_empty()
        } else {
            let is_existing = !acc.is_loaded_as_not_existing();
            let is_touched = acc.is_touched();
            is_existing || is_touched
        };
        Ok((is_cold, exist))
    }

    /// Loads code.
    #[inline]
    pub fn load_code<DB: Database>(
        &mut self,
        address: Address,
        db: &mut DB,
    ) -> Result<(&mut Account, bool), EVMError<DB::Error>> {
        let (acc, is_cold) = self.load_account(address, db)?;
        if acc.info.code.is_none() {
            if acc.info.code_hash == KECCAK_EMPTY {
                let empty = Bytecode::new();
                acc.info.code = Some(empty);
            } else {
                let code = db
                    .code_by_hash(acc.info.code_hash)
                    .map_err(EVMError::Database)?;
                acc.info.code = Some(code);
            }
        }
        Ok((acc, is_cold))
    }

    /// Load storage slot
    ///
    /// # Note
    ///
    /// Account is already present and loaded.
    #[inline]
    pub fn sload<DB: Database>(
        &mut self,
        address: Address,
        key: U256,
        db: &mut DB,
    ) -> Result<(U256, bool), EVMError<DB::Error>> {
        let account = self.state.get_mut(&address).unwrap(); // assume acc is warm
                                                             // only if account is created in this tx we can assume that storage is empty.
        let is_newly_created = account.is_created();
        let load = match account.storage.entry(key) {
            Entry::Occupied(occ) => (occ.get().present_value, false),
            Entry::Vacant(vac) => {
                // if storage was cleared, we don't need to ping db.
                let value = if is_newly_created {
                    U256::ZERO
                } else {
                    db.storage(address, key).map_err(EVMError::Database)?
                };
                // add it to journal as cold loaded.
                self.journal
                    .last_mut()
                    .unwrap()
                    .push(JournalEntry::StorageChange {
                        address,
                        key,
                        had_value: None,
                    });

                vac.insert(StorageSlot::new(value));

                (value, true)
            }
        };
        Ok(load)
    }

    /// Stores storage slot.
    /// And returns (original,present,new) slot value.
    ///
    /// Note:
    ///
    /// account should already be present in our state.
    #[inline]
    pub fn sstore<DB: Database>(
        &mut self,
        address: Address,
        key: U256,
        new: U256,
        db: &mut DB,
<<<<<<< HEAD
    ) -> Result<(U256, U256, U256, bool), EVMError<DB::Error>> {
=======
    ) -> Result<SStoreResult, DB::Error> {
>>>>>>> 5736d1f1
        // assume that acc exists and load the slot.
        let (present, is_cold) = self.sload(address, key, db)?;
        let acc = self.state.get_mut(&address).unwrap();

        // if there is no original value in dirty return present value, that is our original.
        let slot = acc.storage.get_mut(&key).unwrap();

        // new value is same as present, we don't need to do anything
        if present == new {
            return Ok(SStoreResult {
                original_value: slot.previous_or_original_value,
                present_value: present,
                new_value: new,
                is_cold,
            });
        }

        self.journal
            .last_mut()
            .unwrap()
            .push(JournalEntry::StorageChange {
                address,
                key,
                had_value: Some(present),
            });
        // insert value into present state.
        slot.present_value = new;
        Ok(SStoreResult {
            original_value: slot.previous_or_original_value,
            present_value: present,
            new_value: new,
            is_cold,
        })
    }

    /// Read transient storage tied to the account.
    ///
    /// EIP-1153: Transient storage opcodes
    #[inline]
    pub fn tload(&mut self, address: Address, key: U256) -> U256 {
        self.transient_storage
            .get(&(address, key))
            .copied()
            .unwrap_or_default()
    }

    /// Store transient storage tied to the account.
    ///
    /// If values is different add entry to the journal
    /// so that old state can be reverted if that action is needed.
    ///
    /// EIP-1153: Transient storage opcodes
    #[inline]
    pub fn tstore(&mut self, address: Address, key: U256, new: U256) {
        let had_value = if new == U256::ZERO {
            // if new values is zero, remove entry from transient storage.
            // if previous values was some insert it inside journal.
            // If it is none nothing should be inserted.
            self.transient_storage.remove(&(address, key))
        } else {
            // insert values
            let previous_value = self
                .transient_storage
                .insert((address, key), new)
                .unwrap_or_default();

            // check if previous value is same
            if previous_value != new {
                // if it is different, insert previous values inside journal.
                Some(previous_value)
            } else {
                None
            }
        };

        if let Some(had_value) = had_value {
            // insert in journal only if value was changed.
            self.journal
                .last_mut()
                .unwrap()
                .push(JournalEntry::TransientStorageChange {
                    address,
                    key,
                    had_value,
                });
        }
    }

    /// push log into subroutine
    #[inline]
    pub fn log(&mut self, log: Log) {
        self.logs.push(log);
    }
}

/// Journal entries that are used to track changes to the state and are used to revert it.
#[derive(Debug, Clone, PartialEq, Eq, Hash)]
#[cfg_attr(feature = "serde", derive(serde::Serialize, serde::Deserialize))]
pub enum JournalEntry {
    /// Used to mark account that is warm inside EVM in regards to EIP-2929 AccessList.
    /// Action: We will add Account to state.
    /// Revert: we will remove account from state.
    AccountLoaded { address: Address },
    /// Mark account to be destroyed and journal balance to be reverted
    /// Action: Mark account and transfer the balance
    /// Revert: Unmark the account and transfer balance back
    AccountDestroyed {
        address: Address,
        target: Address,
        was_destroyed: bool, // if account had already been destroyed before this journal entry
        had_balance: U256,
    },
    /// Loading account does not mean that account will need to be added to MerkleTree (touched).
    /// Only when account is called (to execute contract or transfer balance) only then account is made touched.
    /// Action: Mark account touched
    /// Revert: Unmark account touched
    AccountTouched { address: Address },
    /// Transfer balance between two accounts
    /// Action: Transfer balance
    /// Revert: Transfer balance back
    BalanceTransfer {
        from: Address,
        to: Address,
        balance: U256,
    },
    /// Increment nonce
    /// Action: Increment nonce by one
    /// Revert: Decrement nonce by one
    NonceChange {
        address: Address, //geth has nonce value,
    },
    /// Create account:
    /// Actions: Mark account as created
    /// Revert: Unmart account as created and reset nonce to zero.
    AccountCreated { address: Address },
    /// It is used to track both storage change and warm load of storage slot. For warm load in regard
    /// to EIP-2929 AccessList had_value will be None
    /// Action: Storage change or warm load
    /// Revert: Revert to previous value or remove slot from storage
    StorageChange {
        address: Address,
        key: U256,
        had_value: Option<U256>, //if none, storage slot was cold loaded from db and needs to be removed
    },
    /// It is used to track an EIP-1153 transient storage change.
    /// Action: Transient storage changed.
    /// Revert: Revert to previous value.
    TransientStorageChange {
        address: Address,
        key: U256,
        had_value: U256,
    },
    /// Code changed
    /// Action: Account code changed
    /// Revert: Revert to previous bytecode.
    CodeChange { address: Address },
}

/// SubRoutine checkpoint that will help us to go back from this
#[derive(Debug, Copy, Clone, PartialEq, Eq)]
pub struct JournalCheckpoint {
    log_i: usize,
    journal_i: usize,
}<|MERGE_RESOLUTION|>--- conflicted
+++ resolved
@@ -656,11 +656,7 @@
         key: U256,
         new: U256,
         db: &mut DB,
-<<<<<<< HEAD
-    ) -> Result<(U256, U256, U256, bool), EVMError<DB::Error>> {
-=======
-    ) -> Result<SStoreResult, DB::Error> {
->>>>>>> 5736d1f1
+    ) -> Result<SStoreResult, EVMError<DB::Error>> {
         // assume that acc exists and load the slot.
         let (present, is_cold) = self.sload(address, key, db)?;
         let acc = self.state.get_mut(&address).unwrap();
