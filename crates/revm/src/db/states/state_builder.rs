--- conflicted
+++ resolved
@@ -4,22 +4,15 @@
 use revm_interpreter::primitives::{db::Database, B256};
 
 /// Allows building of State and initializing it with different options.
-<<<<<<< HEAD
-pub struct StateBuilder<'a, DBError> {
+pub struct StateBuilder<DB> {
+    /// Enabled state clear flag that is introduced in Spurious Dragon hardfork.
+    /// Default is true as spurious dragon happened long time ago.
     with_state_clear: bool,
-=======
-pub struct StateBuilder<DB> {
-    pub with_state_clear: bool,
->>>>>>> b0ee6d4c
     /// Optional database that we use to fetch data from. If database is not present, we will
     /// return not existing account and storage.
     ///
     /// Note: It is marked as Send so database can be shared between threads.
-<<<<<<< HEAD
-    database: Box<dyn Database<Error = DBError> + Send + 'a>,
-=======
-    pub database: DB, //Box<dyn Database<Error = DBError> + Send + 'a>,
->>>>>>> b0ee6d4c
+    database: DB, //Box<dyn Database<Error = DBError> + Send + 'a>,
     /// if there is prestate that we want to use.
     /// This would mean that we have additional state layer between evm and disk/database.
     with_bundle_prestate: Option<BundleState>,
