--- conflicted
+++ resolved
@@ -194,7 +194,7 @@
         BundleState {
             state,
             contracts: self.contracts,
-            reverts: reverts_map.into_values().collect(),
+            reverts: Reverts::new(reverts_map.into_values().collect()),
         }
     }
 }
@@ -745,7 +745,7 @@
             )
             .state_storage(
                 account1(),
-                HashMap::from([(slot(), (U256::from(0), U256::from(10)))]),
+                HashMap::from([(slot1(), (U256::from(0), U256::from(10)))]),
             )
             .state_address(account2())
             .state_present_account_info(
@@ -759,7 +759,7 @@
             )
             .revert_address(0, account1())
             .revert_account_info(0, account1(), Some(None))
-            .revert_storage(0, account1(), vec![(slot(), U256::from(0))])
+            .revert_storage(0, account1(), vec![(slot1(), U256::from(0))])
             .revert_account_info(0, account2(), Some(None))
             .build()
     }
@@ -778,7 +778,7 @@
             )
             .state_storage(
                 account1(),
-                HashMap::from([(slot(), (U256::from(0), U256::from(15)))]),
+                HashMap::from([(slot1(), (U256::from(0), U256::from(15)))]),
             )
             .revert_address(0, account1())
             .revert_account_info(
@@ -791,7 +791,7 @@
                     code: None,
                 })),
             )
-            .revert_storage(0, account1(), vec![(slot(), U256::from(10))])
+            .revert_storage(0, account1(), vec![(slot1(), U256::from(10))])
             .build()
     }
 
@@ -883,39 +883,8 @@
         );
     }
 
+
     #[test]
-<<<<<<< HEAD
-    fn take_reverts() {
-        let bundle1 = test_bundle1();
-        let bundle2 = test_bundle2();
-
-        let mut extended = bundle1.clone();
-        extended.extend(bundle2.clone());
-
-        // check that we have two reverts
-        assert_eq!(extended.reverts.len(), 2);
-
-        // take all by big N
-        let mut extended2 = extended.clone();
-        assert_eq!(extended2.take_n_reverts(100), extended.reverts);
-
-        // take all reverts
-        let mut extended2 = extended.clone();
-        assert_eq!(extended2.take_all_reverts(), extended.reverts);
-
-        // take zero revert
-        let taken_reverts = extended.take_n_reverts(0);
-        assert_eq!(taken_reverts, Reverts::default());
-        assert_eq!(extended.reverts.len(), 2);
-
-        // take one revert
-        let taken_reverts = extended.take_n_reverts(1);
-        assert_eq!(taken_reverts, bundle1.reverts);
-
-        // take last revert
-        let taken_reverts = extended.take_n_reverts(1);
-        assert_eq!(taken_reverts, bundle2.reverts);
-=======
     fn test_sanity_path() {
         sanity_path(test_bundle1(), test_bundle2());
         sanity_path(test_bundle3(), test_bundle4());
@@ -928,7 +897,7 @@
             .revert_address(2, account2())
             .revert_account_info(0, account1(), Some(None))
             .revert_account_info(2, account2(), None)
-            .revert_storage(0, account1(), vec![(slot(), U256::from(10))])
+            .revert_storage(0, account1(), vec![(slot1(), U256::from(10))])
             .build();
 
         assert_eq!(state.reverts.len(), 4);
@@ -944,6 +913,38 @@
         let (addr2, revert2) = &state.reverts[2][0];
         assert_eq!(addr2, &account2());
         assert_eq!(revert2.account, AccountInfoRevert::DoNothing);
->>>>>>> fde6df13
+    }
+
+    #[test]
+    fn take_reverts() {
+        let bundle1 = test_bundle1();
+        let bundle2 = test_bundle2();
+
+        let mut extended = bundle1.clone();
+        extended.extend(bundle2.clone());
+
+        // check that we have two reverts
+        assert_eq!(extended.reverts.len(), 2);
+
+        // take all by big N
+        let mut extended2 = extended.clone();
+        assert_eq!(extended2.take_n_reverts(100), extended.reverts);
+
+        // take all reverts
+        let mut extended2 = extended.clone();
+        assert_eq!(extended2.take_all_reverts(), extended.reverts);
+
+        // take zero revert
+        let taken_reverts = extended.take_n_reverts(0);
+        assert_eq!(taken_reverts, Reverts::default());
+        assert_eq!(extended.reverts.len(), 2);
+
+        // take one revert
+        let taken_reverts = extended.take_n_reverts(1);
+        assert_eq!(taken_reverts, bundle1.reverts);
+
+        // take last revert
+        let taken_reverts = extended.take_n_reverts(1);
+        assert_eq!(taken_reverts, bundle2.reverts);
     }
 }