--- conflicted
+++ resolved
@@ -20,13 +20,6 @@
     }
 }
 
-<<<<<<< HEAD
-/// TODO Rename this to become StorageWithOriginalValues or something like that.
-/// This is used inside EVM and for block state. It is needed for block state to
-/// be able to create changeset against bundle state.
-///
-=======
->>>>>>> 7e83c7f9
 /// This storage represent values that are before block changed.
 ///
 /// Note: Storage that we get EVM contains original values before t
