--- conflicted
+++ resolved
@@ -411,14 +411,9 @@
             return Ok(Some(AccountInfo {
                 nonce: 1,
                 balance: U256::from(10000000),
-<<<<<<< HEAD
-                code: Some(self.0.clone()),
-                code_hash: self.1,
-                ..Default::default()
-=======
                 code: Some(self.bytecode.clone()),
                 code_hash: self.hash,
->>>>>>> b88b7204
+                ..Default::default()
             }));
         }
         if address == self.caller {
