--- conflicted
+++ resolved
@@ -1,45 +1,15 @@
 use crate::{
     db::Database,
     interpreter::{
-<<<<<<< HEAD
-        analysis::to_analysed,
-        gas,
-        return_ok,
-        AccountLoad,
-        Eip7702CodeLoad,
-        InstructionResult,
-        InterpreterResult,
-        SStoreResult,
-        SelfDestructResult,
-        StateLoad,
-=======
         analysis::to_analysed, gas, return_ok, AccountLoad, InstructionResult, InterpreterResult,
         SStoreResult, SelfDestructResult, StateLoad,
->>>>>>> b88b7204
     },
     journaled_state::JournaledState,
     primitives::{
-        AccessListItem,
-        Account,
-        Address,
-        AnalysisKind,
-        Bytecode,
-        Bytes,
-        CfgEnv,
-        EVMError,
-        Env,
-        Eof,
-        HashSet,
-        Spec,
+        AccessListItem, Account, Address, AnalysisKind, Bytecode, Bytes, CfgEnv, EVMError, Env,
+        Eof, HashSet, Spec,
         SpecId::{self, *},
-<<<<<<< HEAD
-        B256,
-        EOF_MAGIC_BYTES,
-        EOF_MAGIC_HASH,
-        U256,
-=======
         B256, EIP7702_MAGIC_BYTES, EIP7702_MAGIC_HASH, EOF_MAGIC_BYTES, EOF_MAGIC_HASH, U256,
->>>>>>> b88b7204
     },
     JournalCheckpoint,
 };
