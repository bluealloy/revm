//! Revm is a Rust EVM implementation.
#![cfg_attr(not(test), warn(unused_crate_dependencies))]
#![cfg_attr(not(feature = "std"), no_std)]

// reexport dependencies
#[doc(inline)]
pub use bytecode;
#[doc(inline)]
pub use context;
#[doc(inline)]
pub use context_interface;
#[doc(inline)]
pub use database;
#[doc(inline)]
pub use database_interface;
#[doc(inline)]
pub use handler;
#[doc(inline)]
pub use inspector;
#[doc(inline)]
pub use interpreter;
#[doc(inline)]
pub use precompile;
#[doc(inline)]
pub use primitives;
#[doc(inline)]
pub use state;

// Export items.

pub use context::journal::{Journal, JournalEntry};
pub use context::Context;
pub use database_interface::{Database, DatabaseCommit, DatabaseRef};
pub use handler::{
    ExecuteCommitEvm, ExecuteEvm, MainBuilder, MainContext, MainnetEvm, SystemCallCommitEvm,
    SystemCallEvm,
};
<<<<<<< HEAD
pub use inspector::{
    InspectCommitEvm, InspectEvm, InspectSystemCallCommitEvm, InspectSystemCallEvm, Inspector,
};
=======
pub use inspector::{InspectCommitEvm, InspectEvm, Inspector};
pub use precompile::install_crypto;
>>>>>>> 1477307e
<|MERGE_RESOLUTION|>--- conflicted
+++ resolved
@@ -35,11 +35,7 @@
     ExecuteCommitEvm, ExecuteEvm, MainBuilder, MainContext, MainnetEvm, SystemCallCommitEvm,
     SystemCallEvm,
 };
-<<<<<<< HEAD
 pub use inspector::{
     InspectCommitEvm, InspectEvm, InspectSystemCallCommitEvm, InspectSystemCallEvm, Inspector,
 };
-=======
-pub use inspector::{InspectCommitEvm, InspectEvm, Inspector};
-pub use precompile::install_crypto;
->>>>>>> 1477307e
+pub use precompile::install_crypto;