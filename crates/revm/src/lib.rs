--- conflicted
+++ resolved
@@ -35,8 +35,8 @@
     ExecuteCommitEvm, ExecuteEvm, MainBuilder, MainContext, MainnetEvm, SystemCallCommitEvm,
     SystemCallEvm,
 };
-<<<<<<< HEAD
-pub use inspector::{InspectCommitEvm, InspectEvm, Inspector};
+pub use inspector::{InspectCommitEvm, InspectEvm, InspectSystemCallEvm, Inspector};
+pub use precompile::install_crypto;
 
 /// a
 #[no_mangle]
@@ -53,8 +53,4 @@
         &evm.instruction.instruction_table,
     );
     evm
-}
-=======
-pub use inspector::{InspectCommitEvm, InspectEvm, InspectSystemCallEvm, Inspector};
-pub use precompile::install_crypto;
->>>>>>> 3ad31163
+}