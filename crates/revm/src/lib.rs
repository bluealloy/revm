--- conflicted
+++ resolved
@@ -1,67 +1,6 @@
 //! Revm is a Rust EVM implementation.
 #![cfg_attr(not(test), warn(unused_crate_dependencies))]
 #![cfg_attr(not(feature = "std"), no_std)]
-<<<<<<< HEAD
-#[macro_use]
-#[cfg(not(feature = "std"))]
-extern crate alloc as std;
-
-mod builder;
-mod context;
-
-pub mod db;
-mod evm;
-mod frame;
-pub mod handler;
-mod inspector;
-mod journaled_state;
-#[cfg(feature = "optimism")]
-pub mod optimism;
-pub mod rwasm;
-
-// Export items.
-pub use builder::EvmBuilder;
-pub use context::{
-    Context,
-    ContextPrecompile,
-    ContextPrecompiles,
-    ContextStatefulPrecompile,
-    ContextStatefulPrecompileArc,
-    ContextStatefulPrecompileBox,
-    ContextStatefulPrecompileMut,
-    ContextWithHandlerCfg,
-    EvmContext,
-    InnerEvmContext,
-};
-pub use db::{
-    CacheState,
-    DBBox,
-    Database,
-    DatabaseCommit,
-    DatabaseRef,
-    InMemoryDB,
-    State,
-    StateBuilder,
-    StateDBBox,
-    TransitionAccount,
-    TransitionState,
-};
-pub use evm::{Evm, CALL_STACK_LIMIT};
-pub use frame::{CallFrame, CreateFrame, Frame, FrameData, FrameOrResult, FrameResult};
-pub use handler::Handler;
-pub use inspector::{inspector_handle_register, inspectors, GetInspector, Inspector};
-pub use journaled_state::{JournalCheckpoint, JournalEntry, JournaledState};
-// export Optimism types, helpers, and constants
-#[cfg(feature = "optimism")]
-pub use optimism::{L1BlockInfo, BASE_FEE_RECIPIENT, L1_BLOCK_CONTRACT, L1_FEE_RECIPIENT};
-// Reexport libraries
-#[doc(inline)]
-pub use revm_interpreter as interpreter;
-#[doc(inline)]
-pub use revm_interpreter::primitives;
-#[doc(inline)]
-pub use revm_precompile as precompile;
-=======
 
 // reexport dependencies
 pub use bytecode;
@@ -85,5 +24,4 @@
     ExecuteCommitEvm, ExecuteEvm, MainBuilder, MainContext, MainnetEvm, SystemCallCommitEvm,
     SystemCallEvm,
 };
-pub use inspector::{InspectCommitEvm, InspectEvm, Inspector};
->>>>>>> 9e06b57f
+pub use inspector::{InspectCommitEvm, InspectEvm, Inspector};