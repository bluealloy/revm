--- conflicted
+++ resolved
@@ -1,20 +1,9 @@
 use crate::{
-    interpreter::Gas,
+    interpreter::{Gas, SuccessOrHalt},
     primitives::{
-<<<<<<< HEAD
-        db::Database,
-        EVMError,
-        ExecutionResult,
-        ResultAndState,
-        Spec,
-        SpecId::LONDON,
-        U256,
-=======
         db::Database, EVMError, ExecutionResult, ResultAndState, Spec, SpecId, SpecId::LONDON, U256,
->>>>>>> 4f093996
     },
-    Context,
-    FrameResult,
+    Context, FrameResult,
 };
 
 /// Mainnet end handle does not change the output.
@@ -109,7 +98,6 @@
     context: &mut Context<EXT, DB>,
     result: FrameResult,
 ) -> Result<ResultAndState, EVMError<DB::Error>> {
-    use revm_interpreter::SuccessOrHalt;
     context.evm.take_error()?;
     // used gas with refund calculated.
     let gas_refunded = result.gas().refunded() as u64;
