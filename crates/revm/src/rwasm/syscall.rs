use crate::{
    interpreter::{
        gas,
        gas::sstore_cost,
        interpreter_action::SystemInterruptionInputs,
        CallInputs,
        CallScheme,
        CallValue,
        CreateInputs,
        InstructionResult,
        InterpreterResult,
    },
    primitives::{
        bytes::Buf,
        wasm::{WASM_MAGIC_BYTES, WASM_MAX_CODE_SIZE},
        Address,
        Bytecode,
        Bytes,
        CreateScheme,
        EVMError,
        Log,
        LogData,
        Spec,
        B256,
        BERLIN,
        ISTANBUL,
        MAX_INITCODE_SIZE,
        TANGERINE,
        U256,
    },
    Context,
    Database,
    Frame,
    FrameOrResult,
    FrameResult,
};
use core::cmp::min;
use fluentbase_genesis::{is_self_gas_management_contract, is_system_precompile};
use fluentbase_sdk::{
    byteorder::{LittleEndian, ReadBytesExt},
    calc_preimage_address,
<<<<<<< HEAD
=======
    is_protected_storage_slot,
    is_system_precompile,
>>>>>>> c94eac10
    keccak256,
    EVM_BASE_SPEC,
    FUEL_DENOM_RATE,
    PRECOMPILE_EVM_RUNTIME,
    STATE_MAIN,
    SYSCALL_ID_BALANCE,
    SYSCALL_ID_CALL,
    SYSCALL_ID_CALL_CODE,
    SYSCALL_ID_CODE_COPY,
    SYSCALL_ID_CODE_HASH,
    SYSCALL_ID_CODE_SIZE,
    SYSCALL_ID_CREATE,
    SYSCALL_ID_CREATE2,
    SYSCALL_ID_DELEGATED_STORAGE,
    SYSCALL_ID_DELEGATE_CALL,
    SYSCALL_ID_DESTROY_ACCOUNT,
    SYSCALL_ID_EMIT_LOG,
    SYSCALL_ID_PREIMAGE_COPY,
    SYSCALL_ID_PREIMAGE_SIZE,
    SYSCALL_ID_SELF_BALANCE,
    SYSCALL_ID_STATIC_CALL,
    SYSCALL_ID_STORAGE_READ,
    SYSCALL_ID_STORAGE_WRITE,
    SYSCALL_ID_TRANSIENT_READ,
    SYSCALL_ID_TRANSIENT_WRITE,
    SYSCALL_ID_WRITE_PREIMAGE,
};
use revm_interpreter::{
    gas::{sload_cost, sstore_refund, warm_cold_cost},
    interpreter_action::SystemInterruptionOutcome,
    Gas,
    Host,
};

pub(crate) fn execute_rwasm_interruption<SPEC: Spec, EXT, DB: Database>(
    context: &mut Context<EXT, DB>,
    inputs: Box<SystemInterruptionInputs>,
    stack_frame: &mut Frame,
) -> Result<FrameOrResult, EVMError<DB::Error>> {
    let mut local_gas = Gas::new(inputs.gas.remaining());

    macro_rules! return_result {
        ($output:expr) => {{
            let result =
                InterpreterResult::new(InstructionResult::Return, $output.into(), local_gas);
            let result =
                FrameOrResult::Result(FrameResult::InterruptedResult(SystemInterruptionOutcome {
                    inputs,
                    result,
                    created_address: None,
                    is_frame: false,
                }));
            return Ok(result);
        }};
    }
    macro_rules! return_error {
        ($result:expr, $error:ident) => {{
            let error = InstructionResult::$error;
            let result = InterpreterResult::new(error, $result.into(), local_gas);
            let result =
                FrameOrResult::Result(FrameResult::InterruptedResult(SystemInterruptionOutcome {
                    inputs,
                    result,
                    created_address: None,
                    is_frame: false,
                }));
            return Ok(result);
        }};
        ($error:ident) => {{
            let error = InstructionResult::$error;
            let result = InterpreterResult::new(error, Default::default(), local_gas);
            let result =
                FrameOrResult::Result(FrameResult::InterruptedResult(SystemInterruptionOutcome {
                    inputs,
                    result,
                    created_address: None,
                    is_frame: false,
                }));
            return Ok(result);
        }};
    }
    macro_rules! return_frame {
        ($frame:expr) => {{
            let mut frame = $frame;
            stack_frame.insert_interrupted_outcome(SystemInterruptionOutcome {
                inputs,
                result: InterpreterResult::new(
                    InstructionResult::Continue,
                    Bytes::default(),
                    local_gas,
                ),
                created_address: frame.created_address(),
                is_frame: true,
            });
            return Ok(frame);
        }};
    }
    macro_rules! assert_return {
        ($cond:expr, $error:ident) => {
            if !($cond) {
                return_error!($error);
            }
        };
    }
    macro_rules! charge_gas {
        ($value:expr) => {{
            if !local_gas.record_cost($value) {
                return_error!(OutOfGas);
            }
        }};
    }

    match inputs.syscall_params.code_hash {
        SYSCALL_ID_STORAGE_READ => {
            assert_return!(
                inputs.syscall_params.input.len() == 32
                    && inputs.syscall_params.state == STATE_MAIN,
                MalformedBuiltinParams
            );
            let slot = U256::from_le_slice(&inputs.syscall_params.input[0..32]);
            #[cfg(feature = "debug-print")]
            println!("SYSCALL_STORAGE_READ: slot={}", slot);
            // execute sload
            let value = context.evm.sload(inputs.contract.target_address, slot)?;
            charge_gas!(sload_cost(SPEC::SPEC_ID, value.is_cold));
            let output: [u8; 32] = value.to_le_bytes();
            return_result!(output)
        }

        SYSCALL_ID_STORAGE_WRITE => {
            assert_return!(
                inputs.syscall_params.input.len() == 32 + 32
                    && inputs.syscall_params.state == STATE_MAIN,
                MalformedBuiltinParams
            );
            // don't allow for static context
            assert_return!(!inputs.is_static, StateChangeDuringStaticCall);
            let slot = U256::from_le_slice(&inputs.syscall_params.input[0..32]);
            // modification of the code hash slot
            // if is not allowed in a normal smart contract mode
            if inputs.contract.eip7702_address != Some(PRECOMPILE_EVM_RUNTIME)
                && is_protected_storage_slot(slot)
            {
                return_error!(MalformedBuiltinParams);
            }
            let new_value = U256::from_le_slice(&inputs.syscall_params.input[32..64]);
            #[cfg(feature = "debug-print")]
            println!("SYSCALL_STORAGE_WRITE: slot={slot}, new_value={new_value}");
            // execute sstore
            let value = context
                .evm
                .sstore(inputs.contract.target_address, slot, new_value)?;
            // TODO(dmitry123): "is there better way how to solve the problem?"
            let is_gas_free = inputs.is_gas_free && is_protected_storage_slot(slot);
            if !is_gas_free {
                if let Some(gas_cost) = sstore_cost(
                    SPEC::SPEC_ID,
                    &value.data,
                    local_gas.remaining(),
                    value.is_cold,
                ) {
                    charge_gas!(gas_cost);
                } else {
                    return_error!(OutOfGas);
                }
                local_gas.record_refund(sstore_refund(SPEC::SPEC_ID, &value.data));
            }
            return_result!(Bytes::default())
        }

        SYSCALL_ID_CALL => {
            assert_return!(
                inputs.syscall_params.input.len() >= 20 + 32
                    && inputs.syscall_params.state == STATE_MAIN,
                MalformedBuiltinParams
            );
            let target_address = Address::from_slice(&inputs.syscall_params.input[0..20]);
            let value = U256::from_le_slice(&inputs.syscall_params.input[20..52]);
            let contract_input = inputs.syscall_params.input.slice(52..);
            #[cfg(feature = "debug-print")]
            println!("SYSCALL_CALL: target_address={target_address}, value={value}",);
            // for static calls with value greater than 0 - revert
            let has_transfer = !value.is_zero();
            if inputs.is_static && has_transfer {
                return_error!(CallNotAllowedInsideStatic);
            }
            let Ok(mut account_load) = context.evm.load_account_delegated(target_address) else {
                return_error!(FatalExternalError);
            };
            // In EVM, there exists an issue with precompiled contracts.
            // These contracts are preloaded and initially empty.
            // However, a precompiled contract can also be explicitly added
            // inside the genesis file, which affects its state and the gas
            // price for the CALL opcode.
            //
            // Using the CALL opcode to invoke a precompiled contract typically
            // has no practical use, as the contract is stateless.
            // Despite this, there are unit tests that require this condition
            // to be supported.
            //
            // While addressing this, improves compatibility with the EVM,
            // it also breaks several unit tests.
            // Nevertheless, the added compatibility is deemed to outweigh these issues.
            if is_system_precompile(&target_address) {
                account_load.is_empty = true;
            }
            // EIP-150: gas cost changes for IO-heavy operations
            charge_gas!(gas::call_cost(SPEC::SPEC_ID, has_transfer, account_load));
            let mut gas_limit = min(
                local_gas.remaining_63_of_64_parts(),
                inputs.syscall_params.fuel_limit / FUEL_DENOM_RATE,
            );
            charge_gas!(gas_limit);
            if has_transfer {
                gas_limit = gas_limit.saturating_add(gas::CALL_STIPEND);
            }
            // create call inputs
            let call_inputs = Box::new(CallInputs {
                input: contract_input,
                gas_limit,
                target_address,
                caller: inputs.contract.target_address,
                bytecode_address: target_address,
                value: CallValue::Transfer(value),
                scheme: CallScheme::Call,
                is_static: inputs.is_static,
                is_eof: false,
                return_memory_offset: Default::default(),
            });
            let frame = context.evm.make_call_frame(&call_inputs)?;
            return_frame!(frame);
        }

        SYSCALL_ID_STATIC_CALL => {
            assert_return!(
                inputs.syscall_params.input.len() >= 20
                    && inputs.syscall_params.state == STATE_MAIN,
                MalformedBuiltinParams
            );
            let target_address = Address::from_slice(&inputs.syscall_params.input[0..20]);
            let contract_input = inputs.syscall_params.input.slice(20..);
            let Ok(mut account_load) = context.evm.load_account_delegated(target_address) else {
                return_error!(FatalExternalError);
            };
            // set is_empty to false as we are not creating this account.
            account_load.is_empty = false;
            // EIP-150: gas cost changes for IO-heavy operations
            charge_gas!(gas::call_cost(SPEC::SPEC_ID, false, account_load));
            let gas_limit = if SPEC::enabled(TANGERINE) {
                min(
                    local_gas.remaining_63_of_64_parts(),
                    inputs.syscall_params.fuel_limit / FUEL_DENOM_RATE,
                )
            } else {
                inputs.syscall_params.fuel_limit / FUEL_DENOM_RATE
            };
            charge_gas!(gas_limit);
            // create call inputs
            let inputs = Box::new(CallInputs {
                input: contract_input,
                gas_limit,
                target_address,
                caller: inputs.contract.target_address,
                bytecode_address: target_address,
                value: CallValue::Transfer(U256::ZERO),
                scheme: CallScheme::StaticCall,
                is_static: true,
                is_eof: false,
                return_memory_offset: Default::default(),
            });
            let frame = context.evm.make_call_frame(&inputs)?;
            return_frame!(frame);
        }

        SYSCALL_ID_CALL_CODE => {
            assert_return!(
                inputs.syscall_params.input.len() >= 20 + 32
                    && inputs.syscall_params.state == STATE_MAIN,
                MalformedBuiltinParams
            );
            let target_address = Address::from_slice(&inputs.syscall_params.input[0..20]);
            let value = U256::from_le_slice(&inputs.syscall_params.input[20..52]);
            let contract_input = inputs.syscall_params.input.slice(52..);
            #[cfg(feature = "debug-print")]
            println!("SYSCALL_CALL_CODE: target_address={target_address}, value={value}");
            let Ok(mut account_load) = context.evm.load_account_delegated(target_address) else {
                return_error!(FatalExternalError);
            };
            // set is_empty to false as we are not creating this account
            account_load.is_empty = false;
            // EIP-150: gas cost changes for IO-heavy operations
            charge_gas!(gas::call_cost(
                SPEC::SPEC_ID,
                !value.is_zero(),
                account_load
            ));
            let mut gas_limit = if SPEC::enabled(TANGERINE) {
                min(
                    local_gas.remaining_63_of_64_parts(),
                    inputs.syscall_params.fuel_limit / FUEL_DENOM_RATE,
                )
            } else {
                inputs.syscall_params.fuel_limit / FUEL_DENOM_RATE
            };
            charge_gas!(gas_limit);
            // add call stipend if there is a value to be transferred
            if !value.is_zero() {
                gas_limit = gas_limit.saturating_add(gas::CALL_STIPEND);
            }
            // create call inputs
            #[cfg(feature = "debug-print")]
            println!("SYSCALL_CALL_CODE_inputs: target_address={}, caller={}, bytecode_address={} eip7702_address={:?}", inputs.contract.target_address, inputs.contract.target_address, target_address, inputs.contract.eip7702_address);
            let inputs = Box::new(CallInputs {
                input: contract_input,
                gas_limit,
                target_address: inputs.contract.target_address,
                caller: inputs.contract.target_address,
                bytecode_address: target_address,
                value: CallValue::Transfer(value),
                scheme: CallScheme::CallCode,
                is_static: inputs.is_static,
                is_eof: false,
                return_memory_offset: Default::default(),
            });
            let frame = context.evm.make_call_frame(&inputs)?;
            return_frame!(frame);
        }

        SYSCALL_ID_DELEGATE_CALL => {
            assert_return!(
                inputs.syscall_params.input.len() >= 20
                    && inputs.syscall_params.state == STATE_MAIN,
                MalformedBuiltinParams
            );
            let target_address = Address::from_slice(&inputs.syscall_params.input[0..20]);
            let contract_input = inputs.syscall_params.input.slice(20..);
            #[cfg(feature = "debug-print")]
            println!("SYSCALL_DELEGATE_CALL: target_address={target_address}");
            let Ok(mut account_load) = context.evm.load_account_delegated(target_address) else {
                return_error!(FatalExternalError);
            };
            // set is_empty to false as we are not creating this account.
            account_load.is_empty = false;
            // EIP-150: gas cost changes for IO-heavy operations
            charge_gas!(gas::call_cost(SPEC::SPEC_ID, false, account_load));
            let gas_limit = if SPEC::enabled(TANGERINE) {
                min(
                    local_gas.remaining_63_of_64_parts(),
                    inputs.syscall_params.fuel_limit / FUEL_DENOM_RATE,
                )
            } else {
                inputs.syscall_params.fuel_limit / FUEL_DENOM_RATE
            };
            charge_gas!(gas_limit);
            // create call inputs
            let inputs = Box::new(CallInputs {
                input: contract_input,
                gas_limit,
                target_address: inputs.contract.target_address,
                caller: inputs.contract.caller,
                bytecode_address: target_address,
                value: CallValue::Apparent(inputs.contract.call_value),
                scheme: CallScheme::DelegateCall,
                is_static: inputs.is_static,
                is_eof: false,
                return_memory_offset: Default::default(),
            });
            let frame = context.evm.make_call_frame(&inputs)?;
            return_frame!(frame);
        }

        SYSCALL_ID_CREATE | SYSCALL_ID_CREATE2 => {
            assert_return!(
                inputs.syscall_params.state == STATE_MAIN,
                MalformedBuiltinParams
            );
            // not allowed for static calls
            assert_return!(!inputs.is_static, StateChangeDuringStaticCall);
            // make sure we have enough bytes inside input params
            let is_create2 = inputs.syscall_params.code_hash == SYSCALL_ID_CREATE2;
            let (scheme, value, init_code) = if is_create2 {
                assert_return!(
                    inputs.syscall_params.input.len() >= 32 + 32,
                    MalformedBuiltinParams
                );
                let value = U256::from_le_slice(&inputs.syscall_params.input[0..32]);
                let salt = U256::from_le_slice(&inputs.syscall_params.input[32..64]);
                let init_code = inputs.syscall_params.input.slice(64..);
                (CreateScheme::Create2 { salt }, value, init_code)
            } else {
                assert_return!(
                    inputs.syscall_params.input.len() >= 32,
                    MalformedBuiltinParams
                );
                let value = U256::from_le_slice(&inputs.syscall_params.input[0..32]);
                let init_code = inputs.syscall_params.input.slice(32..);
                (CreateScheme::Create, value, init_code)
            };
            #[cfg(feature = "debug-print")]
            println!(
                "SYSCALL_CREATE/CREATE2: scheme={scheme:?} value={value} init_code_len={}",
                init_code.len()
            );
            // make sure we don't exceed max possible init code
            let max_initcode_size = context
                .evm
                .env
                .cfg
                .limit_contract_code_size
                .map(|limit| limit.saturating_mul(2))
                .unwrap_or_else(|| {
                    if init_code.len() >= 4 && init_code[0..4] == WASM_MAGIC_BYTES {
                        WASM_MAX_CODE_SIZE
                    } else {
                        MAX_INITCODE_SIZE
                    }
                });
            assert_return!(
                init_code.len() <= max_initcode_size,
                CreateContractSizeLimit
            );
            if !init_code.is_empty() {
                charge_gas!(gas::initcode_cost(init_code.len() as u64));
            }
            if is_create2 {
                let Some(gas) = gas::create2_cost(init_code.len().try_into().unwrap()) else {
                    return_error!(OutOfGas);
                };
                charge_gas!(gas);
            } else {
                charge_gas!(gas::CREATE);
            };
            let mut gas_limit = local_gas.remaining();
            gas_limit -= gas_limit / 64;
            charge_gas!(gas_limit);
            // create inputs
            let inputs = Box::new(CreateInputs {
                caller: inputs.contract.target_address,
                scheme,
                value,
                init_code,
                gas_limit,
            });
            let mut frame = context.evm.make_create_frame(EVM_BASE_SPEC, &inputs)?;
            // nobody knows why, but EVM returns `Return`
            // in case of nonce overflow instead of `NonceOverflow`
            // that ruins a lot of flows
            if let FrameOrResult::Result(result) = &mut frame {
                result.interpreter_result_mut().output = Bytes::from_static(&[0u8; 20]);
            }
            return_frame!(frame);
        }

        SYSCALL_ID_EMIT_LOG => {
            assert_return!(
                inputs.syscall_params.input.len() >= 1 && inputs.syscall_params.state == STATE_MAIN,
                MalformedBuiltinParams
            );
            // not allowed for static calls
            assert_return!(!inputs.is_static, StateChangeDuringStaticCall);
            // read topics from input
            let topics_len = inputs.syscall_params.input[0] as usize;
            assert_return!(topics_len <= 4, MalformedBuiltinParams);
            let mut topics = Vec::with_capacity(topics_len);
            assert_return!(
                inputs.syscall_params.input.len() >= 1 + topics_len * B256::len_bytes(),
                MalformedBuiltinParams
            );
            for i in 0..topics_len {
                let offset = 1 + i * B256::len_bytes();
                let topic =
                    &inputs.syscall_params.input.as_ref()[offset..(offset + B256::len_bytes())];
                topics.push(B256::from_slice(topic));
            }
            // all remaining bytes are data
            let data = inputs
                .syscall_params
                .input
                .slice((1 + topics_len * B256::len_bytes())..);
            // make sure we have enough gas to cover this operation
            let Some(gas_cost) = gas::log_cost(topics_len as u8, data.len() as u64) else {
                return_error!(OutOfGas);
            };
            charge_gas!(gas_cost);
            // write new log into the journal
            context.evm.journaled_state.log(Log {
                address: inputs.contract.target_address,
                // it's safe to go unchecked here because we do topics check upper
                data: LogData::new_unchecked(topics, data),
            });
            return_result!(Bytes::new());
        }

        SYSCALL_ID_DESTROY_ACCOUNT => {
            assert_return!(
                inputs.syscall_params.input.len() == 20
                    && inputs.syscall_params.state == STATE_MAIN,
                MalformedBuiltinParams
            );
            // not allowed for static calls
            assert_return!(!inputs.is_static, StateChangeDuringStaticCall);
            // destroy an account
            let target = Address::from_slice(&inputs.syscall_params.input[0..20]);
            let result = context
                .evm
                .selfdestruct(inputs.contract.target_address, target)?;
            #[cfg(feature = "debug-print")]
            println!("SYSCALL_DESTROY_ACCOUNT: target={target} result={result:?}",);
            // charge gas cost
            charge_gas!(gas::selfdestruct_cost(SPEC::SPEC_ID, result));
            // return value as bytes with success exit code
            return_result!(Bytes::new());
        }

        SYSCALL_ID_BALANCE => {
            assert_return!(
                inputs.syscall_params.input.len() == 20
                    && inputs.syscall_params.state == STATE_MAIN,
                MalformedBuiltinParams
            );
            let address = Address::from_slice(&inputs.syscall_params.input[0..20]);
            let value = context.evm.balance(address)?;
            // make sure we have enough gas for this op
            charge_gas!(if SPEC::enabled(BERLIN) {
                warm_cold_cost(value.is_cold)
            } else if SPEC::enabled(ISTANBUL) {
                700
            } else if SPEC::enabled(TANGERINE) {
                400
            } else {
                20
            });
            // write the result
            let output: [u8; 32] = value.data.to_le_bytes();
            return_result!(output);
        }

        SYSCALL_ID_SELF_BALANCE => {
            assert_return!(
                inputs.syscall_params.state == STATE_MAIN,
                MalformedBuiltinParams
            );
            let value = context.evm.balance(inputs.contract.target_address)?;
            charge_gas!(gas::LOW);
            let output: [u8; 32] = value.data.to_le_bytes();
            return_result!(output);
        }

        SYSCALL_ID_CODE_SIZE => {
            assert_return!(
                inputs.syscall_params.state == STATE_MAIN
                    && inputs.syscall_params.input.len() == 20,
                MalformedBuiltinParams
            );
            let address = Address::from_slice(&inputs.syscall_params.input[0..20]);
            #[cfg(feature = "debug-print")]
            println!("SYSCALL_CODE_SIZE: address={address}");
            let Some(code) = context.code(address) else {
                return_error!(FatalExternalError);
            };
            charge_gas!(if SPEC::enabled(BERLIN) {
                warm_cold_cost(code.is_cold)
            } else if SPEC::enabled(TANGERINE) {
                700
            } else {
                20
            });
            let mut code_len = code.data.len() as u32;
            // we store system precompile bytecode in the state trie,
            // according to evm requirements, we should return empty code
            if is_system_precompile(&address) {
                code_len = 0;
            }
            let code_size = U256::from(code_len);
            let output = code_size.to_le_bytes::<32>();
            return_result!(output);
        }

        SYSCALL_ID_CODE_HASH => {
            assert_return!(
                inputs.syscall_params.state == STATE_MAIN
                    && inputs.syscall_params.input.len() == 20,
                MalformedBuiltinParams
            );
            let address = Address::from_slice(&inputs.syscall_params.input[0..20]);
            let Some(code_hash) = context.code_hash(address) else {
                return_error!(FatalExternalError);
            };
            #[cfg(feature = "debug-print")]
            println!(
                "SYSCALL_CODE_HASH: address={address} code_hash={}",
                code_hash.data,
            );
            charge_gas!(if SPEC::enabled(BERLIN) {
                warm_cold_cost(code_hash.is_cold)
            } else if SPEC::enabled(TANGERINE) {
                700
            } else {
                400
            });
            let mut code_hash = code_hash.data;
            // we store system precompile bytecode in the state trie,
            // according to evm requirements, we should return empty code
            if is_system_precompile(&address) {
                code_hash = B256::ZERO;
            }
            return_result!(code_hash);
        }

        SYSCALL_ID_CODE_COPY => {
            assert_return!(
                inputs.syscall_params.state == STATE_MAIN
                    && inputs.syscall_params.input.len() == 20 + 8 * 2,
                MalformedBuiltinParams
            );
            let address = Address::from_slice(&inputs.syscall_params.input[0..20]);
            let mut reader = inputs.syscall_params.input[20..].reader();
            let _code_offset = reader.read_u64::<LittleEndian>().unwrap();
            let code_length = reader.read_u64::<LittleEndian>().unwrap();
            #[cfg(feature = "debug-print")]
            println!("SYSCALL_CODE_COPY: address={address} code_offset={_code_offset} code_length={code_length}" );
            let Some(code) = context.code(address) else {
                return_error!(FatalExternalError);
            };
            let Some(gas_cost) = gas::extcodecopy_cost(SPEC::SPEC_ID, code_length, code.is_cold)
            else {
                return_error!(OutOfGas);
            };
            charge_gas!(gas_cost);
            if code_length == 0 {
                return_result!(Bytes::new());
            }
            let mut bytecode = code.data;
            // we store system precompile bytecode in the state trie,
            // according to evm requirements, we should return empty code
            if is_system_precompile(&address) {
                bytecode = Bytes::new();
            }
            // TODO(dmitry123): "add offset/length checks"
            return_result!(bytecode);
        }

        // TODO(dmitry123): "rethink these system calls"
        SYSCALL_ID_WRITE_PREIMAGE => {
            assert_return!(
                inputs.syscall_params.state == STATE_MAIN,
                MalformedBuiltinParams
            );
            // TODO(dmitry123): "better to have prefix"
            let preimage_hash = keccak256(inputs.syscall_params.input.as_ref());
            let address = Address::from_slice(&preimage_hash[12..]);
            #[cfg(feature = "debug-print")]
            println!(
                "SYSCALL_WRITE_PREIMAGE: preimage_hash={preimage_hash} preimage_address={address}"
            );
            let Ok(account_load) = context.evm.load_account_delegated(address) else {
                return_error!(FatalExternalError);
            };
            if account_load.is_empty {
                context.evm.journaled_state.set_code_with_hash(
                    address,
                    Bytecode::new_legacy(inputs.syscall_params.input.clone()),
                    preimage_hash,
                );
            }
            return_result!(preimage_hash);
        }
        SYSCALL_ID_PREIMAGE_SIZE => {
            assert_return!(
                inputs.syscall_params.input.len() == 32
                    && inputs.syscall_params.state == STATE_MAIN,
                MalformedBuiltinParams
            );
            let preimage_hash = B256::from_slice(&inputs.syscall_params.input[0..32]);
            let address = Address::from_slice(&preimage_hash[12..]);
            let Ok(account_load) = context.evm.load_account_delegated(address) else {
                return_error!(FatalExternalError);
            };
            charge_gas!(if SPEC::enabled(BERLIN) {
                warm_cold_cost(account_load.is_cold)
            } else if SPEC::enabled(TANGERINE) {
                700
            } else {
                20
            });
            let preimage_size = if !account_load.is_empty {
                let Some(code) = context.code(address) else {
                    return_error!(FatalExternalError);
                };
                code.data.len() as u32
            } else {
                0
            };
            #[cfg(feature = "debug-print")]
            println!("SYSCALL_PREIMAGE_SIZE: preimage_hash={preimage_hash} address={address} preimage_size={preimage_size}");
            return_result!(preimage_size.to_le_bytes());
        }
        SYSCALL_ID_PREIMAGE_COPY => {
            assert_return!(
                inputs.syscall_params.input.len() == 32
                    && inputs.syscall_params.state == STATE_MAIN,
                MalformedBuiltinParams
            );
            let preimage_hash = B256::from_slice(&inputs.syscall_params.input[0..32]);
            let address = calc_preimage_address(&preimage_hash);
            #[cfg(feature = "debug-print")]
            println!("SYSCALL_PREIMAGE_COPY: preimage_hash={preimage_hash} address={address}");
            let Ok(account_load) = context.evm.code(address) else {
                return_error!(FatalExternalError);
            };
            if !inputs.is_gas_free {
                let Some(gas_cost) = gas::extcodecopy_cost(
                    SPEC::SPEC_ID,
                    account_load.data.len() as u64,
                    account_load.is_cold,
                ) else {
                    return_error!(OutOfGas);
                };
                charge_gas!(gas_cost);
            }
            return_result!(account_load.data);
        }

        SYSCALL_ID_DELEGATED_STORAGE => {
            assert_return!(
                inputs.syscall_params.input.len() == 20 + 32
                    && inputs.syscall_params.state == STATE_MAIN,
                MalformedBuiltinParams
            );
            let address = Address::from_slice(&inputs.syscall_params.input[..20]);
            let slot = U256::from_le_slice(&inputs.syscall_params.input[20..]);
            // delegated storage is allowed only for delegated accounts
            let Some(eip7702_address) = inputs.contract.eip7702_address else {
                return_error!(MalformedBuiltinParams);
            };
            // make sure the provided address is delegated to the same runtime
            let Ok(account) = context.evm.load_code(address) else {
                return_error!(FatalExternalError);
            };
            // inside output, we store information about slot,
            // and also we forward info about cold/warm access
            let mut output: [u8; U256::BYTES + 1 + 1] = [0u8; U256::BYTES + 1 + 1];
            output[32] = account.is_cold as u8;
            output[33] = account.data.is_empty() as u8;
            // don't charge gas for EVM_CODE_HASH_SLOT,
            // because if we don't have enough fuel for EVM opcode execution
            // that we shouldn't fail here, it affects state transition
            // TODO(dmitry123): "rethink free storage slots for runtimes and how to manage them"
            let is_gas_free = inputs.is_gas_free && is_protected_storage_slot(slot);
            if !is_gas_free {
                charge_gas!(sload_cost(SPEC::SPEC_ID, account.is_cold));
            }
            // make sure both accounts are delegated to the same execution runtime
            match &account.info.code {
                Some(Bytecode::Eip7702(eip7702_bytecode)) => {
                    if eip7702_bytecode.delegated_address != eip7702_address {
                        return_error!(output, Revert)
                    }
                }
                _ => {
                    return_error!(output, Revert)
                }
            }
            // load slot from the storage
            let value = context.evm.sload(address, slot)?;
            #[cfg(feature = "debug-print")]
            println!("SYSCALL_DELEGATED_STORAGE: address={address} slot={slot} target_address={} bytecode_address={} eip7702_address={eip7702_address}, value={}", inputs.contract.target_address, inputs.contract.bytecode_address(), value.data);
            output[..32].copy_from_slice(&value.data.to_le_bytes::<{ U256::BYTES }>());
            return_result!(output)
        }

        SYSCALL_ID_TRANSIENT_READ => {
            assert_return!(
                inputs.syscall_params.input.len() == 32
                    && inputs.syscall_params.state == STATE_MAIN,
                MalformedBuiltinParams
            );
            // read value from storage
            let slot = U256::from_le_slice(&inputs.syscall_params.input[0..32].as_ref());
            let value = context.evm.tload(inputs.contract.target_address, slot);
            #[cfg(feature = "debug-print")]
            println!("SYSCALL_TRANSIENT_READ: slot={slot} value={value}");
            // charge gas
            charge_gas!(gas::WARM_STORAGE_READ_COST);
            // return value
            let output: [u8; 32] = value.to_le_bytes();
            return_result!(output);
        }

        SYSCALL_ID_TRANSIENT_WRITE => {
            assert_return!(
                inputs.syscall_params.input.len() == 64
                    && inputs.syscall_params.state == STATE_MAIN,
                MalformedBuiltinParams
            );
            assert_return!(!inputs.is_static, StateChangeDuringStaticCall);
            // read input
            let slot = U256::from_le_slice(&inputs.syscall_params.input[0..32]);
            let value = U256::from_le_slice(&inputs.syscall_params.input[32..64]);
            #[cfg(feature = "debug-print")]
            println!("SYSCALL_TRANSIENT_WRITE: slot={slot} value={value}");
            // charge gas
            charge_gas!(gas::WARM_STORAGE_READ_COST);
            context
                .evm
                .tstore(inputs.contract.target_address, slot, value);
            // empty result
            return_result!(Bytes::new());
        }

        _ => return_error!(MalformedBuiltinParams),
    }
}<|MERGE_RESOLUTION|>--- conflicted
+++ resolved
@@ -39,11 +39,7 @@
 use fluentbase_sdk::{
     byteorder::{LittleEndian, ReadBytesExt},
     calc_preimage_address,
-<<<<<<< HEAD
-=======
     is_protected_storage_slot,
-    is_system_precompile,
->>>>>>> c94eac10
     keccak256,
     EVM_BASE_SPEC,
     FUEL_DENOM_RATE,
