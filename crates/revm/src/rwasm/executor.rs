use crate::{
    interpreter::{
        interpreter_action::{SystemInterruptionInputs, SystemInterruptionOutcome},
        Gas,
        InstructionResult,
        Interpreter,
        InterpreterAction,
        InterpreterResult,
    },
    primitives::{Bytecode, Bytes, EVMError, Spec},
    Context,
    Database,
};
use core::{mem::take, ops::Deref};
use fluentbase_genesis::is_system_precompile;
use fluentbase_runtime::{
    instruction::{exec::SyscallExec, resume::SyscallResume},
    RuntimeContext,
};
use fluentbase_sdk::{
    codec::CompactABI,
<<<<<<< HEAD
    keccak256,
=======
    is_self_gas_management_contract,
>>>>>>> c94eac10
    BlockContextV1,
    BytecodeOrHash,
    ContractContextV1,
    ExitCode,
    SharedContextInput,
    SharedContextInputV1,
    SyscallInvocationParams,
    TxContextV1,
    B256,
    FUEL_DENOM_RATE,
    STATE_DEPLOY,
    STATE_MAIN,
};
use revm_interpreter::{return_ok, return_revert, Contract};

pub(crate) fn execute_rwasm_frame<SPEC: Spec, EXT, DB: Database>(
    interpreter: &mut Interpreter,
    context: &mut Context<EXT, DB>,
    is_create: bool,
) -> Result<InterpreterAction, EVMError<DB::Error>> {
    let contract = take(&mut interpreter.contract);

    // encode input with all related context info
    let context_input = SharedContextInput::V1(SharedContextInputV1 {
        block: BlockContextV1::from(context.evm.env.deref()),
        tx: TxContextV1::from(context.evm.env.deref()),
        contract: ContractContextV1 {
            address: contract.target_address,
            bytecode_address: contract.bytecode_address(),
            caller: contract.caller,
            is_static: interpreter.is_static,
            value: contract.call_value,
            gas_limit: interpreter.gas.remaining(),
        },
    });
    let mut context_input = context_input
        .encode()
        .expect("revm: unable to encode shared context input")
        .to_vec();
    context_input.extend_from_slice(contract.input.as_ref());

    let effective_bytecode_address = contract.effective_bytecode_address();

    let fuel_limit = interpreter
        .gas
        .remaining()
        .checked_mul(FUEL_DENOM_RATE)
        .unwrap_or(u64::MAX);

    let rwasm_code_hash = contract
        .hash
        .filter(|v| v != &B256::ZERO)
        .unwrap_or_else(|| unreachable!("revm: missing rwasm bytecode hash"));
    let rwasm_bytecode = match &contract.bytecode {
        Bytecode::Rwasm(bytecode) => bytecode.clone(),
        _ => unreachable!("revm: unexpected bytecode type"),
    };
    let bytecode_hash = BytecodeOrHash::Bytecode(rwasm_bytecode, Some(rwasm_code_hash));
    let state = if is_create { STATE_DEPLOY } else { STATE_MAIN };

<<<<<<< HEAD
    let (exit_code, return_data, is_gas_free) = if is_system_precompile(&effective_bytecode_address)
    {
        #[cfg(not(feature = "disable-wasmtime"))]
        let result = {
            let wasm_bytecode =
                fluentbase_genesis::get_precompile_wasm_bytecode(&effective_bytecode_address)
                    .unwrap();
            let (exit_code, return_data) = fluentbase_runtime::execute_wasmtime(
                wasm_bytecode,
                context_input,
                fuel_limit,
                state,
            );
            (exit_code, return_data, true)
        };
        #[cfg(feature = "disable-wasmtime")]
        let result = {
            let mut runtime_context = RuntimeContext::root(fuel_limit);
            runtime_context = runtime_context.without_fuel();
            let (fuel_consumed, fuel_refunded, exit_code) = SyscallExec::fn_impl(
                &mut runtime_context,
                bytecode_hash,
                &context_input,
                fuel_limit,
                state,
            );
            debug_assert!(fuel_consumed == 0 && fuel_refunded == 0);
            let return_data = runtime_context.into_return_data();
            (exit_code, return_data, true)
        };
        result
    } else {
        let mut runtime_context = RuntimeContext::root(fuel_limit);
        let (fuel_consumed, fuel_refunded, exit_code) = SyscallExec::fn_impl(
            &mut runtime_context,
            bytecode_hash,
            &context_input,
            fuel_limit,
            state,
        );
        let return_data = runtime_context.into_return_data();
        if !interpreter.gas.record_denominated_cost(fuel_consumed) {
            return Ok(InterpreterAction::Return {
                result: InterpreterResult {
                    result: InstructionResult::OutOfGas,
                    output: Bytes::default(),
                    gas: interpreter.gas,
                },
            });
        }
        interpreter.gas.record_denominated_refund(fuel_refunded);
        (exit_code, return_data, false)
    };
=======
    // fuel limit we denominate later to gas
    let fuel_limit = interpreter
        .gas
        .remaining()
        .checked_mul(FUEL_DENOM_RATE)
        .unwrap_or(u64::MAX);

    let is_gas_free = contract
        .eip7702_address
        .or_else(|| Some(bytecode_address))
        .filter(|eip7702_address| is_self_gas_management_contract(eip7702_address))
        .is_some();

    // execute function
    let mut runtime_context = RuntimeContext::root(fuel_limit);
    if is_gas_free {
        runtime_context = runtime_context.without_fuel();
    }
    let (fuel_consumed, fuel_refunded, exit_code) = SyscallExec::fn_impl(
        &mut runtime_context,
        bytecode_hash,
        &context_input,
        fuel_limit,
        if is_create { STATE_DEPLOY } else { STATE_MAIN },
    );

    // make sure we have enough gas to charge from the call
    if !interpreter.gas.record_denominated_cost(fuel_consumed) {
        return Ok(InterpreterAction::Return {
            result: InterpreterResult {
                result: InstructionResult::OutOfGas,
                output: Bytes::default(),
                gas: interpreter.gas,
            },
        });
    }
    interpreter.gas.record_denominated_refund(fuel_refunded);

    // extract return data from the execution context
    let return_data: Bytes = runtime_context.into_return_data().into();
>>>>>>> c94eac10

    Ok(process_exec_result(
        contract,
        exit_code,
        interpreter.gas,
        return_data.into(),
        is_create,
        interpreter.is_static,
        is_gas_free,
    ))
}

pub fn execute_rwasm_resume(outcome: SystemInterruptionOutcome) -> InterpreterAction {
    let SystemInterruptionOutcome {
        inputs,
        result,
        is_frame,
        ..
    } = outcome;

    let fuel_consumed = result
        .gas
        .spent()
        .checked_mul(FUEL_DENOM_RATE)
        .unwrap_or(u64::MAX);
    let fuel_refunded = result
        .gas
        .refunded()
        .checked_mul(FUEL_DENOM_RATE as i64)
        .unwrap_or(i64::MAX);

    // we can safely convert the result into i32 here,
    // and we shouldn't worry about negative numbers
    // since the constraints is applied only for resulting exit codes
    let exit_code: ExitCode = match result.result {
        return_ok!() => ExitCode::Ok,
        return_revert!() => ExitCode::Panic,
        // a special case for frame execution where we always return `Err` as a failed call/create
        _ if is_frame => ExitCode::Err,
        InstructionResult::OutOfGas => ExitCode::OutOfFuel,
        // InstructionResult::MalformedBuiltinParams => ExitCode::MalformedBuiltinParams,
        // InstructionResult::PrecompileError => ExitCode::PrecompileError,
        // TODO(dmitry123): "don't panic here, for tests only"
        _ => {
            unreachable!("revm: not supported result code: {:?}", result.result)
        }
    };

<<<<<<< HEAD
    // gas adjustment is needed
    // to synchronize gas/fuel between root and self-gas management runtimes,
    // this interruption can be made by EVM/SVM runtimes only
    let is_gas_adjustment = inputs.syscall_params.code_hash == SYSCALL_ID_SYNC_EVM_GAS;
=======
    let mut runtime_context = RuntimeContext::root(0);
    if inputs.is_gas_free {
        runtime_context = runtime_context.without_fuel();
    }
    let (fuel_consumed, fuel_refunded, exit_code) = SyscallResume::fn_impl(
        &mut runtime_context,
        inputs.call_id,
        result.output.into(),
        exit_code.into_i32(),
        fuel_consumed,
        fuel_refunded,
        inputs.syscall_params.fuel16_ptr,
    );
    let return_data: Bytes = runtime_context.into_return_data().into();
>>>>>>> c94eac10

    // if we're free from paying gas,
    // then just take the previous gas value and don't charge anything
    let mut gas = if inputs.is_gas_free {
        inputs.gas
    } else {
        result.gas
    };

    let (exit_code, return_data) = if inputs.is_gas_free {
        #[cfg(not(feature = "disable-wasmtime"))]
        let result = {
            let (exit_code, return_data) = fluentbase_runtime::resume_wasmtime(
                inputs.call_id as i32,
                result.output.into(),
                exit_code.into_i32(),
                fuel_consumed,
                fuel_refunded,
                inputs.syscall_params.fuel16_ptr,
            );
            (exit_code, return_data)
        };
        #[cfg(feature = "disable-wasmtime")]
        let result = {
            let mut runtime_context = RuntimeContext::root(0);
            runtime_context = runtime_context.without_fuel();
            let (fuel_consumed, fuel_refunded, exit_code) = SyscallResume::fn_impl(
                &mut runtime_context,
                inputs.call_id,
                result.output.into(),
                exit_code.into_i32(),
                fuel_consumed,
                fuel_refunded,
                inputs.syscall_params.fuel16_ptr,
            );
            debug_assert!(fuel_consumed == 0 && fuel_refunded == 0);
            let return_data = runtime_context.into_return_data();
            (exit_code, return_data)
        };
        result
    } else {
        let mut runtime_context = RuntimeContext::root(0);
        let (fuel_consumed, fuel_refunded, exit_code) = SyscallResume::fn_impl(
            &mut runtime_context,
            inputs.call_id,
            result.output.into(),
            exit_code.into_i32(),
            fuel_consumed,
            fuel_refunded,
            inputs.syscall_params.fuel16_ptr,
        );
        // make sure we have enough gas to charge from the call
        if !gas.record_denominated_cost(fuel_consumed) {
            return InterpreterAction::Return {
                result: InterpreterResult {
                    result: InstructionResult::OutOfGas,
                    output: Bytes::default(),
                    gas,
                },
            };
        }
        // accumulate refunds (can be forwarded from an interrupted call)
        gas.record_denominated_refund(fuel_refunded);

        let return_data = runtime_context.into_return_data();
        (exit_code, return_data)
    };

    process_exec_result(
        inputs.contract,
        exit_code,
        gas,
        return_data.into(),
        inputs.is_create,
        inputs.is_static,
        inputs.is_gas_free,
    )
}

fn process_exec_result(
    contract: Contract,
    exit_code: i32,
    gas: Gas,
    return_data: Bytes,
    is_create: bool,
    is_static: bool,
    is_gas_free: bool,
) -> InterpreterAction {
    // if we have success or failed exit code
    if exit_code <= 0 {
        return process_halt(exit_code, return_data.clone(), is_create, gas);
    }

    // otherwise, exit code is a "call_id" that identifies saved context
    let call_id = exit_code as u32;

    // try to parse execution params, if it's not possible then return an error
    let Ok(params) = CompactABI::<SyscallInvocationParams>::decode(&return_data, 0) else {
        unreachable!("revm: can't decode invocation params");
    };

    // if there is no enough gas for execution, then fail fast
    if !is_gas_free && params.fuel_limit / FUEL_DENOM_RATE > gas.remaining() {
        return InterpreterAction::Return {
            result: InterpreterResult {
                result: InstructionResult::OutOfGas,
                output: Bytes::default(),
                gas,
            },
        };
    }

    InterpreterAction::InterruptedCall {
        inputs: Box::new(SystemInterruptionInputs {
            contract,
            call_id,
            is_create,
            syscall_params: params,
            gas,
            is_static,
            is_gas_free,
        }),
    }
}

fn process_halt(
    exit_code: i32,
    return_data: Bytes,
    is_create: bool,
    gas: Gas,
) -> InterpreterAction {
    #[cfg(feature = "debug-print")]
    let trace_output = |mut output: &[u8]| {
        use core::str::from_utf8;
        use fluentbase_sdk::hex;
        if output.starts_with(&[0x08, 0xc3, 0x79, 0xa0]) {
            output = &output[68..];
        }
        println!(
            "output: 0x{} ({})",
            hex::encode(&output),
            from_utf8(output)
                .unwrap_or("can't decode utf-8")
                .trim_end_matches("\0")
        );
    };
    let exit_code = ExitCode::from(exit_code);
    if exit_code == ExitCode::Panic {
        #[cfg(feature = "debug-print")]
        trace_output(return_data.as_ref());
    }
    let result = match exit_code {
        ExitCode::Ok => {
            if is_create {
                InstructionResult::ReturnContract
            } else if return_data.is_empty() {
                InstructionResult::Stop
            } else {
                InstructionResult::Return
            }
        }
        ExitCode::Panic => InstructionResult::Revert,
        ExitCode::Err => InstructionResult::UnknownError,
        // rwasm failure codes
        ExitCode::RootCallOnly => InstructionResult::RootCallOnly,
        ExitCode::MalformedBuiltinParams => InstructionResult::MalformedBuiltinParams,
        ExitCode::CallDepthOverflow => InstructionResult::CallDepthOverflow,
        ExitCode::NonNegativeExitCode => InstructionResult::NonNegativeExitCode,
        ExitCode::UnknownError => InstructionResult::UnknownError,
        ExitCode::InputOutputOutOfBounds => InstructionResult::InputOutputOutOfBounds,
        ExitCode::UnreachableCodeReached => InstructionResult::UnreachableCodeReached,
        ExitCode::MemoryOutOfBounds => InstructionResult::MemoryOutOfBounds,
        ExitCode::TableOutOfBounds => InstructionResult::TableOutOfBounds,
        ExitCode::IndirectCallToNull => InstructionResult::IndirectCallToNull,
        ExitCode::IntegerDivisionByZero => InstructionResult::IntegerDivisionByZero,
        ExitCode::IntegerOverflow => InstructionResult::IntegerOverflow,
        ExitCode::BadConversionToInteger => InstructionResult::BadConversionToInteger,
        ExitCode::StackOverflow => InstructionResult::StackOverflow,
        ExitCode::BadSignature => InstructionResult::BadSignature,
        ExitCode::OutOfFuel => InstructionResult::OutOfFuel,
        ExitCode::GrowthOperationLimited => InstructionResult::GrowthOperationLimited,
        ExitCode::UnresolvedFunction => InstructionResult::UnresolvedFunction,
        ExitCode::PrecompileError => InstructionResult::PrecompileError,
    };
    InterpreterAction::Return {
        result: InterpreterResult {
            result,
            output: return_data,
            gas,
        },
    }
}<|MERGE_RESOLUTION|>--- conflicted
+++ resolved
@@ -19,11 +19,6 @@
 };
 use fluentbase_sdk::{
     codec::CompactABI,
-<<<<<<< HEAD
-    keccak256,
-=======
-    is_self_gas_management_contract,
->>>>>>> c94eac10
     BlockContextV1,
     BytecodeOrHash,
     ContractContextV1,
@@ -46,13 +41,15 @@
 ) -> Result<InterpreterAction, EVMError<DB::Error>> {
     let contract = take(&mut interpreter.contract);
 
+    let bytecode_address = contract.bytecode_address();
+
     // encode input with all related context info
     let context_input = SharedContextInput::V1(SharedContextInputV1 {
         block: BlockContextV1::from(context.evm.env.deref()),
         tx: TxContextV1::from(context.evm.env.deref()),
         contract: ContractContextV1 {
             address: contract.target_address,
-            bytecode_address: contract.bytecode_address(),
+            bytecode_address,
             caller: contract.caller,
             is_static: interpreter.is_static,
             value: contract.call_value,
@@ -65,14 +62,7 @@
         .to_vec();
     context_input.extend_from_slice(contract.input.as_ref());
 
-    let effective_bytecode_address = contract.effective_bytecode_address();
-
-    let fuel_limit = interpreter
-        .gas
-        .remaining()
-        .checked_mul(FUEL_DENOM_RATE)
-        .unwrap_or(u64::MAX);
-
+    // calculate bytecode hash
     let rwasm_code_hash = contract
         .hash
         .filter(|v| v != &B256::ZERO)
@@ -82,9 +72,17 @@
         _ => unreachable!("revm: unexpected bytecode type"),
     };
     let bytecode_hash = BytecodeOrHash::Bytecode(rwasm_bytecode, Some(rwasm_code_hash));
+
+    // fuel limit we denominate later to gas
+    let fuel_limit = interpreter
+        .gas
+        .remaining()
+        .checked_mul(FUEL_DENOM_RATE)
+        .unwrap_or(u64::MAX);
+
+    let effective_bytecode_address = contract.effective_bytecode_address();
     let state = if is_create { STATE_DEPLOY } else { STATE_MAIN };
 
-<<<<<<< HEAD
     let (exit_code, return_data, is_gas_free) = if is_system_precompile(&effective_bytecode_address)
     {
         #[cfg(not(feature = "disable-wasmtime"))]
@@ -138,48 +136,6 @@
         interpreter.gas.record_denominated_refund(fuel_refunded);
         (exit_code, return_data, false)
     };
-=======
-    // fuel limit we denominate later to gas
-    let fuel_limit = interpreter
-        .gas
-        .remaining()
-        .checked_mul(FUEL_DENOM_RATE)
-        .unwrap_or(u64::MAX);
-
-    let is_gas_free = contract
-        .eip7702_address
-        .or_else(|| Some(bytecode_address))
-        .filter(|eip7702_address| is_self_gas_management_contract(eip7702_address))
-        .is_some();
-
-    // execute function
-    let mut runtime_context = RuntimeContext::root(fuel_limit);
-    if is_gas_free {
-        runtime_context = runtime_context.without_fuel();
-    }
-    let (fuel_consumed, fuel_refunded, exit_code) = SyscallExec::fn_impl(
-        &mut runtime_context,
-        bytecode_hash,
-        &context_input,
-        fuel_limit,
-        if is_create { STATE_DEPLOY } else { STATE_MAIN },
-    );
-
-    // make sure we have enough gas to charge from the call
-    if !interpreter.gas.record_denominated_cost(fuel_consumed) {
-        return Ok(InterpreterAction::Return {
-            result: InterpreterResult {
-                result: InstructionResult::OutOfGas,
-                output: Bytes::default(),
-                gas: interpreter.gas,
-            },
-        });
-    }
-    interpreter.gas.record_denominated_refund(fuel_refunded);
-
-    // extract return data from the execution context
-    let return_data: Bytes = runtime_context.into_return_data().into();
->>>>>>> c94eac10
 
     Ok(process_exec_result(
         contract,
@@ -228,27 +184,7 @@
         }
     };
 
-<<<<<<< HEAD
-    // gas adjustment is needed
-    // to synchronize gas/fuel between root and self-gas management runtimes,
-    // this interruption can be made by EVM/SVM runtimes only
-    let is_gas_adjustment = inputs.syscall_params.code_hash == SYSCALL_ID_SYNC_EVM_GAS;
-=======
-    let mut runtime_context = RuntimeContext::root(0);
-    if inputs.is_gas_free {
-        runtime_context = runtime_context.without_fuel();
-    }
-    let (fuel_consumed, fuel_refunded, exit_code) = SyscallResume::fn_impl(
-        &mut runtime_context,
-        inputs.call_id,
-        result.output.into(),
-        exit_code.into_i32(),
-        fuel_consumed,
-        fuel_refunded,
-        inputs.syscall_params.fuel16_ptr,
-    );
-    let return_data: Bytes = runtime_context.into_return_data().into();
->>>>>>> c94eac10
+
 
     // if we're free from paying gas,
     // then just take the previous gas value and don't charge anything
