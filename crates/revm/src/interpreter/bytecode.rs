--- conflicted
+++ resolved
@@ -1,12 +1,7 @@
 use super::contract::{AnalysisData, ValidJumpAddress};
 use crate::{common::keccak256, opcode, spec_opcode_gas, Spec, KECCAK_EMPTY};
 use bytes::Bytes;
-<<<<<<< HEAD
-use ruint::aliases::{B256, U256};
-use sha3::{Digest, Keccak256};
-=======
-use primitive_types::H256;
->>>>>>> 369244e2
+use ruint::aliases::B256;
 use std::sync::Arc;
 
 #[derive(Clone, Debug, Eq, PartialEq)]
@@ -54,14 +49,7 @@
         let hash = if bytecode.is_empty() {
             KECCAK_EMPTY
         } else {
-<<<<<<< HEAD
-            // TODO(shekhirin): replace with `B256::try_from_be_slice`
-            U256::try_from_be_slice(Keccak256::digest(&bytecode).as_slice())
-                .unwrap()
-                .into()
-=======
             keccak256(&bytecode)
->>>>>>> 369244e2
         };
         Self {
             bytecode,
@@ -90,14 +78,7 @@
     pub unsafe fn new_checked(bytecode: Bytes, len: usize, hash: Option<B256>) -> Self {
         let hash = match hash {
             None if len == 0 => KECCAK_EMPTY,
-<<<<<<< HEAD
-            // TODO(shekhirin): replace with `B256::try_from_be_slice`
-            None => U256::try_from_be_slice(Keccak256::digest(&bytecode).as_slice())
-                .unwrap()
-                .into(),
-=======
             None => keccak256(&bytecode),
->>>>>>> 369244e2
             Some(hash) => hash,
         };
         Self {
@@ -121,14 +102,7 @@
     ) -> Self {
         let hash = match hash {
             None if len == 0 => KECCAK_EMPTY,
-<<<<<<< HEAD
-            // TODO(shekhirin): replace with `B256::try_from_be_slice`
-            None => U256::try_from_be_slice(Keccak256::digest(&bytecode).as_slice())
-                .unwrap()
-                .into(),
-=======
             None => keccak256(&bytecode),
->>>>>>> 369244e2
             Some(hash) => hash,
         };
         Self {
