--- conflicted
+++ resolved
@@ -1,9 +1,5 @@
 use crate::{
-<<<<<<< HEAD
-    interpreter::{CallInputs, CreateInputs, EOFCreateInput, EOFCreateOutcome, Interpreter},
-=======
     interpreter::{CallInputs, CreateInputs, EOFCreateInputs, EOFCreateOutcome, Interpreter},
->>>>>>> 41e2f7f9
     primitives::{db::Database, Address, Log, U256},
     EvmContext,
 };
@@ -145,11 +141,7 @@
     fn eofcreate(
         &mut self,
         context: &mut EvmContext<DB>,
-<<<<<<< HEAD
-        inputs: &mut EOFCreateInput,
-=======
         inputs: &mut EOFCreateInputs,
->>>>>>> 41e2f7f9
     ) -> Option<EOFCreateOutcome> {
         let _ = context;
         let _ = inputs;
@@ -160,11 +152,7 @@
     fn eofcreate_end(
         &mut self,
         context: &mut EvmContext<DB>,
-<<<<<<< HEAD
-        inputs: &EOFCreateInput,
-=======
         inputs: &EOFCreateInputs,
->>>>>>> 41e2f7f9
         outcome: EOFCreateOutcome,
     ) -> EOFCreateOutcome {
         let _ = context;
