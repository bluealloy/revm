use crate::evm_impl::EVMData;
use crate::interpreter::{CallInputs, CreateInputs, Gas, InstructionResult, Interpreter};
<<<<<<< HEAD
use crate::primitives::{db::Database, Bytes, B160, B256, U256};
=======
use crate::primitives::{db::Database, Address, Bytes, B256, U256};

>>>>>>> 23cbac47
use auto_impl::auto_impl;

#[cfg(feature = "std")]
mod customprinter;
#[cfg(all(feature = "std", feature = "serde"))]
mod eip3155;
mod gas;
mod noop;

/// [Inspector] implementations.
pub mod inspectors {
    #[cfg(feature = "std")]
    pub use super::customprinter::CustomPrintTracer;
    #[cfg(all(feature = "std", feature = "serde"))]
    pub use super::eip3155::TracerEip3155;
    pub use super::gas::GasInspector;
    pub use super::noop::NoOpInspector;
}

/// EVM [Interpreter] callbacks.
#[auto_impl(&mut, Box)]
pub trait Inspector<DB: Database> {
    /// Called before the interpreter is initialized.
    ///
    /// If anything other than [InstructionResult::Continue] is returned then execution of the interpreter is
    /// skipped.
    #[inline]
    fn initialize_interp(
        &mut self,
        interp: &mut Interpreter,
        data: &mut EVMData<'_, DB>,
    ) -> InstructionResult {
        let _ = interp;
        let _ = data;
        InstructionResult::Continue
    }

    /// Called on each step of the interpreter.
    ///
    /// Information about the current execution, including the memory, stack and more is available
    /// on `interp` (see [Interpreter]).
    ///
    /// # Example
    ///
    /// To get the current opcode, use `interp.current_opcode()`.
    #[inline]
    fn step(&mut self, interp: &mut Interpreter, data: &mut EVMData<'_, DB>) -> InstructionResult {
        let _ = interp;
        let _ = data;
        InstructionResult::Continue
    }

    /// Called when a log is emitted.
    #[inline]
    fn log(
        &mut self,
<<<<<<< HEAD
        evm_data: &mut EVMData<'_, DB>,
        address: &B160,
        topics: &[B256],
        data: &Bytes,
=======
        _evm_data: &mut EVMData<'_, DB>,
        _address: &Address,
        _topics: &[B256],
        _data: &Bytes,
>>>>>>> 23cbac47
    ) {
        let _ = evm_data;
        let _ = address;
        let _ = topics;
        let _ = data;
    }

    /// Called after `step` when the instruction has been executed.
    ///
    /// InstructionResulting anything other than [InstructionResult::Continue] alters the execution of the interpreter.
    #[inline]
    fn step_end(
        &mut self,
        interp: &mut Interpreter,
        data: &mut EVMData<'_, DB>,
        eval: InstructionResult,
    ) -> InstructionResult {
        let _ = interp;
        let _ = data;
        let _ = eval;
        InstructionResult::Continue
    }

    /// Called whenever a call to a contract is about to start.
    ///
    /// InstructionResulting anything other than [InstructionResult::Continue] overrides the result of the call.
    #[inline]
    fn call(
        &mut self,
        data: &mut EVMData<'_, DB>,
        inputs: &mut CallInputs,
    ) -> (InstructionResult, Gas, Bytes) {
        let _ = data;
        let _ = inputs;
        (InstructionResult::Continue, Gas::new(0), Bytes::new())
    }

    /// Called when a call to a contract has concluded.
    ///
    /// InstructionResulting anything other than the values passed to this function (`(ret, remaining_gas,
    /// out)`) will alter the result of the call.
    #[inline]
    fn call_end(
        &mut self,
        data: &mut EVMData<'_, DB>,
        inputs: &CallInputs,
        remaining_gas: Gas,
        ret: InstructionResult,
        out: Bytes,
    ) -> (InstructionResult, Gas, Bytes) {
        let _ = data;
        let _ = inputs;
        (ret, remaining_gas, out)
    }

    /// Called when a contract is about to be created.
    ///
    /// InstructionResulting anything other than [InstructionResult::Continue] overrides the result of the creation.
    #[inline]
    fn create(
        &mut self,
<<<<<<< HEAD
        data: &mut EVMData<'_, DB>,
        inputs: &mut CreateInputs,
    ) -> (InstructionResult, Option<B160>, Gas, Bytes) {
        let _ = data;
        let _ = inputs;
=======
        _data: &mut EVMData<'_, DB>,
        _inputs: &mut CreateInputs,
    ) -> (InstructionResult, Option<Address>, Gas, Bytes) {
>>>>>>> 23cbac47
        (
            InstructionResult::Continue,
            None,
            Gas::new(0),
            Bytes::default(),
        )
    }

    /// Called when a contract has been created.
    ///
    /// InstructionResulting anything other than the values passed to this function (`(ret, remaining_gas,
    /// address, out)`) will alter the result of the create.
    #[inline]
    fn create_end(
        &mut self,
        data: &mut EVMData<'_, DB>,
        inputs: &CreateInputs,
        ret: InstructionResult,
        address: Option<Address>,
        remaining_gas: Gas,
        out: Bytes,
<<<<<<< HEAD
    ) -> (InstructionResult, Option<B160>, Gas, Bytes) {
        let _ = data;
        let _ = inputs;
=======
    ) -> (InstructionResult, Option<Address>, Gas, Bytes) {
>>>>>>> 23cbac47
        (ret, address, remaining_gas, out)
    }

    /// Called when a contract has been self-destructed with funds transferred to target.
<<<<<<< HEAD
    #[inline]
    fn selfdestruct(&mut self, contract: B160, target: B160, value: U256) {
        let _ = contract;
        let _ = target;
        let _ = value;
    }
=======
    fn selfdestruct(&mut self, _contract: Address, _target: Address, _value: U256) {}
>>>>>>> 23cbac47
}<|MERGE_RESOLUTION|>--- conflicted
+++ resolved
@@ -1,11 +1,6 @@
 use crate::evm_impl::EVMData;
 use crate::interpreter::{CallInputs, CreateInputs, Gas, InstructionResult, Interpreter};
-<<<<<<< HEAD
-use crate::primitives::{db::Database, Bytes, B160, B256, U256};
-=======
 use crate::primitives::{db::Database, Address, Bytes, B256, U256};
-
->>>>>>> 23cbac47
 use auto_impl::auto_impl;
 
 #[cfg(feature = "std")]
@@ -62,17 +57,10 @@
     #[inline]
     fn log(
         &mut self,
-<<<<<<< HEAD
         evm_data: &mut EVMData<'_, DB>,
-        address: &B160,
+        address: &Address,
         topics: &[B256],
         data: &Bytes,
-=======
-        _evm_data: &mut EVMData<'_, DB>,
-        _address: &Address,
-        _topics: &[B256],
-        _data: &Bytes,
->>>>>>> 23cbac47
     ) {
         let _ = evm_data;
         let _ = address;
@@ -134,17 +122,11 @@
     #[inline]
     fn create(
         &mut self,
-<<<<<<< HEAD
         data: &mut EVMData<'_, DB>,
         inputs: &mut CreateInputs,
-    ) -> (InstructionResult, Option<B160>, Gas, Bytes) {
+    ) -> (InstructionResult, Option<Address>, Gas, Bytes) {
         let _ = data;
         let _ = inputs;
-=======
-        _data: &mut EVMData<'_, DB>,
-        _inputs: &mut CreateInputs,
-    ) -> (InstructionResult, Option<Address>, Gas, Bytes) {
->>>>>>> 23cbac47
         (
             InstructionResult::Continue,
             None,
@@ -166,25 +148,17 @@
         address: Option<Address>,
         remaining_gas: Gas,
         out: Bytes,
-<<<<<<< HEAD
-    ) -> (InstructionResult, Option<B160>, Gas, Bytes) {
+    ) -> (InstructionResult, Option<Address>, Gas, Bytes) {
         let _ = data;
         let _ = inputs;
-=======
-    ) -> (InstructionResult, Option<Address>, Gas, Bytes) {
->>>>>>> 23cbac47
         (ret, address, remaining_gas, out)
     }
 
     /// Called when a contract has been self-destructed with funds transferred to target.
-<<<<<<< HEAD
     #[inline]
-    fn selfdestruct(&mut self, contract: B160, target: B160, value: U256) {
+    fn selfdestruct(&mut self, contract: Address, target: Address, value: U256) {
         let _ = contract;
         let _ = target;
         let _ = value;
     }
-=======
-    fn selfdestruct(&mut self, _contract: Address, _target: Address, _value: U256) {}
->>>>>>> 23cbac47
 }