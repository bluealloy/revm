[package]
authors = ["Dragan Rakita <dragan0rakita@gmail.com>"]
description = "revm - Rust Ethereum Virtual Machine"
edition = "2021"
keywords = ["no_std", "ethereum", "evm", "revm"]
license = "MIT"
name = "revm"
repository = "https://github.com/bluealloy/revm"
version = "14.0.3"
readme = "../../README.md"

[package.metadata.docs.rs]
all-features = true
rustdoc-args = ["--cfg", "docsrs"]

[lints.rust]
unreachable_pub = "warn"
unused_must_use = "deny"
rust_2018_idioms = "deny"

[lints.rustdoc]
all = "warn"

[dependencies]
# revm
<<<<<<< HEAD
#revm-interpreter = { path = "../interpreter", default-features = false }
#revm-precompile = { path = "../precompile", default-features = false }
revm-interpreter = { package = "revm-interpreter", path = "../interpreter", default-features = false }
revm-precompile = { package = "revm-precompile", path = "../precompile", default-features = false, optional = true }

#fluentbase-sdk = { workspace = true, default-features = false }
#fluentbase-core = { workspace = true, default-features = false }
fluentbase-core = { path = "../../../crates/core", default-features = false }
fluentbase-sdk = { path = "../../../crates/sdk", default-features = false }
fluentbase-runtime = { path = "../../../crates/runtime", default-features = false, optional = true }
=======
revm-interpreter = { path = "../interpreter", version = "10.0.3", default-features = false }
revm-precompile = { path = "../precompile", version = "11.0.3", default-features = false }
>>>>>>> 4f093996

# misc
auto_impl = { version = "1.2", default-features = false }
cfg-if = "1.0"
dyn-clone = "1.0"
#lazy_static = { version = "1.4.0", default-features = false }

# Optional
serde = { version = "1.0", default-features = false, features = [
    "derive",
    "rc",
], optional = true }
serde_json = { version = "1.0", default-features = false, features = [
    "alloc",
], optional = true }

# ethersdb
<<<<<<< HEAD
tokio = { version = "1.37", features = [
=======
tokio = { version = "1.40", features = [
>>>>>>> 4f093996
    "rt-multi-thread",
    "macros",
], optional = true }
ethers-providers = { version = "2.0", optional = true }
ethers-core = { version = "2.0", optional = true }

# alloydb
<<<<<<< HEAD
# alloy-provider = { git = "https://github.com/alloy-rs/alloy.git", rev = "44b8a6d", optional = true, default-features = false }
# alloy-rpc-types = { git = "https://github.com/alloy-rs/alloy.git", rev = "44b8a6d", optional = true, default-features = false }
# alloy-transport = { git = "https://github.com/alloy-rs/alloy.git", rev = "44b8a6d", optional = true, default-features = false }
=======
alloy-provider = { version = "0.3", optional = true, default-features = false }
alloy-eips = { version = "0.3", optional = true, default-features = false }
alloy-transport = { version = "0.3", optional = true, default-features = false }
>>>>>>> 4f093996

[dev-dependencies]
alloy-sol-types = { version = "0.8.2", default-features = false, features = [
    "std",
] }
ethers-contract = { version = "2.0.14", default-features = false }
<<<<<<< HEAD
anyhow = { version = "1.0.83", default-features = false }
criterion = { version = "0.5", default-features = false }
indicatif = { version = "0.17", default-features = false }
reqwest = { version = "0.12", default-features = false }
rstest = { version = "0.19.0", default-features = false }
fluentbase-poseidon = { workspace = true, default-features = false }

rwasm = { workspace = true, default-features = false }

alloy-provider = { git = "https://github.com/alloy-rs/alloy.git", rev = "61140ec", default-features = false, features = [
    "reqwest",
] }
# needed for enabling TLS to use HTTPS connections when testing alloy DB
alloy-transport-http = { git = "https://github.com/alloy-rs/alloy.git", rev = "61140ec", default-features = false }

#fluentbase-genesis = { workspace = true, default-features = false }
fluentbase-genesis = { path = "../../../crates/genesis", default-features = false }
=======
anyhow = "1.0.87"
criterion = "0.5"
indicatif = "0.17"
reqwest = { version = "0.12" }
rstest = "0.22.0"

alloy-provider = "0.3"
>>>>>>> 4f093996

[features]
default = [
    "std",
    "c-kzg",
    "secp256k1",
    "portable",
    "blst",
]
std = [
    "serde?/std",
    "serde_json?/std",
    "serde_json?/preserve_order",
    "revm-interpreter/std",
    "revm-precompile/std",
    "fluentbase-sdk/std",
    "fluentbase-core/std",
    "dep:fluentbase-runtime",
    "fluentbase-genesis/std",
    "rwasm/std",
]
e2e = [
    "revm-precompile/e2e",
    "revm-interpreter/e2e",
]
hashbrown = ["revm-interpreter/hashbrown", "revm-precompile/hashbrown"]
serde = ["dep:serde", "revm-interpreter/serde"]
serde-json = ["serde", "dep:serde_json"]
arbitrary = ["revm-interpreter/arbitrary"]
asm-keccak = ["revm-interpreter/asm-keccak", "revm-precompile/asm-keccak"]
portable = ["revm-precompile/portable", "revm-interpreter/portable"]

test-utils = []

optimism = [
    "revm-interpreter/optimism",
    "revm-interpreter/optimism",
    "revm-precompile/optimism",
]
# Optimism default handler enabled Optimism handler register by default in EvmBuilder.
optimism-default-handler = [
    "optimism",
    "revm-precompile/optimism-default-handler",
    "revm-interpreter/optimism-default-handler",
]
negate-optimism-default-handler = [
    "revm-precompile/negate-optimism-default-handler",
    "revm-interpreter/negate-optimism-default-handler",
]

ethersdb = [
    "std",
    "tokio",
    "ethers-providers",
    "ethers-core",
] # Negate optimism default handler

#
# alloydb = [
#     "std",
#     "tokio",
#     "alloy-provider",
#     "alloy-rpc-types",
#     "alloy-transport",
# ]

dev = [
    "memory_limit",
    "optional_balance_check",
    "optional_block_gas_limit",
    "optional_eip3607",
    "optional_gas_refund",
    "optional_no_base_fee",
    "optional_beneficiary_reward",
]
memory_limit = ["revm-interpreter/memory_limit"]
optional_balance_check = ["revm-interpreter/optional_balance_check"]
optional_block_gas_limit = ["revm-interpreter/optional_block_gas_limit"]
optional_eip3607 = ["revm-interpreter/optional_eip3607"]
optional_gas_refund = ["revm-interpreter/optional_gas_refund"]
optional_no_base_fee = ["revm-interpreter/optional_no_base_fee"]
optional_beneficiary_reward = ["revm-interpreter/optional_beneficiary_reward"]

# See comments in `revm-precompile`
secp256k1 = ["revm-precompile/secp256k1"]
c-kzg = ["revm-precompile/c-kzg"]
# `kzg-rs` is not audited but useful for `no_std` environment, use it with causing and default to `c-kzg` if possible.
kzg-rs = ["revm-precompile/kzg-rs"]
blst = ["revm-precompile/blst"]

debug-print = [
    "revm-interpreter/debug-print"
]
rwasm = []

[[example]]
name = "fork_ref_transact"
path = "../../examples/fork_ref_transact.rs"
required-features = ["ethersdb"]

[[example]]
name = "generate_block_traces"
path = "../../examples/generate_block_traces.rs"
required-features = ["std", "serde-json", "ethersdb"]

[[example]]
name = "db_by_ref"
path = "../../examples/db_by_ref.rs"
required-features = ["std", "serde-json"]

#[[example]]
#name = "uniswap_v2_usdc_swap"
#path = "../../examples/uniswap_v2_usdc_swap.rs"
#required-features = ["alloydb"]

[[bench]]
name = "bench"
path = "benches/bench.rs"
harness = false<|MERGE_RESOLUTION|>--- conflicted
+++ resolved
@@ -23,21 +23,13 @@
 
 [dependencies]
 # revm
-<<<<<<< HEAD
-#revm-interpreter = { path = "../interpreter", default-features = false }
-#revm-precompile = { path = "../precompile", default-features = false }
-revm-interpreter = { package = "revm-interpreter", path = "../interpreter", default-features = false }
-revm-precompile = { package = "revm-precompile", path = "../precompile", default-features = false, optional = true }
-
-#fluentbase-sdk = { workspace = true, default-features = false }
-#fluentbase-core = { workspace = true, default-features = false }
-fluentbase-core = { path = "../../../crates/core", default-features = false }
-fluentbase-sdk = { path = "../../../crates/sdk", default-features = false }
-fluentbase-runtime = { path = "../../../crates/runtime", default-features = false, optional = true }
-=======
 revm-interpreter = { path = "../interpreter", version = "10.0.3", default-features = false }
 revm-precompile = { path = "../precompile", version = "11.0.3", default-features = false }
->>>>>>> 4f093996
+
+# fluentbase
+fluentbase-runtime = { workspace = true, default-features = false, optional = true }
+fluentbase-sdk = { workspace = true, default-features = false }
+fluentbase-core = { workspace = true, default-features = false }
 
 # misc
 auto_impl = { version = "1.2", default-features = false }
@@ -55,11 +47,7 @@
 ], optional = true }
 
 # ethersdb
-<<<<<<< HEAD
-tokio = { version = "1.37", features = [
-=======
 tokio = { version = "1.40", features = [
->>>>>>> 4f093996
     "rt-multi-thread",
     "macros",
 ], optional = true }
@@ -67,48 +55,22 @@
 ethers-core = { version = "2.0", optional = true }
 
 # alloydb
-<<<<<<< HEAD
-# alloy-provider = { git = "https://github.com/alloy-rs/alloy.git", rev = "44b8a6d", optional = true, default-features = false }
-# alloy-rpc-types = { git = "https://github.com/alloy-rs/alloy.git", rev = "44b8a6d", optional = true, default-features = false }
-# alloy-transport = { git = "https://github.com/alloy-rs/alloy.git", rev = "44b8a6d", optional = true, default-features = false }
-=======
 alloy-provider = { version = "0.3", optional = true, default-features = false }
 alloy-eips = { version = "0.3", optional = true, default-features = false }
 alloy-transport = { version = "0.3", optional = true, default-features = false }
->>>>>>> 4f093996
 
 [dev-dependencies]
 alloy-sol-types = { version = "0.8.2", default-features = false, features = [
     "std",
 ] }
 ethers-contract = { version = "2.0.14", default-features = false }
-<<<<<<< HEAD
-anyhow = { version = "1.0.83", default-features = false }
-criterion = { version = "0.5", default-features = false }
-indicatif = { version = "0.17", default-features = false }
-reqwest = { version = "0.12", default-features = false }
-rstest = { version = "0.19.0", default-features = false }
-fluentbase-poseidon = { workspace = true, default-features = false }
-
-rwasm = { workspace = true, default-features = false }
-
-alloy-provider = { git = "https://github.com/alloy-rs/alloy.git", rev = "61140ec", default-features = false, features = [
-    "reqwest",
-] }
-# needed for enabling TLS to use HTTPS connections when testing alloy DB
-alloy-transport-http = { git = "https://github.com/alloy-rs/alloy.git", rev = "61140ec", default-features = false }
-
-#fluentbase-genesis = { workspace = true, default-features = false }
-fluentbase-genesis = { path = "../../../crates/genesis", default-features = false }
-=======
 anyhow = "1.0.87"
 criterion = "0.5"
 indicatif = "0.17"
 reqwest = { version = "0.12" }
 rstest = "0.22.0"
-
 alloy-provider = "0.3"
->>>>>>> 4f093996
+fluentbase-genesis = { workspace = true, default-features = false }
 
 [features]
 default = [
@@ -128,7 +90,6 @@
     "fluentbase-core/std",
     "dep:fluentbase-runtime",
     "fluentbase-genesis/std",
-    "rwasm/std",
 ]
 e2e = [
     "revm-precompile/e2e",
@@ -199,6 +160,7 @@
 kzg-rs = ["revm-precompile/kzg-rs"]
 blst = ["revm-precompile/blst"]
 
+alloydb = []
 debug-print = [
     "revm-interpreter/debug-print"
 ]
