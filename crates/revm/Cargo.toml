[package]
authors = ["Dragan Rakita <dragan0rakita@gmail.com>"]
description = "revm - Rust Ethereum Virtual Machine"
edition = "2021"
keywords = ["no_std", "ethereum", "evm", "revm"]
license = "MIT"
name = "revm"
repository = "https://github.com/bluealloy/revm"
version = "9.0.0"
readme = "../../README.md"

[package.metadata.docs.rs]
all-features = true
rustdoc-args = ["--cfg", "docsrs"]

[lints.rust]
unreachable_pub = "warn"
unused_must_use = "deny"
rust_2018_idioms = "deny"

[lints.rustdoc]
all = "warn"

[dependencies]
# revm
<<<<<<< HEAD
revm-interpreter = { workspace = true, optional = true }
revm-interpreter-fluent = { workspace = true, optional = true }
revm-precompile = { workspace = true }

fluentbase-sdk = { workspace = true }
fluentbase-types = { workspace = true }
fluentbase-core = { workspace = true }
fluentbase-runtime = { workspace = true }
fluentbase-codec = { workspace = true }
fluentbase-genesis = { workspace = true }
fluentbase-poseidon = { workspace = true }

rwasm = { workspace = true, optional = true }
=======
revm-interpreter = { path = "../interpreter", version = "5.0.0", default-features = false }
revm-precompile = { path = "../precompile", version = "7.0.0", default-features = false }
>>>>>>> 41e2f7f9

# misc
auto_impl = { version = "1.2", default-features = false }
cfg-if = "1.0"
dyn-clone = "1.0"
lazy_static = { workspace = true }

# Optional
serde = { version = "1.0", default-features = false, features = [
    "derive",
    "rc",
], optional = true }
serde_json = { version = "1.0", default-features = false, features = [
    "alloc",
], optional = true }

# ethersdb
<<<<<<< HEAD
tokio = { version = "1.37", features = [
=======
tokio = { version = "1.38", features = [
>>>>>>> 41e2f7f9
    "rt-multi-thread",
    "macros",
], optional = true }
ethers-providers = { version = "2.0", optional = true }
ethers-core = { version = "2.0", optional = true }

# alloydb
<<<<<<< HEAD
# alloy-provider = { git = "https://github.com/alloy-rs/alloy.git", rev = "44b8a6d", optional = true, default-features = false }
# alloy-rpc-types = { git = "https://github.com/alloy-rs/alloy.git", rev = "44b8a6d", optional = true, default-features = false }
# alloy-transport = { git = "https://github.com/alloy-rs/alloy.git", rev = "44b8a6d", optional = true, default-features = false }
=======
alloy-provider = { version = "0.1", optional = true, default-features = false }
alloy-eips = { version = "0.1", optional = true, default-features = false }
alloy-transport = { version = "0.1", optional = true, default-features = false }
>>>>>>> 41e2f7f9

[dev-dependencies]
alloy-sol-types = { version = "0.7.0", default-features = false, features = [
    "std",
] }
ethers-contract = { version = "2.0.14", default-features = false }
anyhow = "1.0.83"
criterion = "0.5"
indicatif = "0.17"
reqwest = { version = "0.12" }
<<<<<<< HEAD
rstest = "0.19.0"

alloy-provider = { workspace = true }
# needed for enabling TLS to use HTTPS connections when testing alloy DB
alloy-transport-http = { workspace = true }
=======
rstest = "0.21.0"

alloy-provider = "0.1"
>>>>>>> 41e2f7f9

[features]
default = ["std", "c-kzg", "secp256k1", "portable", "blst"]
std = [
    "serde?/std",
    "serde_json?/std",
    "serde_json?/preserve_order",
    "revm-interpreter/std",
    "revm-precompile/std",
    "fluentbase-sdk/std",
    "fluentbase-types/std",
    "fluentbase-core/std",
    "fluentbase-runtime/std",
    "fluentbase-codec/std",
    "fluentbase-genesis/std",
    "rwasm?/std",
]
<<<<<<< HEAD
e2e = [
    "fluentbase-core/e2e",
    "fluentbase-sdk/e2e",
]
=======
>>>>>>> 41e2f7f9
hashbrown = ["revm-interpreter/hashbrown", "revm-precompile/hashbrown"]
serde = ["dep:serde", "revm-interpreter/serde"]
serde-json = ["serde", "dep:serde_json"]
arbitrary = ["revm-interpreter/arbitrary"]
asm-keccak = ["revm-interpreter/asm-keccak", "revm-precompile/asm-keccak"]
portable = ["revm-precompile/portable", "revm-interpreter/portable"]

test-utils = []

optimism = [
    "revm-interpreter/optimism",
    "revm-interpreter/optimism",
    "revm-precompile/optimism",
]
# Optimism default handler enabled Optimism handler register by default in EvmBuilder.
optimism-default-handler = [
    "optimism",
    "revm-precompile/optimism-default-handler",
    "revm-interpreter/optimism-default-handler",
]
negate-optimism-default-handler = [
    "revm-precompile/negate-optimism-default-handler",
    "revm-interpreter/negate-optimism-default-handler",
]

ethersdb = ["std", "dep:tokio", "dep:ethers-providers", "dep:ethers-core"]

alloydb = [
    "std",
    "dep:tokio",
    "dep:alloy-provider",
    "dep:alloy-eips",
    "dep:alloy-transport",
]

#
# alloydb = [
#     "std",
#     "tokio",
#     "alloy-provider",
#     "alloy-rpc-types",
#     "alloy-transport",
# ]

dev = [
    "memory_limit",
    "optional_balance_check",
    "optional_block_gas_limit",
    "optional_eip3607",
    "optional_gas_refund",
    "optional_no_base_fee",
    "optional_beneficiary_reward",
]
memory_limit = ["revm-interpreter/memory_limit"]
optional_balance_check = ["revm-interpreter/optional_balance_check"]
optional_block_gas_limit = ["revm-interpreter/optional_block_gas_limit"]
optional_eip3607 = ["revm-interpreter/optional_eip3607"]
optional_gas_refund = ["revm-interpreter/optional_gas_refund"]
optional_no_base_fee = ["revm-interpreter/optional_no_base_fee"]
optional_beneficiary_reward = ["revm-interpreter/optional_beneficiary_reward"]

# See comments in `revm-precompile`
secp256k1 = ["revm-precompile/secp256k1"]
c-kzg = ["revm-precompile/c-kzg"]
blst = ["revm-precompile/blst"]
<<<<<<< HEAD

debug_print = [
    "revm-interpreter/debug_print"
]
revm-rwasm = [
    "e2e",
    "rwasm",
    "revm-interpreter/rwasm",
    "revm-precompile/rwasm",
    "revm-interpreter/revm-rwasm",
    "fluentbase-core/revm-rwasm",
]
=======
>>>>>>> 41e2f7f9

[[example]]
name = "fork_ref_transact"
path = "../../examples/fork_ref_transact.rs"
required-features = ["ethersdb"]

[[example]]
name = "generate_block_traces"
path = "../../examples/generate_block_traces.rs"
required-features = ["std", "serde-json", "ethersdb"]

[[example]]
name = "db_by_ref"
path = "../../examples/db_by_ref.rs"
required-features = ["std", "serde-json"]

#[[example]]
#name = "uniswap_v2_usdc_swap"
#path = "../../examples/uniswap_v2_usdc_swap.rs"
#required-features = ["alloydb"]

[[bench]]
name = "bench"
path = "benches/bench.rs"
harness = false<|MERGE_RESOLUTION|>--- conflicted
+++ resolved
@@ -23,7 +23,6 @@
 
 [dependencies]
 # revm
-<<<<<<< HEAD
 revm-interpreter = { workspace = true, optional = true }
 revm-interpreter-fluent = { workspace = true, optional = true }
 revm-precompile = { workspace = true }
@@ -37,10 +36,6 @@
 fluentbase-poseidon = { workspace = true }
 
 rwasm = { workspace = true, optional = true }
-=======
-revm-interpreter = { path = "../interpreter", version = "5.0.0", default-features = false }
-revm-precompile = { path = "../precompile", version = "7.0.0", default-features = false }
->>>>>>> 41e2f7f9
 
 # misc
 auto_impl = { version = "1.2", default-features = false }
@@ -58,11 +53,7 @@
 ], optional = true }
 
 # ethersdb
-<<<<<<< HEAD
-tokio = { version = "1.37", features = [
-=======
 tokio = { version = "1.38", features = [
->>>>>>> 41e2f7f9
     "rt-multi-thread",
     "macros",
 ], optional = true }
@@ -70,15 +61,9 @@
 ethers-core = { version = "2.0", optional = true }
 
 # alloydb
-<<<<<<< HEAD
-# alloy-provider = { git = "https://github.com/alloy-rs/alloy.git", rev = "44b8a6d", optional = true, default-features = false }
-# alloy-rpc-types = { git = "https://github.com/alloy-rs/alloy.git", rev = "44b8a6d", optional = true, default-features = false }
-# alloy-transport = { git = "https://github.com/alloy-rs/alloy.git", rev = "44b8a6d", optional = true, default-features = false }
-=======
-alloy-provider = { version = "0.1", optional = true, default-features = false }
-alloy-eips = { version = "0.1", optional = true, default-features = false }
-alloy-transport = { version = "0.1", optional = true, default-features = false }
->>>>>>> 41e2f7f9
+#alloy-provider = { version = "0.1", optional = true, default-features = false }
+#alloy-eips = { version = "0.1", optional = true, default-features = false }
+#alloy-transport = { version = "0.1", optional = true, default-features = false }
 
 [dev-dependencies]
 alloy-sol-types = { version = "0.7.0", default-features = false, features = [
@@ -89,17 +74,9 @@
 criterion = "0.5"
 indicatif = "0.17"
 reqwest = { version = "0.12" }
-<<<<<<< HEAD
-rstest = "0.19.0"
+rstest = "0.21.0"
 
 alloy-provider = { workspace = true }
-# needed for enabling TLS to use HTTPS connections when testing alloy DB
-alloy-transport-http = { workspace = true }
-=======
-rstest = "0.21.0"
-
-alloy-provider = "0.1"
->>>>>>> 41e2f7f9
 
 [features]
 default = ["std", "c-kzg", "secp256k1", "portable", "blst"]
@@ -117,13 +94,10 @@
     "fluentbase-genesis/std",
     "rwasm?/std",
 ]
-<<<<<<< HEAD
 e2e = [
     "fluentbase-core/e2e",
     "fluentbase-sdk/e2e",
 ]
-=======
->>>>>>> 41e2f7f9
 hashbrown = ["revm-interpreter/hashbrown", "revm-precompile/hashbrown"]
 serde = ["dep:serde", "revm-interpreter/serde"]
 serde-json = ["serde", "dep:serde_json"]
@@ -133,11 +107,7 @@
 
 test-utils = []
 
-optimism = [
-    "revm-interpreter/optimism",
-    "revm-interpreter/optimism",
-    "revm-precompile/optimism",
-]
+optimism = ["revm-interpreter/optimism", "revm-precompile/optimism"]
 # Optimism default handler enabled Optimism handler register by default in EvmBuilder.
 optimism-default-handler = [
     "optimism",
@@ -151,22 +121,13 @@
 
 ethersdb = ["std", "dep:tokio", "dep:ethers-providers", "dep:ethers-core"]
 
-alloydb = [
-    "std",
-    "dep:tokio",
-    "dep:alloy-provider",
-    "dep:alloy-eips",
-    "dep:alloy-transport",
-]
-
-#
-# alloydb = [
-#     "std",
-#     "tokio",
-#     "alloy-provider",
-#     "alloy-rpc-types",
-#     "alloy-transport",
-# ]
+#alloydb = [
+#    "std",
+#    "dep:tokio",
+#    "dep:alloy-provider",
+#    "dep:alloy-eips",
+#    "dep:alloy-transport",
+#]
 
 dev = [
     "memory_limit",
@@ -189,7 +150,6 @@
 secp256k1 = ["revm-precompile/secp256k1"]
 c-kzg = ["revm-precompile/c-kzg"]
 blst = ["revm-precompile/blst"]
-<<<<<<< HEAD
 
 debug_print = [
     "revm-interpreter/debug_print"
@@ -202,8 +162,6 @@
     "revm-interpreter/revm-rwasm",
     "fluentbase-core/revm-rwasm",
 ]
-=======
->>>>>>> 41e2f7f9
 
 [[example]]
 name = "fork_ref_transact"
