--- conflicted
+++ resolved
@@ -23,11 +23,6 @@
 cfg-if = "1.0"
 dyn-clone = "1.0"
 
-<<<<<<< HEAD
-# Optionalc-kzg
-serde = { version = "1.0", default-features = false, features = ["derive", "rc"], optional = true }
-serde_json = { version = "1.0.108", default-features = false, features = ["alloc"] }
-=======
 # Optional
 serde = { version = "1.0", default-features = false, features = [
     "derive",
@@ -36,7 +31,6 @@
 serde_json = { version = "1.0", default-features = false, features = [
     "alloc",
 ], optional = true }
->>>>>>> 4c15846a
 
 # ethersdb
 tokio = { version = "1.36", features = [
@@ -50,14 +44,6 @@
 ethers-contract = { version = "2.0.14", default-features = false }
 anyhow = "1.0.81"
 criterion = "0.5"
-<<<<<<< HEAD
-hex-literal = "0.4.1"
-
-[features]
-default = ["std", "c-kzg", "secp256k1", "serde"]
-std = ["revm-interpreter/std", "revm-precompile/std"]
-serde = ["dep:serde", "revm-interpreter/serde"]
-=======
 indicatif = "0.17"
 
 [features]
@@ -71,7 +57,6 @@
 ]
 serde = ["dep:serde", "revm-interpreter/serde"]
 serde-json = ["serde", "dep:serde_json"]
->>>>>>> 4c15846a
 arbitrary = ["revm-interpreter/arbitrary"]
 asm-keccak = ["revm-interpreter/asm-keccak", "revm-precompile/asm-keccak"]
 portable = ["revm-precompile/portable", "revm-interpreter/portable"]
@@ -90,9 +75,6 @@
     "revm-interpreter/negate-optimism-default-handler",
 ]
 
-<<<<<<< HEAD
-ethersdb = ["std", "tokio", "futures", "ethers-providers", "ethers-core"]
-=======
 ethersdb = [
     "std",
     "tokio",
@@ -100,7 +82,6 @@
     "ethers-core",
 ] # Negate optimism default handler
 
->>>>>>> 4c15846a
 dev = [
     "memory_limit",
     "optional_balance_check",
