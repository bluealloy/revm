--- conflicted
+++ resolved
@@ -35,11 +35,11 @@
 [features]
 default = ["std", "secp256k1"]
 dev = [
-  "memory_limit",
-  "optional_balance_check",
-  "optional_block_gas_limit",
-  "optional_eip3607",
-  "optional_gas_refund",
+    "memory_limit",
+    "optional_balance_check",
+    "optional_block_gas_limit",
+    "optional_eip3607",
+    "optional_gas_refund",
 ]
 ethersdb = ["tokio", "futures", "ethers-providers", "ethers-core"]
 # deprecated feature
@@ -51,20 +51,10 @@
 optional_block_gas_limit = []
 optional_eip3607 = []
 optional_gas_refund = []
-<<<<<<< HEAD
-std = ["bytes/std", "num_enum/std", "rlp/std", "hex/std"]
-secp256k1 = ["revm_precompiles/secp256k1"]
-k256 = ["revm_precompiles/k256_ecrecover"]
-ethersdb = ["tokio", "futures", "ethers-providers", "ethers-core"]
+std = ["bytes/std", "num_enum/std", "rlp/std"]
 with-serde = [
   "serde",
   "hex/serde",
   "hashbrown/serde",
   "revm-primitives/serde",
-]
-# deprecated feature
-web3db = []
-=======
-std = ["bytes/std", "num_enum/std", "rlp/std"]
-with-serde = ["serde", "hex/serde", "hashbrown/serde", "ruint/serde"]
->>>>>>> 7e98fefb
+]