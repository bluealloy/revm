--- conflicted
+++ resolved
@@ -1,16 +1,12 @@
 //! This module contains [`CfgEnv`] and implements [`Cfg`] trait for it.
 pub use context_interface::Cfg;
 
-<<<<<<< HEAD
 use primitives::{
     eip170::MAX_CODE_SIZE_170,
+    eip7825,
     eip7907::MAX_CODE_SIZE,
     hardfork::SpecId,
 };
-=======
-use primitives::{eip170::MAX_CODE_SIZE, eip7825, hardfork::SpecId};
->>>>>>> 3ea028b4
-
 /// EVM configuration
 #[cfg_attr(feature = "serde", derive(serde::Serialize, serde::Deserialize))]
 #[derive(Clone, Debug, Eq, PartialEq)]
