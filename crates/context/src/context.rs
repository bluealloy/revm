use crate::{block::BlockEnv, cfg::CfgEnv, journaled_state::Journal, tx::TxEnv};
use context_interface::{Block, Cfg, ContextTr, JournalTr, Transaction};
use database_interface::DatabaseRef;
use database_interface::WrapDatabaseRef;
use database_interface::{Database, EmptyDB};
use derive_where::derive_where;
<<<<<<< HEAD
use specification::hardfork::SpecId;
=======
use primitives::hardfork::SpecId;

>>>>>>> dff45432
/// EVM context contains data that EVM needs for execution.
#[derive_where(Clone, Debug; BLOCK, CFG, CHAIN, TX, DB, JOURNAL, <DB as Database>::Error)]
pub struct Context<
    BLOCK = BlockEnv,
    TX = TxEnv,
    CFG = CfgEnv,
    DB: Database = EmptyDB,
    JOURNAL: JournalTr<Database = DB> = Journal<DB>,
    CHAIN = (),
> {
    /// Block information.
    pub block: BLOCK,
    /// Transaction information.
    pub tx: TX,
    /// Configurations.
    pub cfg: CFG,
    /// EVM State with journaling support and database.
    pub journaled_state: JOURNAL,
    /// Inner context.
    pub chain: CHAIN,
    /// Error that happened during execution.
    pub error: Result<(), <DB as Database>::Error>,
}

impl<
        BLOCK: Block,
        TX: Transaction,
        DB: Database,
        CFG: Cfg,
        JOURNAL: JournalTr<Database = DB>,
        CHAIN,
    > ContextTr for Context<BLOCK, TX, CFG, DB, JOURNAL, CHAIN>
{
    type Block = BLOCK;
    type Tx = TX;
    type Cfg = CFG;
    type Db = DB;
    type Journal = JOURNAL;
    type Chain = CHAIN;

    fn tx(&self) -> &Self::Tx {
        &self.tx
    }

    fn block(&self) -> &Self::Block {
        &self.block
    }

    fn cfg(&self) -> &Self::Cfg {
        &self.cfg
    }

    fn journal(&mut self) -> &mut Self::Journal {
        &mut self.journaled_state
    }

    fn journal_ref(&self) -> &Self::Journal {
        &self.journaled_state
    }

    fn db(&mut self) -> &mut Self::Db {
        self.journaled_state.db()
    }

    fn db_ref(&self) -> &Self::Db {
        self.journaled_state.db_ref()
    }

    fn chain(&mut self) -> &mut Self::Chain {
        &mut self.chain
    }

    fn error(&mut self) -> &mut Result<(), <Self::Db as Database>::Error> {
        &mut self.error
    }

    fn tx_journal(&mut self) -> (&mut Self::Tx, &mut Self::Journal) {
        (&mut self.tx, &mut self.journaled_state)
    }

    // Keep Default Implementation for Instructions Host Interface
}

impl<
        BLOCK: Block + Default,
        TX: Transaction + Default,
        DB: Database,
        JOURNAL: JournalTr<Database = DB>,
        CHAIN: Default,
    > Context<BLOCK, TX, CfgEnv, DB, JOURNAL, CHAIN>
{
    pub fn new(db: DB, spec: SpecId) -> Self {
        let mut journaled_state = JOURNAL::new(db);
        journaled_state.set_spec_id(spec);
        Self {
            tx: TX::default(),
            block: BLOCK::default(),
            cfg: CfgEnv {
                spec,
                ..Default::default()
            },
            journaled_state,
            chain: Default::default(),
            error: Ok(()),
        }
    }
}

impl<BLOCK, TX, CFG, DB, JOURNAL, CHAIN> Context<BLOCK, TX, CFG, DB, JOURNAL, CHAIN>
where
    BLOCK: Block,
    TX: Transaction,
    CFG: Cfg,
    DB: Database,
    JOURNAL: JournalTr<Database = DB>,
{
    pub fn with_new_journal<OJOURNAL: JournalTr<Database = DB>>(
        self,
        mut journal: OJOURNAL,
    ) -> Context<BLOCK, TX, CFG, DB, OJOURNAL, CHAIN> {
        journal.set_spec_id(self.cfg.spec().into());
        Context {
            tx: self.tx,
            block: self.block,
            cfg: self.cfg,
            journaled_state: journal,
            chain: self.chain,
            error: Ok(()),
        }
    }

    /// Creates a new context with a new database type.
    pub fn with_db<ODB: Database>(
        self,
        db: ODB,
    ) -> Context<BLOCK, TX, CFG, ODB, Journal<ODB>, CHAIN> {
        let spec = self.cfg.spec().into();
        let mut journaled_state = Journal::new(spec, db);
        journaled_state.set_spec_id(spec);
        Context {
            tx: self.tx,
            block: self.block,
            cfg: self.cfg,
            journaled_state,
            chain: self.chain,
            error: Ok(()),
        }
    }

    /// Creates a new context with a new `DatabaseRef` type.
    pub fn with_ref_db<ODB: DatabaseRef>(
        self,
        db: ODB,
    ) -> Context<BLOCK, TX, CFG, WrapDatabaseRef<ODB>, Journal<WrapDatabaseRef<ODB>>, CHAIN> {
        let spec = self.cfg.spec().into();
        let mut journaled_state = Journal::new(spec, WrapDatabaseRef(db));
        journaled_state.set_spec_id(spec);
        Context {
            tx: self.tx,
            block: self.block,
            cfg: self.cfg,
            journaled_state,
            chain: self.chain,
            error: Ok(()),
        }
    }

    /// Creates a new context with a new block type.
    pub fn with_block<OB: Block>(self, block: OB) -> Context<OB, TX, CFG, DB, JOURNAL, CHAIN> {
        Context {
            tx: self.tx,
            block,
            cfg: self.cfg,
            journaled_state: self.journaled_state,
            chain: self.chain,
            error: Ok(()),
        }
    }
    /// Creates a new context with a new transaction type.
    pub fn with_tx<OTX: Transaction>(
        self,
        tx: OTX,
    ) -> Context<BLOCK, OTX, CFG, DB, JOURNAL, CHAIN> {
        Context {
            tx,
            block: self.block,
            cfg: self.cfg,
            journaled_state: self.journaled_state,
            chain: self.chain,
            error: Ok(()),
        }
    }

    /// Creates a new context with a new chain type.
    pub fn with_chain<OC>(self, chain: OC) -> Context<BLOCK, TX, CFG, DB, JOURNAL, OC> {
        Context {
            tx: self.tx,
            block: self.block,
            cfg: self.cfg,
            journaled_state: self.journaled_state,
            chain,
            error: Ok(()),
        }
    }

    /// Creates a new context with a new chain type.
    pub fn with_cfg<OCFG: Cfg>(
        mut self,
        cfg: OCFG,
    ) -> Context<BLOCK, TX, OCFG, DB, JOURNAL, CHAIN> {
        self.journaled_state.set_spec_id(cfg.spec().into());
        Context {
            tx: self.tx,
            block: self.block,
            cfg,
            journaled_state: self.journaled_state,
            chain: self.chain,
            error: Ok(()),
        }
    }

    /// Modifies the context configuration.
    #[must_use]
    pub fn modify_cfg_chained<F>(mut self, f: F) -> Self
    where
        F: FnOnce(&mut CFG),
    {
        f(&mut self.cfg);
        self.journaled_state.set_spec_id(self.cfg.spec().into());
        self
    }

    /// Modifies the context block.
    #[must_use]
    pub fn modify_block_chained<F>(mut self, f: F) -> Self
    where
        F: FnOnce(&mut BLOCK),
    {
        self.modify_block(f);
        self
    }

    /// Modifies the context transaction.
    #[must_use]
    pub fn modify_tx_chained<F>(mut self, f: F) -> Self
    where
        F: FnOnce(&mut TX),
    {
        self.modify_tx(f);
        self
    }

    /// Modifies the context chain.
    #[must_use]
    pub fn modify_chain_chained<F>(mut self, f: F) -> Self
    where
        F: FnOnce(&mut CHAIN),
    {
        self.modify_chain(f);
        self
    }

    /// Modifies the context database.
    #[must_use]
    pub fn modify_db_chained<F>(mut self, f: F) -> Self
    where
        F: FnOnce(&mut DB),
    {
        self.modify_db(f);
        self
    }

    /// Modifies the context journal.
    #[must_use]
    pub fn modify_journal_chained<F>(mut self, f: F) -> Self
    where
        F: FnOnce(&mut JOURNAL),
    {
        self.modify_journal(f);
        self
    }

    /// Modifies the context block.
    pub fn modify_block<F>(&mut self, f: F)
    where
        F: FnOnce(&mut BLOCK),
    {
        f(&mut self.block);
    }

    pub fn modify_tx<F>(&mut self, f: F)
    where
        F: FnOnce(&mut TX),
    {
        f(&mut self.tx);
    }

    pub fn modify_cfg<F>(&mut self, f: F)
    where
        F: FnOnce(&mut CFG),
    {
        f(&mut self.cfg);
        self.journaled_state.set_spec_id(self.cfg.spec().into());
    }

    pub fn modify_chain<F>(&mut self, f: F)
    where
        F: FnOnce(&mut CHAIN),
    {
        f(&mut self.chain);
    }

    pub fn modify_db<F>(&mut self, f: F)
    where
        F: FnOnce(&mut DB),
    {
        f(self.journaled_state.db());
    }

    pub fn modify_journal<F>(&mut self, f: F)
    where
        F: FnOnce(&mut JOURNAL),
    {
        f(&mut self.journaled_state);
    }
}<|MERGE_RESOLUTION|>--- conflicted
+++ resolved
@@ -4,12 +4,9 @@
 use database_interface::WrapDatabaseRef;
 use database_interface::{Database, EmptyDB};
 use derive_where::derive_where;
-<<<<<<< HEAD
-use specification::hardfork::SpecId;
-=======
 use primitives::hardfork::SpecId;
 
->>>>>>> dff45432
+
 /// EVM context contains data that EVM needs for execution.
 #[derive_where(Clone, Debug; BLOCK, CFG, CHAIN, TX, DB, JOURNAL, <DB as Database>::Error)]
 pub struct Context<
