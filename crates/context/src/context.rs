--- conflicted
+++ resolved
@@ -1,9 +1,5 @@
-<<<<<<< HEAD
+//! This module contains [`Context`] struct and implements [`ContextTr`] trait for it.
 use crate::{block::BlockEnv, cfg::CfgEnv, journal::Journal, tx::TxEnv, LocalContext};
-=======
-//! This module contains [`Context`] struct and implements [`ContextTr`] trait for it.
-use crate::{block::BlockEnv, cfg::CfgEnv, journal::Journal, tx::TxEnv};
->>>>>>> 3ba634cd
 use context_interface::{
     context::{ContextError, ContextSetters},
     Block, Cfg, ContextTr, JournalTr, LocalContextTr, Transaction,
@@ -35,13 +31,8 @@
     pub journaled_state: JOURNAL,
     /// Inner context.
     pub chain: CHAIN,
-<<<<<<< HEAD
     /// Local context that is filled by execution.
     pub local: LOCAL,
-=======
-    /// Interpreter shared memory buffer.
-    pub memory_buffer: Rc<RefCell<Vec<u8>>>,
->>>>>>> 3ba634cd
     /// Error that happened during execution.
     pub error: Result<(), ContextError<DB::Error>>,
 }
@@ -96,13 +87,8 @@
         &mut self.chain
     }
 
-<<<<<<< HEAD
     fn local(&mut self) -> &mut Self::Local {
         &mut self.local
-=======
-    fn memory_buffer(&mut self) -> &Rc<RefCell<Vec<u8>>> {
-        &self.memory_buffer
->>>>>>> 3ba634cd
     }
 
     fn error(&mut self) -> &mut Result<(), ContextError<<Self::Db as Database>::Error>> {
@@ -157,8 +143,6 @@
             },
             local: LocalContext::default(),
             journaled_state,
-            // TODO use constants.
-            memory_buffer: Rc::new(RefCell::new(Vec::with_capacity(4064))),
             chain: Default::default(),
             error: Ok(()),
         }
@@ -184,11 +168,7 @@
             block: self.block,
             cfg: self.cfg,
             journaled_state: journal,
-<<<<<<< HEAD
-            local: self.local,
-=======
-            memory_buffer: self.memory_buffer,
->>>>>>> 3ba634cd
+            local: self.local,
             chain: self.chain,
             error: Ok(()),
         }
@@ -209,11 +189,7 @@
             block: self.block,
             cfg: self.cfg,
             journaled_state,
-<<<<<<< HEAD
-            local: self.local,
-=======
-            memory_buffer: self.memory_buffer,
->>>>>>> 3ba634cd
+            local: self.local,
             chain: self.chain,
             error: Ok(()),
         }
@@ -232,11 +208,7 @@
             block: self.block,
             cfg: self.cfg,
             journaled_state,
-<<<<<<< HEAD
-            local: self.local,
-=======
-            memory_buffer: self.memory_buffer,
->>>>>>> 3ba634cd
+            local: self.local,
             chain: self.chain,
             error: Ok(()),
         }
@@ -249,11 +221,7 @@
             block,
             cfg: self.cfg,
             journaled_state: self.journaled_state,
-<<<<<<< HEAD
-            local: self.local,
-=======
-            memory_buffer: self.memory_buffer,
->>>>>>> 3ba634cd
+            local: self.local,
             chain: self.chain,
             error: Ok(()),
         }
@@ -268,11 +236,7 @@
             block: self.block,
             cfg: self.cfg,
             journaled_state: self.journaled_state,
-<<<<<<< HEAD
-            local: self.local,
-=======
-            memory_buffer: self.memory_buffer,
->>>>>>> 3ba634cd
+            local: self.local,
             chain: self.chain,
             error: Ok(()),
         }
@@ -285,11 +249,7 @@
             block: self.block,
             cfg: self.cfg,
             journaled_state: self.journaled_state,
-<<<<<<< HEAD
-            local: self.local,
-=======
-            memory_buffer: self.memory_buffer,
->>>>>>> 3ba634cd
+            local: self.local,
             chain,
             error: Ok(()),
         }
@@ -306,11 +266,7 @@
             block: self.block,
             cfg,
             journaled_state: self.journaled_state,
-<<<<<<< HEAD
-            local: self.local,
-=======
-            memory_buffer: self.memory_buffer,
->>>>>>> 3ba634cd
+            local: self.local,
             chain: self.chain,
             error: Ok(()),
         }
