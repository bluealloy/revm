--- conflicted
+++ resolved
@@ -568,13 +568,8 @@
         &mut self,
         db: &mut DB,
         address: Address,
-<<<<<<< HEAD
     ) -> Result<StateLoad<&Account>, DB::Error> {
-        self.load_account_optional(db, address, false, [], false)
-=======
-    ) -> Result<StateLoad<&mut Account>, DB::Error> {
         self.load_account_optional(db, address, false, false)
->>>>>>> d6106a7e
             .map_err(JournalLoadError::unwrap_db_error)
     }
 
@@ -629,13 +624,8 @@
         &mut self,
         db: &mut DB,
         address: Address,
-<<<<<<< HEAD
     ) -> Result<StateLoad<&Account>, DB::Error> {
-        self.load_account_optional(db, address, true, [], false)
-=======
-    ) -> Result<StateLoad<&mut Account>, DB::Error> {
         self.load_account_optional(db, address, true, false)
->>>>>>> d6106a7e
             .map_err(JournalLoadError::unwrap_db_error)
     }
 
@@ -646,13 +636,10 @@
         db: &mut DB,
         address: Address,
         load_code: bool,
-        storage_keys: impl IntoIterator<Item = StorageKey>,
         skip_cold_load: bool,
     ) -> Result<StateLoad<&Account>, JournalLoadError<DB::Error>> {
-        let load =
-            self.load_account_mut_optional(db, address, load_code, storage_keys, skip_cold_load)?;
-        let load = load.map(|i| i.into_account_ref());
-        Ok(load)
+        let load = self.load_account_mut_optional(db, address, load_code, skip_cold_load)?;
+        Ok(load.map(|i| i.into_account_ref()))
     }
 
     /// Loads account into memory. If account is already loaded it will be marked as warm.
@@ -662,17 +649,13 @@
         db: &mut DB,
         address: Address,
     ) -> Result<StateLoad<JournaledAccount<'_, ENTRY>>, DB::Error> {
-        self.load_account_mut_optional(db, address, false, [], false)
+        self.load_account_mut_optional(db, address, false, false)
             .map_err(JournalLoadError::unwrap_db_error)
     }
 
     /// Loads account. If account is already loaded it will be marked as warm.
     #[inline(never)]
-<<<<<<< HEAD
     pub fn load_account_mut_optional<DB: Database>(
-=======
-    pub(crate) fn load_account_optional<DB: Database>(
->>>>>>> d6106a7e
         &mut self,
         db: &mut DB,
         address: Address,
@@ -737,6 +720,7 @@
         if load.is_cold {
             self.journal.push(ENTRY::account_warmed(address));
         }
+
         if load_code {
             let info = &mut load.data.info;
             if info.code.is_none() {
@@ -748,22 +732,8 @@
                 info.code = Some(code);
             }
         }
-<<<<<<< HEAD
-
-        for storage_key in storage_keys.into_iter() {
-            sload_with_account(
-                load.data,
-                db,
-                &mut self.journal,
-                self.transaction_id,
-                address,
-                storage_key,
-                false,
-            )?;
-        }
+
         let load = load.map(|i| JournaledAccount::new(address, i, &mut self.journal));
-=======
->>>>>>> d6106a7e
         Ok(load)
     }
 
