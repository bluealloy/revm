--- conflicted
+++ resolved
@@ -296,23 +296,8 @@
         address: Address,
         balance: U256,
     ) -> Result<(), DB::Error> {
-<<<<<<< HEAD
-        let account = self.load_account(db, address)?.data;
-        let old_balance = account.info.balance;
-        account.info.balance = account.info.balance.saturating_add(balance);
-        // march account as touched.
-        if !account.is_touched() {
-            account.mark_touch();
-            self.journal.push(ENTRY::account_touched(address));
-        }
-
-        // add journal entry for balance increment.
-        self.journal
-            .push(ENTRY::balance_changed(address, old_balance));
-=======
         let mut account = self.load_account_mut(db, address)?.data;
         account.incr_balance(balance);
->>>>>>> ce68f93c
         Ok(())
     }
 
@@ -752,11 +737,7 @@
             info.code = Some(code);
         }
 
-<<<<<<< HEAD
-        Ok(load)
-=======
         Ok(load.map(|i| JournaledAccount::new(address, i, &mut self.journal)))
->>>>>>> ce68f93c
     }
 
     /// Loads storage slot.
