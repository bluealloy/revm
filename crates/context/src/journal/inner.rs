//! Module containing the [`JournalInner`] that is part of [`crate::Journal`].
use super::warm_addresses::WarmAddresses;
use bytecode::Bytecode;
use context_interface::{
    context::{SStoreResult, SelfDestructResult, StateLoad},
    journaled_state::{
        account::JournaledAccount,
        entry::{JournalEntryTr, SelfdestructionRevertStatus},
    },
    journaled_state::{AccountLoad, JournalCheckpoint, JournalLoadError, TransferError},
};
use core::mem;
use database_interface::Database;
use primitives::{
    hardfork::SpecId::{self, *},
    hash_map::Entry,
    Address, HashMap, Log, StorageKey, StorageValue, B256, KECCAK_EMPTY, U256,
};
use state::{Account, EvmState, EvmStorageSlot, TransientStorage};
use std::vec::Vec;
/// Inner journal state that contains journal and state changes.
///
/// Spec Id is a essential information for the Journal.
#[derive(Debug, Clone, PartialEq, Eq)]
#[cfg_attr(feature = "serde", derive(serde::Serialize, serde::Deserialize))]
pub struct JournalInner<ENTRY> {
    /// The current state
    pub state: EvmState,
    /// Transient storage that is discarded after every transaction.
    ///
    /// See [EIP-1153](https://eips.ethereum.org/EIPS/eip-1153).
    pub transient_storage: TransientStorage,
    /// Emitted logs
    pub logs: Vec<Log>,
    /// The current call stack depth
    pub depth: usize,
    /// The journal of state changes, one for each transaction
    pub journal: Vec<ENTRY>,
    /// Global transaction id that represent number of transactions executed (Including reverted ones).
    /// It can be different from number of `journal_history` as some transaction could be
    /// reverted or had a error on execution.
    ///
    /// This ID is used in `Self::state` to determine if account/storage is touched/warm/cold.
    pub transaction_id: usize,
    /// The spec ID for the EVM. Spec is required for some journal entries and needs to be set for
    /// JournalInner to be functional.
    ///
    /// If spec is set it assumed that precompile addresses are set as well for this particular spec.
    ///
    /// This spec is used for two things:
    ///
    /// - [EIP-161]: Prior to this EIP, Ethereum had separate definitions for empty and non-existing accounts.
    /// - [EIP-6780]: `SELFDESTRUCT` only in same transaction
    ///
    /// [EIP-161]: https://eips.ethereum.org/EIPS/eip-161
    /// [EIP-6780]: https://eips.ethereum.org/EIPS/eip-6780
    pub spec: SpecId,
    /// Warm addresses containing both coinbase and current precompiles.
    pub warm_addresses: WarmAddresses,
}

impl<ENTRY: JournalEntryTr> Default for JournalInner<ENTRY> {
    fn default() -> Self {
        Self::new()
    }
}

impl<ENTRY: JournalEntryTr> JournalInner<ENTRY> {
    /// Creates new [`JournalInner`].
    ///
    /// `warm_preloaded_addresses` is used to determine if address is considered warm loaded.
    /// In ordinary case this is precompile or beneficiary.
    pub fn new() -> JournalInner<ENTRY> {
        Self {
            state: HashMap::default(),
            transient_storage: TransientStorage::default(),
            logs: Vec::new(),
            journal: Vec::default(),
            transaction_id: 0,
            depth: 0,
            spec: SpecId::default(),
            warm_addresses: WarmAddresses::new(),
        }
    }

    /// Returns the logs
    #[inline]
    pub fn take_logs(&mut self) -> Vec<Log> {
        mem::take(&mut self.logs)
    }

    /// Prepare for next transaction, by committing the current journal to history, incrementing the transaction id
    /// and returning the logs.
    ///
    /// This function is used to prepare for next transaction. It will save the current journal
    /// and clear the journal for the next transaction.
    ///
    /// `commit_tx` is used even for discarding transactions so transaction_id will be incremented.
    pub fn commit_tx(&mut self) {
        // Clears all field from JournalInner. Doing it this way to avoid
        // missing any field.
        let Self {
            state,
            transient_storage,
            logs,
            depth,
            journal,
            transaction_id,
            spec,
            warm_addresses,
        } = self;
        // Spec precompiles and state are not changed. It is always set again execution.
        let _ = spec;
        let _ = state;
        transient_storage.clear();
        *depth = 0;

        // Do nothing with journal history so we can skip cloning present journal.
        journal.clear();

        // Clear coinbase address warming for next tx
        warm_addresses.clear_coinbase_and_access_list();
        // increment transaction id.
        *transaction_id += 1;
        logs.clear();
    }

    /// Discard the current transaction, by reverting the journal entries and incrementing the transaction id.
    pub fn discard_tx(&mut self) {
        // if there is no journal entries, there has not been any changes.
        let Self {
            state,
            transient_storage,
            logs,
            depth,
            journal,
            transaction_id,
            spec,
            warm_addresses,
        } = self;
        let is_spurious_dragon_enabled = spec.is_enabled_in(SPURIOUS_DRAGON);
        // iterate over all journals entries and revert our global state
        journal.drain(..).rev().for_each(|entry| {
            entry.revert(state, None, is_spurious_dragon_enabled);
        });
        transient_storage.clear();
        *depth = 0;
        logs.clear();
        *transaction_id += 1;

        // Clear coinbase address warming for next tx
        warm_addresses.clear_coinbase_and_access_list();
    }

    /// Take the [`EvmState`] and clears the journal by resetting it to initial state.
    ///
    /// Note: Precompile addresses and spec are preserved and initial state of
    /// warm_preloaded_addresses will contain precompiles addresses.
    #[inline]
    pub fn finalize(&mut self) -> EvmState {
        // Clears all field from JournalInner. Doing it this way to avoid
        // missing any field.
        let Self {
            state,
            transient_storage,
            logs,
            depth,
            journal,
            transaction_id,
            spec,
            warm_addresses,
        } = self;
        // Spec is not changed. And it is always set again in execution.
        let _ = spec;
        // Clear coinbase address warming for next tx
        warm_addresses.clear_coinbase_and_access_list();

        let state = mem::take(state);
        logs.clear();
        transient_storage.clear();

        // clear journal and journal history.
        journal.clear();
        *depth = 0;
        // reset transaction id.
        *transaction_id = 0;

        state
    }

    /// Return reference to state.
    #[inline]
    pub fn state(&mut self) -> &mut EvmState {
        &mut self.state
    }

    /// Sets SpecId.
    #[inline]
    pub fn set_spec_id(&mut self, spec: SpecId) {
        self.spec = spec;
    }

    /// Mark account as touched as only touched accounts will be added to state.
    /// This is especially important for state clear where touched empty accounts needs to
    /// be removed from state.
    #[inline]
    pub fn touch(&mut self, address: Address) {
        if let Some(account) = self.state.get_mut(&address) {
            Self::touch_account(&mut self.journal, address, account);
        }
    }

    /// Mark account as touched.
    #[inline]
    fn touch_account(journal: &mut Vec<ENTRY>, address: Address, account: &mut Account) {
        if !account.is_touched() {
            journal.push(ENTRY::account_touched(address));
            account.mark_touch();
        }
    }

    /// Returns the _loaded_ [Account] for the given address.
    ///
    /// This assumes that the account has already been loaded.
    ///
    /// # Panics
    ///
    /// Panics if the account has not been loaded and is missing from the state set.
    #[inline]
    pub fn account(&self, address: Address) -> &Account {
        self.state
            .get(&address)
            .expect("Account expected to be loaded") // Always assume that acc is already loaded
    }

    /// Set code and its hash to the account.
    ///
    /// Note: Assume account is warm and that hash is calculated from code.
    #[inline]
    pub fn set_code_with_hash(&mut self, address: Address, code: Bytecode, hash: B256) {
        let account = self.state.get_mut(&address).unwrap();
        Self::touch_account(&mut self.journal, address, account);

        self.journal.push(ENTRY::code_changed(address));

        account.info.code_hash = hash;
        account.info.code = Some(code);
    }

    /// Use it only if you know that acc is warm.
    ///
    /// Assume account is warm.
    ///
    /// In case of EIP-7702 code with zero address, the bytecode will be erased.
    #[inline]
    pub fn set_code(&mut self, address: Address, code: Bytecode) {
        if let Bytecode::Eip7702(eip7702_bytecode) = &code {
            if eip7702_bytecode.address().is_zero() {
                self.set_code_with_hash(address, Bytecode::default(), KECCAK_EMPTY);
                return;
            }
        }

        let hash = code.hash_slow();
        self.set_code_with_hash(address, code, hash)
    }

    /// Add journal entry for caller accounting.
    #[inline]
    pub fn caller_accounting_journal_entry(
        &mut self,
        address: Address,
        old_balance: U256,
        bump_nonce: bool,
    ) {
        // account balance changed.
        self.journal
            .push(ENTRY::balance_changed(address, old_balance));
        // account is touched.
        self.journal.push(ENTRY::account_touched(address));

        if bump_nonce {
            // nonce changed.
            self.journal.push(ENTRY::nonce_changed(address));
        }
    }

    /// Increments the balance of the account.
    ///
    /// Mark account as touched.
    #[inline]
    pub fn balance_incr<DB: Database>(
        &mut self,
        db: &mut DB,
        address: Address,
        balance: U256,
    ) -> Result<(), DB::Error> {
        let mut account = self.load_account_mut(db, address)?.data;
        account.incr_balance(balance);
        Ok(())
    }

    /// Increments the nonce of the account.
    #[inline]
    pub fn nonce_bump_journal_entry(&mut self, address: Address) {
        self.journal.push(ENTRY::nonce_changed(address));
    }

    /// Transfers balance from two accounts. Returns error if sender balance is not enough.
    ///
    /// # Panics
    ///
    /// Panics if from or to are not loaded.
    #[inline]
    pub fn transfer_loaded(
        &mut self,
        from: Address,
        to: Address,
        balance: U256,
    ) -> Option<TransferError> {
        if from == to {
            let from_balance = self.state.get_mut(&to).unwrap().info.balance;
            // Check if from balance is enough to transfer the balance.
            if balance > from_balance {
                return Some(TransferError::OutOfFunds);
            }
            return None;
        }

        if balance.is_zero() {
            Self::touch_account(&mut self.journal, to, self.state.get_mut(&to).unwrap());
            return None;
        }

        // sub balance from
        let from_account = self.state.get_mut(&from).unwrap();
        Self::touch_account(&mut self.journal, from, from_account);
        let from_balance = &mut from_account.info.balance;
        let Some(from_balance_decr) = from_balance.checked_sub(balance) else {
            return Some(TransferError::OutOfFunds);
        };
        *from_balance = from_balance_decr;

        // add balance to
        let to_account = self.state.get_mut(&to).unwrap();
        Self::touch_account(&mut self.journal, to, to_account);
        let to_balance = &mut to_account.info.balance;
        let Some(to_balance_incr) = to_balance.checked_add(balance) else {
            // Overflow of U256 balance is not possible to happen on mainnet. We don't bother to return funds from from_acc.
            return Some(TransferError::OverflowPayment);
        };
        *to_balance = to_balance_incr;

        // add journal entry
        self.journal
            .push(ENTRY::balance_transfer(from, to, balance));

        None
    }

    /// Transfers balance from two accounts. Returns error if sender balance is not enough.
    #[inline]
    pub fn transfer<DB: Database>(
        &mut self,
        db: &mut DB,
        from: Address,
        to: Address,
        balance: U256,
    ) -> Result<Option<TransferError>, DB::Error> {
        self.load_account(db, from)?;
        self.load_account(db, to)?;
        Ok(self.transfer_loaded(from, to, balance))
    }

    /// Creates account or returns false if collision is detected.
    ///
    /// There are few steps done:
    /// 1. Make created account warm loaded (AccessList) and this should
    ///    be done before subroutine checkpoint is created.
    /// 2. Check if there is collision of newly created account with existing one.
    /// 3. Mark created account as created.
    /// 4. Add fund to created account
    /// 5. Increment nonce of created account if SpuriousDragon is active
    /// 6. Decrease balance of caller account.
    ///
    /// # Panics
    ///
    /// Panics if the caller is not loaded inside the EVM state.
    /// This should have been done inside `create_inner`.
    #[inline]
    pub fn create_account_checkpoint(
        &mut self,
        caller: Address,
        target_address: Address,
        balance: U256,
        spec_id: SpecId,
    ) -> Result<JournalCheckpoint, TransferError> {
        // Enter subroutine
        let checkpoint = self.checkpoint();

        // Newly created account is present, as we just loaded it.
        let target_acc = self.state.get_mut(&target_address).unwrap();
        let last_journal = &mut self.journal;

        // New account can be created if:
        // Bytecode is not empty.
        // Nonce is not zero
        // Account is not precompile.
        if target_acc.info.code_hash != KECCAK_EMPTY || target_acc.info.nonce != 0 {
            self.checkpoint_revert(checkpoint);
            return Err(TransferError::CreateCollision);
        }

        // set account status to create.
        let is_created_globally = target_acc.mark_created_locally();

        // this entry will revert set nonce.
        last_journal.push(ENTRY::account_created(target_address, is_created_globally));
        target_acc.info.code = None;
        // EIP-161: State trie clearing (invariant-preserving alternative)
        if spec_id.is_enabled_in(SPURIOUS_DRAGON) {
            // nonce is going to be reset to zero in AccountCreated journal entry.
            target_acc.info.nonce = 1;
        }

        // touch account. This is important as for pre SpuriousDragon account could be
        // saved even empty.
        Self::touch_account(last_journal, target_address, target_acc);

        // Add balance to created account, as we already have target here.
        let Some(new_balance) = target_acc.info.balance.checked_add(balance) else {
            self.checkpoint_revert(checkpoint);
            return Err(TransferError::OverflowPayment);
        };
        target_acc.info.balance = new_balance;

        // safe to decrement for the caller as balance check is already done.
        self.state.get_mut(&caller).unwrap().info.balance -= balance;

        // add journal entry of transferred balance
        last_journal.push(ENTRY::balance_transfer(caller, target_address, balance));

        Ok(checkpoint)
    }

    /// Makes a checkpoint that in case of Revert can bring back state to this point.
    #[inline]
    pub fn checkpoint(&mut self) -> JournalCheckpoint {
        let checkpoint = JournalCheckpoint {
            log_i: self.logs.len(),
            journal_i: self.journal.len(),
        };
        self.depth += 1;
        checkpoint
    }

    /// Commits the checkpoint.
    #[inline]
    pub fn checkpoint_commit(&mut self) {
        self.depth = self.depth.saturating_sub(1);
    }

    /// Reverts all changes to state until given checkpoint.
    #[inline]
    pub fn checkpoint_revert(&mut self, checkpoint: JournalCheckpoint) {
        let is_spurious_dragon_enabled = self.spec.is_enabled_in(SPURIOUS_DRAGON);
        let state = &mut self.state;
        let transient_storage = &mut self.transient_storage;
        self.depth = self.depth.saturating_sub(1);
        self.logs.truncate(checkpoint.log_i);

        // iterate over last N journals sets and revert our global state
        if checkpoint.journal_i < self.journal.len() {
            self.journal
                .drain(checkpoint.journal_i..)
                .rev()
                .for_each(|entry| {
                    entry.revert(state, Some(transient_storage), is_spurious_dragon_enabled);
                });
        }
    }

    /// Performs selfdestruct action.
    /// Transfers balance from address to target. Check if target exist/is_cold
    ///
    /// Note: Balance will be lost if address and target are the same BUT when
    /// current spec enables Cancun, this happens only when the account associated to address
    /// is created in the same tx
    ///
    /// # References:
    ///  * <https://github.com/ethereum/go-ethereum/blob/141cd425310b503c5678e674a8c3872cf46b7086/core/vm/instructions.go#L832-L833>
    ///  * <https://github.com/ethereum/go-ethereum/blob/141cd425310b503c5678e674a8c3872cf46b7086/core/state/statedb.go#L449>
    ///  * <https://eips.ethereum.org/EIPS/eip-6780>
    #[inline]
    pub fn selfdestruct<DB: Database>(
        &mut self,
        db: &mut DB,
        address: Address,
        target: Address,
        skip_cold_load: bool,
<<<<<<< HEAD
    ) -> Result<StateLoad<SelfDestructResult>, JournalLoadError<DB::Error>> {
=======
    ) -> Result<StateLoad<SelfDestructResult>, JournalLoadError<<DB as Database>::Error>> {
>>>>>>> 5723170e
        let spec = self.spec;
        let account_load = self.load_account_optional(db, target, false, skip_cold_load)?;
        let is_cold = account_load.is_cold;
        let is_empty = account_load.state_clear_aware_is_empty(spec);

        if address != target {
            // Both accounts are loaded before this point, `address` as we execute its contract.
            // and `target` at the beginning of the function.
            let acc_balance = self.state.get(&address).unwrap().info.balance;

            let target_account = self.state.get_mut(&target).unwrap();
            Self::touch_account(&mut self.journal, target, target_account);
            target_account.info.balance += acc_balance;
        }

        let acc = self.state.get_mut(&address).unwrap();
        let balance = acc.info.balance;

        let destroyed_status = if !acc.is_selfdestructed() {
            SelfdestructionRevertStatus::GloballySelfdestroyed
        } else if !acc.is_selfdestructed_locally() {
            SelfdestructionRevertStatus::LocallySelfdestroyed
        } else {
            SelfdestructionRevertStatus::RepeatedSelfdestruction
        };

        let is_cancun_enabled = spec.is_enabled_in(CANCUN);

        // EIP-6780 (Cancun hard-fork): selfdestruct only if contract is created in the same tx
        let journal_entry = if acc.is_created_locally() || !is_cancun_enabled {
            acc.mark_selfdestructed_locally();
            acc.info.balance = U256::ZERO;
            Some(ENTRY::account_destroyed(
                address,
                target,
                destroyed_status,
                balance,
            ))
        } else if address != target {
            acc.info.balance = U256::ZERO;
            Some(ENTRY::balance_transfer(address, target, balance))
        } else {
            // State is not changed:
            // * if we are after Cancun upgrade and
            // * Selfdestruct account that is created in the same transaction and
            // * Specify the target is same as selfdestructed account. The balance stays unchanged.
            None
        };

        if let Some(entry) = journal_entry {
            self.journal.push(entry);
        };

        Ok(StateLoad {
            data: SelfDestructResult {
                had_value: !balance.is_zero(),
                target_exists: !is_empty,
                previously_destroyed: destroyed_status
                    == SelfdestructionRevertStatus::RepeatedSelfdestruction,
            },
            is_cold,
        })
    }

    /// Loads account into memory. return if it is cold or warm accessed
    #[inline]
    pub fn load_account<DB: Database>(
        &mut self,
        db: &mut DB,
        address: Address,
    ) -> Result<StateLoad<&Account>, DB::Error> {
        self.load_account_optional(db, address, false, false)
            .map_err(JournalLoadError::unwrap_db_error)
    }

    /// Loads account into memory. If account is EIP-7702 type it will additionally
    /// load delegated account.
    ///
    /// It will mark both this and delegated account as warm loaded.
    ///
    /// Returns information about the account (If it is empty or cold loaded) and if present the information
    /// about the delegated account (If it is cold loaded).
    #[inline]
    pub fn load_account_delegated<DB: Database>(
        &mut self,
        db: &mut DB,
        address: Address,
    ) -> Result<StateLoad<AccountLoad>, DB::Error> {
        let spec = self.spec;
        let is_eip7702_enabled = spec.is_enabled_in(SpecId::PRAGUE);
        let account = self
            .load_account_optional(db, address, is_eip7702_enabled, false)
            .map_err(JournalLoadError::unwrap_db_error)?;
        let is_empty = account.state_clear_aware_is_empty(spec);

        let mut account_load = StateLoad::new(
            AccountLoad {
                is_delegate_account_cold: None,
                is_empty,
            },
            account.is_cold,
        );

        // load delegate code if account is EIP-7702
        if let Some(Bytecode::Eip7702(code)) = &account.info.code {
            let address = code.address();
            let delegate_account = self
                .load_account_optional(db, address, true, false)
                .map_err(JournalLoadError::unwrap_db_error)?;
            account_load.data.is_delegate_account_cold = Some(delegate_account.is_cold);
        }

        Ok(account_load)
    }

    /// Loads account and its code. If account is already loaded it will load its code.
    ///
    /// It will mark account as warm loaded. If not existing Database will be queried for data.
    ///
    /// In case of EIP-7702 delegated account will not be loaded,
    /// [`Self::load_account_delegated`] should be used instead.
    #[inline]
    pub fn load_code<DB: Database>(
        &mut self,
        db: &mut DB,
        address: Address,
    ) -> Result<StateLoad<&Account>, DB::Error> {
        self.load_account_optional(db, address, true, false)
            .map_err(JournalLoadError::unwrap_db_error)
    }

    /// Loads account into memory. If account is already loaded it will be marked as warm.
    #[inline]
    pub fn load_account_optional<DB: Database>(
        &mut self,
        db: &mut DB,
        address: Address,
        load_code: bool,
        skip_cold_load: bool,
    ) -> Result<StateLoad<&Account>, JournalLoadError<DB::Error>> {
        let load = self.load_account_mut_optional_code(db, address, load_code, skip_cold_load)?;
        Ok(load.map(|i| i.into_account_ref()))
    }

    /// Loads account into memory. If account is already loaded it will be marked as warm.
    #[inline]
    pub fn load_account_mut<DB: Database>(
        &mut self,
        db: &mut DB,
        address: Address,
    ) -> Result<StateLoad<JournaledAccount<'_, ENTRY>>, DB::Error> {
        self.load_account_mut_optional_code(db, address, false, false)
            .map_err(JournalLoadError::unwrap_db_error)
    }

    /// Loads account. If account is already loaded it will be marked as warm.
    #[inline(never)]
    pub fn load_account_mut_optional_code<DB: Database>(
        &mut self,
        db: &mut DB,
        address: Address,
        load_code: bool,
        skip_cold_load: bool,
    ) -> Result<StateLoad<JournaledAccount<'_, ENTRY>>, JournalLoadError<DB::Error>> {
        let load = match self.state.entry(address) {
            Entry::Occupied(entry) => {
                let account = entry.into_mut();

                // skip load if account is cold.
                let mut is_cold = account.is_cold_transaction_id(self.transaction_id);
                if is_cold {
                    // account can be loaded by we still need to check warm_addresses to see if it is cold.
                    let should_be_cold = self.warm_addresses.is_cold(&address);

                    // dont load it cold if skipping cold load is true.
                    if should_be_cold && skip_cold_load {
                        return Err(JournalLoadError::ColdLoadSkipped);
                    }
                    is_cold = should_be_cold;

                    // mark it warm.
                    account.mark_warm_with_transaction_id(self.transaction_id);

                    // if it is cold loaded and we have selfdestructed locally it means that
                    // account was selfdestructed in previous transaction and we need to clear its information and storage.
                    if account.is_selfdestructed_locally() {
                        account.selfdestruct();
                        account.unmark_selfdestructed_locally();
                    }
                    // unmark locally created
                    account.unmark_created_locally();
                }
                StateLoad {
                    data: account,
                    is_cold,
                }
            }
            Entry::Vacant(vac) => {
                // Precompiles among some other account(coinbase included) are warm loaded so we need to take that into account
                let is_cold = self.warm_addresses.is_cold(&address);

                // dont load cold account if skip_cold_load is true
                if is_cold && skip_cold_load {
                    return Err(JournalLoadError::ColdLoadSkipped);
                }
                let account = if let Some(account) = db.basic(address)? {
                    account.into()
                } else {
                    Account::new_not_existing(self.transaction_id)
                };

                StateLoad {
                    data: vac.insert(account),
                    is_cold,
                }
            }
        };

        // journal loading of cold account.
        if load.is_cold {
            self.journal.push(ENTRY::account_warmed(address));
        }

        if load_code && load.data.info.code.is_none() {
            let info = &mut load.data.info;
            let code = if info.code_hash == KECCAK_EMPTY {
                Bytecode::default()
            } else {
                db.code_by_hash(info.code_hash)?
            };
            info.code = Some(code);
        }

        Ok(load.map(|i| JournaledAccount::new(address, i, &mut self.journal)))
    }

    /// Loads storage slot.
    ///
    /// # Panics
    ///
    /// Panics if the account is not present in the state.
    #[inline]
    pub fn sload<DB: Database>(
        &mut self,
        db: &mut DB,
        address: Address,
        key: StorageKey,
        skip_cold_load: bool,
    ) -> Result<StateLoad<StorageValue>, JournalLoadError<DB::Error>> {
        // assume acc is warm
        let account = self.state.get_mut(&address).unwrap();

        let is_newly_created = account.is_created();
        let (value, is_cold) = match account.storage.entry(key) {
            Entry::Occupied(occ) => {
                let slot = occ.into_mut();
                // skip load if account is cold.
                let is_cold = slot.is_cold_transaction_id(self.transaction_id);
                if skip_cold_load && is_cold {
                    return Err(JournalLoadError::ColdLoadSkipped);
                }
                slot.mark_warm_with_transaction_id(self.transaction_id);
                (slot.present_value, is_cold)
            }
            Entry::Vacant(vac) => {
                // is storage cold
                let is_cold = !self.warm_addresses.is_storage_warm(&address, &key);

                if is_cold && skip_cold_load {
                    return Err(JournalLoadError::ColdLoadSkipped);
                }
                // if storage was cleared, we don't need to ping db.
                let value = if is_newly_created {
                    StorageValue::ZERO
                } else {
                    db.storage(address, key)?
                };
                vac.insert(EvmStorageSlot::new(value, self.transaction_id));

                (value, is_cold)
            }
        };

        if is_cold {
            // add it to journal as cold loaded.
            self.journal.push(ENTRY::storage_warmed(address, key));
        }

        Ok(StateLoad::new(value, is_cold))
    }

    /// Stores storage slot.
    ///
    /// And returns (original,present,new) slot value.
    ///
    /// **Note**: Account should already be present in our state.
    #[inline]
    pub fn sstore<DB: Database>(
        &mut self,
        db: &mut DB,
        address: Address,
        key: StorageKey,
        new: StorageValue,
        skip_cold_load: bool,
    ) -> Result<StateLoad<SStoreResult>, JournalLoadError<DB::Error>> {
        // assume that acc exists and load the slot.
        let present = self.sload(db, address, key, skip_cold_load)?;
        let acc = self.state.get_mut(&address).unwrap();

        // if there is no original value in dirty return present value, that is our original.
        let slot = acc.storage.get_mut(&key).unwrap();

        // new value is same as present, we don't need to do anything
        if present.data == new {
            return Ok(StateLoad::new(
                SStoreResult {
                    original_value: slot.original_value(),
                    present_value: present.data,
                    new_value: new,
                },
                present.is_cold,
            ));
        }

        self.journal
            .push(ENTRY::storage_changed(address, key, present.data));
        // insert value into present state.
        slot.present_value = new;
        Ok(StateLoad::new(
            SStoreResult {
                original_value: slot.original_value(),
                present_value: present.data,
                new_value: new,
            },
            present.is_cold,
        ))
    }

    /// Read transient storage tied to the account.
    ///
    /// EIP-1153: Transient storage opcodes
    #[inline]
    pub fn tload(&mut self, address: Address, key: StorageKey) -> StorageValue {
        self.transient_storage
            .get(&(address, key))
            .copied()
            .unwrap_or_default()
    }

    /// Store transient storage tied to the account.
    ///
    /// If values is different add entry to the journal
    /// so that old state can be reverted if that action is needed.
    ///
    /// EIP-1153: Transient storage opcodes
    #[inline]
    pub fn tstore(&mut self, address: Address, key: StorageKey, new: StorageValue) {
        let had_value = if new.is_zero() {
            // if new values is zero, remove entry from transient storage.
            // if previous values was some insert it inside journal.
            // If it is none nothing should be inserted.
            self.transient_storage.remove(&(address, key))
        } else {
            // insert values
            let previous_value = self
                .transient_storage
                .insert((address, key), new)
                .unwrap_or_default();

            // check if previous value is same
            if previous_value != new {
                // if it is different, insert previous values inside journal.
                Some(previous_value)
            } else {
                None
            }
        };

        if let Some(had_value) = had_value {
            // insert in journal only if value was changed.
            self.journal
                .push(ENTRY::transient_storage_changed(address, key, had_value));
        }
    }

    /// Pushes log into subroutine.
    #[inline]
    pub fn log(&mut self, log: Log) {
        self.logs.push(log);
    }
}

#[cfg(test)]
mod tests {
    use super::*;
    use context_interface::journaled_state::entry::JournalEntry;
    use database_interface::EmptyDB;
    use primitives::{address, HashSet, U256};
    use state::AccountInfo;

    #[test]
    fn test_sload_skip_cold_load() {
        let mut journal = JournalInner::<JournalEntry>::new();
        let test_address = address!("1000000000000000000000000000000000000000");
        let test_key = U256::from(1);

        // Insert account into state
        let account_info = AccountInfo {
            balance: U256::from(1000),
            nonce: 1,
            code_hash: KECCAK_EMPTY,
            code: Some(Bytecode::default()),
        };
        journal
            .state
            .insert(test_address, Account::from(account_info));

        // Add storage slot to access list (make it warm)
        let mut access_list = HashMap::default();
        let mut storage_keys = HashSet::default();
        storage_keys.insert(test_key);
        access_list.insert(test_address, storage_keys);
        journal.warm_addresses.set_access_list(access_list);

        // Try to sload with skip_cold_load=true - should succeed because slot is in access list
        let mut db = EmptyDB::new();
        let result = journal.sload(&mut db, test_address, test_key, true);

        // Should succeed and return as warm
        assert!(result.is_ok());
        let state_load = result.unwrap();
        assert!(!state_load.is_cold); // Should be warm
        assert_eq!(state_load.data, U256::ZERO); // Empty slot
    }
}<|MERGE_RESOLUTION|>--- conflicted
+++ resolved
@@ -498,11 +498,7 @@
         address: Address,
         target: Address,
         skip_cold_load: bool,
-<<<<<<< HEAD
     ) -> Result<StateLoad<SelfDestructResult>, JournalLoadError<DB::Error>> {
-=======
-    ) -> Result<StateLoad<SelfDestructResult>, JournalLoadError<<DB as Database>::Error>> {
->>>>>>> 5723170e
         let spec = self.spec;
         let account_load = self.load_account_optional(db, target, false, skip_cold_load)?;
         let is_cold = account_load.is_cold;
