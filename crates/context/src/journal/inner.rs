--- conflicted
+++ resolved
@@ -774,23 +774,7 @@
                 info.code = Some(code);
             }
         }
-<<<<<<< HEAD
-
-        for storage_key in storage_keys.into_iter() {
-            sload_with_account(
-                load.data,
-                db,
-                &mut self.journal,
-                self.bal.as_ref(),
-                self.bal_error.as_mut(),
-                self.transaction_id,
-                address,
-                storage_key,
-                false,
-            )?;
-        }
-=======
->>>>>>> 810bc400
+
         Ok(load)
     }
 
@@ -809,20 +793,6 @@
     ) -> Result<StateLoad<StorageValue>, JournalLoadError<DB::Error>> {
         // assume acc is warm
         let account = self.state.get_mut(&address).unwrap();
-<<<<<<< HEAD
-        // only if account is created in this tx we can assume that storage is empty.
-        sload_with_account(
-            account,
-            db,
-            &mut self.journal,
-            self.bal.as_ref(),
-            self.bal_error.as_mut(),
-            self.transaction_id,
-            address,
-            key,
-            skip_cold_load,
-        )
-=======
 
         let is_newly_created = account.is_created();
         let (value, is_cold) = match account.storage.entry(key) {
@@ -841,11 +811,24 @@
                     return Err(JournalLoadError::ColdLoadSkipped);
                 }
                 // if storage was cleared, we don't need to ping db.
-                let value = if is_newly_created {
+                let mut value = if is_newly_created {
                     StorageValue::ZERO
                 } else {
                     db.storage(address, key)?
                 };
+
+                // if BAL is present that means Account contains StorageBal.
+                if let Some(bal) = &self.bal {
+                    // if index is not found, this means there was a error during BAL population.
+                    if let Some(index) = account.bal_account_index {
+                        if let Err(e) = bal.populate_storage_slot(index, key, &mut value) {
+                            if let Some(bal_error) = &mut self.bal_error {
+                                *bal_error = e
+                            }
+                        }
+                    }
+                }
+
                 vac.insert(EvmStorageSlot::new(value, self.transaction_id));
 
                 // is storage cold
@@ -861,7 +844,6 @@
         }
 
         Ok(StateLoad::new(value, is_cold))
->>>>>>> 810bc400
     }
 
     /// Stores storage slot.
@@ -964,72 +946,4 @@
     pub fn log(&mut self, log: Log) {
         self.logs.push(log);
     }
-<<<<<<< HEAD
-}
-
-/// Loads storage slot with account.
-#[inline(always)]
-#[allow(clippy::too_many_arguments)]
-pub fn sload_with_account<DB: Database, ENTRY: JournalEntryTr>(
-    account: &mut Account,
-    db: &mut DB,
-    journal: &mut Vec<ENTRY>,
-    bal: Option<&BalWithIndex>,
-    bal_error: Option<&mut BalError>,
-    transaction_id: usize,
-    address: Address,
-    key: StorageKey,
-    skip_cold_load: bool,
-) -> Result<StateLoad<StorageValue>, JournalLoadError<DB::Error>> {
-    let is_newly_created = account.is_created();
-    let (value, is_cold) = match account.storage.entry(key) {
-        Entry::Occupied(occ) => {
-            let slot = occ.into_mut();
-            // skip load if account is cold.
-            let is_cold = slot.is_cold_transaction_id(transaction_id);
-            if skip_cold_load && is_cold {
-                return Err(JournalLoadError::ColdLoadSkipped);
-            }
-            // for bal do nothing here. Slot is already up to date so there is nothing to do.
-
-            slot.mark_warm_with_transaction_id(transaction_id);
-            (slot.present_value, is_cold)
-        }
-        Entry::Vacant(vac) => {
-            if skip_cold_load {
-                return Err(JournalLoadError::ColdLoadSkipped);
-            }
-            // if storage was cleared, we don't need to ping db.
-            let mut value = if is_newly_created {
-                StorageValue::ZERO
-            } else {
-                db.storage(address, key)?
-            };
-
-            // if BAL is present that means Account contains StorageBal.
-            if let Some(bal) = bal {
-                // if index is not found, this means there was a error during BAL population.
-                if let Some(index) = account.bal_account_index {
-                    if let Err(e) = bal.populate_storage_slot(index, key, &mut value) {
-                        if let Some(bal_error) = bal_error {
-                            *bal_error = e
-                        }
-                    }
-                }
-            }
-
-            vac.insert(EvmStorageSlot::new(value, transaction_id));
-
-            (value, true)
-        }
-    };
-
-    if is_cold {
-        // add it to journal as cold loaded.
-        journal.push(ENTRY::storage_warmed(address, key));
-    }
-
-    Ok(StateLoad::new(value, is_cold))
-=======
->>>>>>> 810bc400
 }