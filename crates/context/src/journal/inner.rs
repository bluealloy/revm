--- conflicted
+++ resolved
@@ -762,14 +762,11 @@
                     .warm_addresses
                     .check_is_cold(&address, skip_cold_load)?;
 
-<<<<<<< HEAD
-=======
                 // dont load cold account if skip_cold_load is true
                 if is_cold && skip_cold_load {
                     return Err(JournalLoadError::ColdLoadSkipped);
                 }
 
->>>>>>> eb37a156
                 let account = if let Some(account) = db.basic(address)? {
                     let mut account: Account = account.into();
                     account.transaction_id = self.transaction_id;
