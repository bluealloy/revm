--- conflicted
+++ resolved
@@ -220,11 +220,10 @@
     fn max_priority_fee_per_gas(&self) -> Option<u128> {
         self.gas_priority_fee
     }
-<<<<<<< HEAD
 
     fn initcodes(&self) -> impl Iterator<Item = &Bytes> {
         self.initcodes.iter()
-=======
+    }
 }
 
 #[cfg(test)]
@@ -313,6 +312,5 @@
             110,
             effective_gas_setup(TransactionType::Eip7702, 120, Some(10))
         );
->>>>>>> 3ba634cd
     }
 }