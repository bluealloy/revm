--- conflicted
+++ resolved
@@ -67,25 +67,21 @@
         storage_keys: impl IntoIterator<Item = StorageKey>,
     ) -> Result<AddressAndId, <Self::Database as Database>::Error>;
 
-<<<<<<< HEAD
-    /// Warms the precompiles. Precompile account will not be fetched from database
-    ///
-    /// Warming of precompiles assumes that account are frequently accessed and it will
-    /// be considered warm even when loaded from database.
-=======
     /// Warms the account. Internally calls [`JournalTr::warm_account_and_storage`] with empty storage keys.
     fn warm_account(
         &mut self,
         address: Address,
-    ) -> Result<(), <Self::Database as Database>::Error> {
+    ) -> Result<AddressAndId, <Self::Database as Database>::Error> {
         self.warm_account_and_storage(address, [])
     }
 
     /// Warms the coinbase account.
     fn warm_coinbase_account(&mut self, address: Address);
 
-    /// Warms the precompiles.
->>>>>>> 012aaced
+    /// Warms the precompiles. Precompile account will not be fetched from database
+    ///
+    /// Warming of precompiles assumes that account are frequently accessed and it will
+    /// be considered warm even when loaded from database.F
     fn warm_precompiles(&mut self, addresses: HashSet<Address>);
 
     /// Returns the addresses of the precompiles.
@@ -146,9 +142,6 @@
 
     /// Returns the tx target address and id.
     fn tx_target_address_id(&self) -> Option<AddressAndId>;
-
-    /// Warms the coinbase account.
-    fn warm_coinbase_account(&mut self, address: Address);
 
     /// Loads the account delegated.
     fn load_account_delegated(
