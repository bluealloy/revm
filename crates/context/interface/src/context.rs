--- conflicted
+++ resolved
@@ -42,14 +42,9 @@
     /// Get the database reference
     fn db_ref(&self) -> &Self::Db;
     /// Get the chain
-    fn chain(&mut self) -> &mut Self::Chain;
-<<<<<<< HEAD
+    fn chain(&mut self) -> &mut Self::Chain; 
     /// Get the local context
-    fn local(&mut self) -> &mut Self::Local;
-=======
-    /// Interpreter shared memory buffer. A reused memory buffer for calls.
-    fn memory_buffer(&mut self) -> &Rc<RefCell<Vec<u8>>>;
->>>>>>> 3ba634cd
+    fn local(&mut self) -> &mut Self::Local; 
     /// Get the error
     fn error(&mut self) -> &mut Result<(), ContextError<<Self::Db as Database>::Error>>;
     /// Get the transaction and journal. It is used to efficiently load access list
