--- conflicted
+++ resolved
@@ -5,18 +5,13 @@
 //!
 //!
 //! [`BlobExcessGasAndPrice`] is used to store the blob gas price and excess blob gas.s
-<<<<<<< HEAD
 use primitives::{
     eip4844::{
-        BLOB_BASE_FEE_UPDATE_FRACTION_CANCUN, BLOB_BASE_FEE_UPDATE_FRACTION_PRAGUE, GAS_PER_BLOB,
+        BLOB_BASE_FEE_UPDATE_FRACTION_CANCUN, BLOB_BASE_FEE_UPDATE_FRACTION_PRAGUE,
         MIN_BLOB_GASPRICE,
     },
-    eip7918,
     hardfork::SpecId,
 };
-=======
-use primitives::eip4844::MIN_BLOB_GASPRICE;
->>>>>>> 1476cf68
 
 /// Structure holding block blob excess gas and it calculates blob fee
 ///
@@ -45,7 +40,6 @@
             blob_gasprice,
         }
     }
-<<<<<<< HEAD
 
     /// Creates a new instance by calculating the blob gas price based on the spec.
     pub fn new_with_spec(excess_blob_gas: u64, spec: SpecId) -> Self {
@@ -58,96 +52,6 @@
             },
         )
     }
-
-    /// Calculate this block excess gas and price from the parent excess gas and gas used
-    /// and the target blob gas per block.
-    ///
-    /// These fields will be used to calculate `excess_blob_gas` with [`calc_excess_blob_gas`] func.
-    #[deprecated(
-        note = "Use `calc_excess_blob_gas` and `BlobExcessGasAndPrice::new` instead. Only works for forks before Osaka."
-    )]
-    pub fn from_parent_and_target(
-        parent_excess_blob_gas: u64,
-        parent_blob_gas_used: u64,
-        parent_target_blob_gas_per_block: u64,
-        blob_base_fee_update_fraction: u64,
-    ) -> Self {
-        Self::new(
-            calc_excess_blob_gas(
-                parent_excess_blob_gas,
-                parent_blob_gas_used,
-                parent_target_blob_gas_per_block,
-            ),
-            blob_base_fee_update_fraction,
-        )
-    }
-}
-
-/// Calculates the `excess_blob_gas` from the parent header's `blob_gas_used` and `excess_blob_gas`.
-/// Uses [`calc_excess_blob_gas_osaka`] internally.
-#[inline]
-pub fn calc_excess_blob_gas(
-    parent_excess_blob_gas: u64,
-    parent_blob_gas_used: u64,
-    parent_target_blob_gas_per_block: u64,
-) -> u64 {
-    calc_excess_blob_gas_osaka(
-        parent_excess_blob_gas,
-        parent_blob_gas_used,
-        parent_target_blob_gas_per_block,
-        false,
-        0,
-        0,
-        0,
-        0,
-        0,
-    )
-}
-
-/// Calculates the `excess_blob_gas` from the parent header's `blob_gas_used` and `excess_blob_gas`.
-///
-/// See also [the EIP-4844 helpers]<https://eips.ethereum.org/EIPS/eip-4844#helpers>
-/// (`calc_excess_blob_gas`).
-///
-/// [EIP-7918: Blob base fee bounded by execution cost](https://eips.ethereum.org/EIPS/eip-7918)
-///
-/// `blob_base_cost` is introduced in EIP-7918 in Osaka fork. All fields after is_osaka input are not needed before Osaka.
-#[allow(clippy::too_many_arguments)]
-#[inline]
-pub fn calc_excess_blob_gas_osaka(
-    parent_excess_blob_gas: u64,
-    parent_blob_gas_used: u64,
-    parent_target_blob_gas_per_block: u64,
-    is_osaka: bool,
-    parent_base_fee_per_gas: u64,
-    parent_blob_base_fee_per_gas: u64,
-    parent_blob_base_fee_update_fraction: u64,
-    max_blob_count: u64,
-    target_blob_count: u64,
-) -> u64 {
-    let excess_and_used = parent_excess_blob_gas.saturating_add(parent_blob_gas_used);
-
-    if is_osaka {
-        if excess_and_used < parent_target_blob_gas_per_block {
-            return 0;
-        }
-
-        if (eip7918::BLOB_BASE_COST.saturating_mul(parent_base_fee_per_gas) as u128)
-            > (GAS_PER_BLOB as u128).saturating_mul(get_base_fee_per_blob_gas(
-                parent_blob_base_fee_per_gas,
-                parent_blob_base_fee_update_fraction,
-            ))
-        {
-            return excess_and_used.saturating_add(
-                parent_blob_gas_used.saturating_mul(max_blob_count - target_blob_count)
-                    / max_blob_count,
-            );
-        }
-    }
-
-    excess_and_used.saturating_sub(parent_target_blob_gas_per_block)
-=======
->>>>>>> 1476cf68
 }
 
 /// Calculates the blob gas price from the header's excess blob gas field.
