--- conflicted
+++ resolved
@@ -266,11 +266,7 @@
         _target: Address,
         _skip_cold_load: bool,
     ) -> Result<StateLoad<SelfDestructResult>, LoadError> {
-<<<<<<< HEAD
-        Err(LoadError::DBError)
-=======
         Err(LoadError::ColdLoadSkipped)
->>>>>>> 5723170e
     }
 
     fn log(&mut self, _log: Log) {}
