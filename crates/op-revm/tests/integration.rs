--- conflicted
+++ resolved
@@ -1076,7 +1076,6 @@
 }
 
 #[test]
-<<<<<<< HEAD
 fn test_system_call_inspection() {
     use revm::InspectSystemCallEvm;
     
@@ -1116,7 +1115,9 @@
     
     // Should succeed
     assert!(result.is_success());
-=======
+}
+
+#[test]
 fn test_system_call() {
     let ctx = Context::op();
 
@@ -1129,5 +1130,4 @@
     let output = evm.replay().unwrap();
 
     compare_or_save_testdata("test_system_call.json", &output);
->>>>>>> c2c4b3f1
 }