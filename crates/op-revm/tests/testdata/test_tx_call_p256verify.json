{
  "result": {
    "Success": {
      "reason": "Return",
      "gas_used": 24450,
      "gas_refunded": 0,
      "logs": [],
      "output": {
        "Call": "0x"
      }
    }
  },
  "state": {
    "0x0000000000000000000000000000000000000000": {
      "info": {
        "balance": "0x0",
        "nonce": 1,
        "code_hash": "0xc5d2460186f7233c927e7db2dcc703c0e500b653ca82273b7bfad8045d85a470",
        "code": {
          "LegacyAnalyzed": {
            "bytecode": "0x00",
            "original_len": 0,
            "jump_table": {
              "order": "bitvec::order::Lsb0",
              "head": {
                "width": 8,
                "index": 0
              },
              "bits": 0,
              "data": []
            }
          }
        }
      },
      "transaction_id": 0,
      "storage": {},
      "status": "Touched | LoadedAsNotExisting"
    },
<<<<<<< HEAD
    "0x0000000000000000000000000000000000000100": {
=======
    "0x420000000000000000000000000000000000001a": {
>>>>>>> c60a0c57
      "info": {
        "balance": "0x0",
        "nonce": 0,
        "code_hash": "0xc5d2460186f7233c927e7db2dcc703c0e500b653ca82273b7bfad8045d85a470",
        "code": {
          "LegacyAnalyzed": {
            "bytecode": "0x00",
            "original_len": 0,
            "jump_table": {
              "order": "bitvec::order::Lsb0",
              "head": {
                "width": 8,
                "index": 0
              },
              "bits": 0,
              "data": []
            }
          }
        }
      },
      "transaction_id": 0,
      "storage": {},
      "status": "Touched | LoadedAsNotExisting"
    },
<<<<<<< HEAD
    "0x420000000000000000000000000000000000001b": {
=======
    "0x4200000000000000000000000000000000000019": {
>>>>>>> c60a0c57
      "info": {
        "balance": "0x0",
        "nonce": 0,
        "code_hash": "0xc5d2460186f7233c927e7db2dcc703c0e500b653ca82273b7bfad8045d85a470",
        "code": {
          "LegacyAnalyzed": {
            "bytecode": "0x00",
            "original_len": 0,
            "jump_table": {
              "order": "bitvec::order::Lsb0",
              "head": {
                "width": 8,
                "index": 0
              },
              "bits": 0,
              "data": []
            }
          }
        }
      },
      "transaction_id": 0,
      "storage": {},
      "status": "Touched | LoadedAsNotExisting"
    },
<<<<<<< HEAD
    "0x4200000000000000000000000000000000000019": {
=======
    "0x0000000000000000000000000000000000000100": {
>>>>>>> c60a0c57
      "info": {
        "balance": "0x0",
        "nonce": 0,
        "code_hash": "0xc5d2460186f7233c927e7db2dcc703c0e500b653ca82273b7bfad8045d85a470",
        "code": {
          "LegacyAnalyzed": {
            "bytecode": "0x00",
            "original_len": 0,
            "jump_table": {
              "order": "bitvec::order::Lsb0",
              "head": {
                "width": 8,
                "index": 0
              },
              "bits": 0,
              "data": []
            }
          }
        }
      },
      "transaction_id": 0,
      "storage": {},
      "status": "Touched | LoadedAsNotExisting"
    },
<<<<<<< HEAD
    "0x420000000000000000000000000000000000001a": {
=======
    "0x420000000000000000000000000000000000001b": {
>>>>>>> c60a0c57
      "info": {
        "balance": "0x0",
        "nonce": 0,
        "code_hash": "0xc5d2460186f7233c927e7db2dcc703c0e500b653ca82273b7bfad8045d85a470",
        "code": {
          "LegacyAnalyzed": {
            "bytecode": "0x00",
            "original_len": 0,
            "jump_table": {
              "order": "bitvec::order::Lsb0",
              "head": {
                "width": 8,
                "index": 0
              },
              "bits": 0,
              "data": []
            }
          }
        }
      },
      "transaction_id": 0,
      "storage": {},
      "status": "Touched | LoadedAsNotExisting"
    }
  }
}<|MERGE_RESOLUTION|>--- conflicted
+++ resolved
@@ -32,15 +32,10 @@
           }
         }
       },
-      "transaction_id": 0,
       "storage": {},
       "status": "Touched | LoadedAsNotExisting"
     },
-<<<<<<< HEAD
-    "0x0000000000000000000000000000000000000100": {
-=======
     "0x420000000000000000000000000000000000001a": {
->>>>>>> c60a0c57
       "info": {
         "balance": "0x0",
         "nonce": 0,
@@ -61,15 +56,10 @@
           }
         }
       },
-      "transaction_id": 0,
       "storage": {},
       "status": "Touched | LoadedAsNotExisting"
     },
-<<<<<<< HEAD
-    "0x420000000000000000000000000000000000001b": {
-=======
     "0x4200000000000000000000000000000000000019": {
->>>>>>> c60a0c57
       "info": {
         "balance": "0x0",
         "nonce": 0,
@@ -90,15 +80,10 @@
           }
         }
       },
-      "transaction_id": 0,
       "storage": {},
       "status": "Touched | LoadedAsNotExisting"
     },
-<<<<<<< HEAD
-    "0x4200000000000000000000000000000000000019": {
-=======
     "0x0000000000000000000000000000000000000100": {
->>>>>>> c60a0c57
       "info": {
         "balance": "0x0",
         "nonce": 0,
@@ -119,15 +104,10 @@
           }
         }
       },
-      "transaction_id": 0,
       "storage": {},
       "status": "Touched | LoadedAsNotExisting"
     },
-<<<<<<< HEAD
-    "0x420000000000000000000000000000000000001a": {
-=======
     "0x420000000000000000000000000000000000001b": {
->>>>>>> c60a0c57
       "info": {
         "balance": "0x0",
         "nonce": 0,
@@ -148,7 +128,6 @@
           }
         }
       },
-      "transaction_id": 0,
       "storage": {},
       "status": "Touched | LoadedAsNotExisting"
     }
