{
  "result": {
    "Halt": {
      "reason": {
        "Base": {
          "OutOfGas": "Precompile"
        }
      },
      "gas_used": 24449
    }
  },
  "state": {
<<<<<<< HEAD
    "0x420000000000000000000000000000000000001b": {
=======
    "0x0000000000000000000000000000000000000100": {
>>>>>>> c60a0c57
      "info": {
        "balance": "0x0",
        "nonce": 0,
        "code_hash": "0xc5d2460186f7233c927e7db2dcc703c0e500b653ca82273b7bfad8045d85a470",
        "code": {
          "LegacyAnalyzed": {
            "bytecode": "0x00",
            "original_len": 0,
            "jump_table": {
              "order": "bitvec::order::Lsb0",
              "head": {
                "width": 8,
                "index": 0
              },
              "bits": 0,
              "data": []
            }
          }
        }
      },
      "transaction_id": 0,
      "storage": {},
      "status": "LoadedAsNotExisting"
    },
<<<<<<< HEAD
    "0x0000000000000000000000000000000000000000": {
=======
    "0x420000000000000000000000000000000000001a": {
>>>>>>> c60a0c57
      "info": {
        "balance": "0x0",
        "nonce": 1,
        "code_hash": "0xc5d2460186f7233c927e7db2dcc703c0e500b653ca82273b7bfad8045d85a470",
        "code": {
          "LegacyAnalyzed": {
            "bytecode": "0x00",
            "original_len": 0,
            "jump_table": {
              "order": "bitvec::order::Lsb0",
              "head": {
                "width": 8,
                "index": 0
              },
              "bits": 0,
              "data": []
            }
          }
        }
      },
      "transaction_id": 0,
      "storage": {},
      "status": "Touched | LoadedAsNotExisting"
    },
    "0x4200000000000000000000000000000000000019": {
      "info": {
        "balance": "0x0",
        "nonce": 0,
        "code_hash": "0xc5d2460186f7233c927e7db2dcc703c0e500b653ca82273b7bfad8045d85a470",
        "code": {
          "LegacyAnalyzed": {
            "bytecode": "0x00",
            "original_len": 0,
            "jump_table": {
              "order": "bitvec::order::Lsb0",
              "head": {
                "width": 8,
                "index": 0
              },
              "bits": 0,
              "data": []
            }
          }
        }
      },
      "transaction_id": 0,
      "storage": {},
      "status": "Touched | LoadedAsNotExisting"
    },
    "0x420000000000000000000000000000000000001a": {
      "info": {
        "balance": "0x0",
        "nonce": 0,
        "code_hash": "0xc5d2460186f7233c927e7db2dcc703c0e500b653ca82273b7bfad8045d85a470",
        "code": {
          "LegacyAnalyzed": {
            "bytecode": "0x00",
            "original_len": 0,
            "jump_table": {
              "order": "bitvec::order::Lsb0",
              "head": {
                "width": 8,
                "index": 0
              },
              "bits": 0,
              "data": []
            }
          }
        }
      },
      "transaction_id": 0,
      "storage": {},
      "status": "Touched | LoadedAsNotExisting"
    },
<<<<<<< HEAD
    "0x4200000000000000000000000000000000000019": {
=======
    "0x420000000000000000000000000000000000001b": {
>>>>>>> c60a0c57
      "info": {
        "balance": "0x0",
        "nonce": 0,
        "code_hash": "0xc5d2460186f7233c927e7db2dcc703c0e500b653ca82273b7bfad8045d85a470",
        "code": {
          "LegacyAnalyzed": {
            "bytecode": "0x00",
            "original_len": 0,
            "jump_table": {
              "order": "bitvec::order::Lsb0",
              "head": {
                "width": 8,
                "index": 0
              },
              "bits": 0,
              "data": []
            }
          }
        }
      },
      "transaction_id": 0,
      "storage": {},
      "status": "Touched | LoadedAsNotExisting"
    }
  }
}<|MERGE_RESOLUTION|>--- conflicted
+++ resolved
@@ -10,11 +10,7 @@
     }
   },
   "state": {
-<<<<<<< HEAD
-    "0x420000000000000000000000000000000000001b": {
-=======
     "0x0000000000000000000000000000000000000100": {
->>>>>>> c60a0c57
       "info": {
         "balance": "0x0",
         "nonce": 0,
@@ -35,18 +31,13 @@
           }
         }
       },
-      "transaction_id": 0,
       "storage": {},
       "status": "LoadedAsNotExisting"
     },
-<<<<<<< HEAD
-    "0x0000000000000000000000000000000000000000": {
-=======
     "0x420000000000000000000000000000000000001a": {
->>>>>>> c60a0c57
       "info": {
         "balance": "0x0",
-        "nonce": 1,
+        "nonce": 0,
         "code_hash": "0xc5d2460186f7233c927e7db2dcc703c0e500b653ca82273b7bfad8045d85a470",
         "code": {
           "LegacyAnalyzed": {
@@ -64,7 +55,6 @@
           }
         }
       },
-      "transaction_id": 0,
       "storage": {},
       "status": "Touched | LoadedAsNotExisting"
     },
@@ -89,11 +79,34 @@
           }
         }
       },
-      "transaction_id": 0,
       "storage": {},
       "status": "Touched | LoadedAsNotExisting"
     },
-    "0x420000000000000000000000000000000000001a": {
+    "0x0000000000000000000000000000000000000000": {
+      "info": {
+        "balance": "0x0",
+        "nonce": 1,
+        "code_hash": "0xc5d2460186f7233c927e7db2dcc703c0e500b653ca82273b7bfad8045d85a470",
+        "code": {
+          "LegacyAnalyzed": {
+            "bytecode": "0x00",
+            "original_len": 0,
+            "jump_table": {
+              "order": "bitvec::order::Lsb0",
+              "head": {
+                "width": 8,
+                "index": 0
+              },
+              "bits": 0,
+              "data": []
+            }
+          }
+        }
+      },
+      "storage": {},
+      "status": "Touched | LoadedAsNotExisting"
+    },
+    "0x420000000000000000000000000000000000001b": {
       "info": {
         "balance": "0x0",
         "nonce": 0,
@@ -114,36 +127,6 @@
           }
         }
       },
-      "transaction_id": 0,
-      "storage": {},
-      "status": "Touched | LoadedAsNotExisting"
-    },
-<<<<<<< HEAD
-    "0x4200000000000000000000000000000000000019": {
-=======
-    "0x420000000000000000000000000000000000001b": {
->>>>>>> c60a0c57
-      "info": {
-        "balance": "0x0",
-        "nonce": 0,
-        "code_hash": "0xc5d2460186f7233c927e7db2dcc703c0e500b653ca82273b7bfad8045d85a470",
-        "code": {
-          "LegacyAnalyzed": {
-            "bytecode": "0x00",
-            "original_len": 0,
-            "jump_table": {
-              "order": "bitvec::order::Lsb0",
-              "head": {
-                "width": 8,
-                "index": 0
-              },
-              "bits": 0,
-              "data": []
-            }
-          }
-        }
-      },
-      "transaction_id": 0,
       "storage": {},
       "status": "Touched | LoadedAsNotExisting"
     }
