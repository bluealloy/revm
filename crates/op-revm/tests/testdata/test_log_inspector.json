--- conflicted
+++ resolved
@@ -17,34 +17,7 @@
     }
   },
   "state": {
-    "0xffffffffffffffffffffffffffffffffffffffff": {
-      "info": {
-        "balance": "0x2386f26fc10000",
-        "nonce": 1,
-        "code_hash": "0x8013c386d5a03c3fa0a6ccbfefcf7d91471dedba2bb94eefef57f916e5929a8d",
-        "code": {
-          "LegacyAnalyzed": {
-            "bytecode": "0x600080a000",
-            "original_len": 5,
-            "jump_table": {
-              "order": "bitvec::order::Lsb0",
-              "head": {
-                "width": 8,
-                "index": 0
-              },
-              "bits": 5,
-              "data": [
-                0
-              ]
-            }
-          }
-        }
-      },
-      "transaction_id": 0,
-      "storage": {},
-      "status": "Touched"
-    },
-    "0x420000000000000000000000000000000000001b": {
+    "0x4200000000000000000000000000000000000019": {
       "info": {
         "balance": "0x0",
         "nonce": 0,
@@ -65,96 +38,6 @@
           }
         }
       },
-      "transaction_id": 0,
-      "storage": {},
-      "status": "Touched | LoadedAsNotExisting"
-    },
-<<<<<<< HEAD
-    "0xeeeeeeeeeeeeeeeeeeeeeeeeeeeeeeeeeeeeeeee": {
-=======
-    "0x0000000000000000000000000000000000000000": {
->>>>>>> c60a0c57
-      "info": {
-        "balance": "0x2386f26fc10000",
-        "nonce": 1,
-        "code_hash": "0xc5d2460186f7233c927e7db2dcc703c0e500b653ca82273b7bfad8045d85a470",
-        "code": {
-          "LegacyAnalyzed": {
-            "bytecode": "0x00",
-            "original_len": 0,
-            "jump_table": {
-              "order": "bitvec::order::Lsb0",
-              "head": {
-                "width": 8,
-                "index": 0
-              },
-              "bits": 0,
-              "data": []
-            }
-          }
-        }
-      },
-      "transaction_id": 0,
-      "storage": {},
-      "status": "Touched"
-    },
-<<<<<<< HEAD
-    "0x420000000000000000000000000000000000001a": {
-=======
-    "0xffffffffffffffffffffffffffffffffffffffff": {
->>>>>>> c60a0c57
-      "info": {
-        "balance": "0x989680",
-        "nonce": 1,
-        "code_hash": "0x8013c386d5a03c3fa0a6ccbfefcf7d91471dedba2bb94eefef57f916e5929a8d",
-        "code": {
-          "LegacyAnalyzed": {
-            "bytecode": "0x600080a000",
-            "original_len": 5,
-            "jump_table": {
-              "order": "bitvec::order::Lsb0",
-              "head": {
-                "width": 8,
-                "index": 0
-              },
-              "bits": 5,
-              "data": [
-                0
-              ]
-            }
-          }
-        }
-      },
-      "transaction_id": 0,
-      "storage": {},
-      "status": "Touched"
-    },
-<<<<<<< HEAD
-    "0x4200000000000000000000000000000000000019": {
-=======
-    "0x420000000000000000000000000000000000001a": {
->>>>>>> c60a0c57
-      "info": {
-        "balance": "0x0",
-        "nonce": 0,
-        "code_hash": "0xc5d2460186f7233c927e7db2dcc703c0e500b653ca82273b7bfad8045d85a470",
-        "code": {
-          "LegacyAnalyzed": {
-            "bytecode": "0x00",
-            "original_len": 0,
-            "jump_table": {
-              "order": "bitvec::order::Lsb0",
-              "head": {
-                "width": 8,
-                "index": 0
-              },
-              "bits": 0,
-              "data": []
-            }
-          }
-        }
-      },
-      "transaction_id": 0,
       "storage": {},
       "status": "Touched | LoadedAsNotExisting"
     },
@@ -179,9 +62,106 @@
           }
         }
       },
-      "transaction_id": 0,
       "storage": {},
       "status": "Touched | LoadedAsNotExisting"
+    },
+    "0x0000000000000000000000000000000000000000": {
+      "info": {
+        "balance": "0x0",
+        "nonce": 0,
+        "code_hash": "0xc5d2460186f7233c927e7db2dcc703c0e500b653ca82273b7bfad8045d85a470",
+        "code": {
+          "LegacyAnalyzed": {
+            "bytecode": "0x00",
+            "original_len": 0,
+            "jump_table": {
+              "order": "bitvec::order::Lsb0",
+              "head": {
+                "width": 8,
+                "index": 0
+              },
+              "bits": 0,
+              "data": []
+            }
+          }
+        }
+      },
+      "storage": {},
+      "status": "Touched | LoadedAsNotExisting"
+    },
+    "0xffffffffffffffffffffffffffffffffffffffff": {
+      "info": {
+        "balance": "0x989680",
+        "nonce": 1,
+        "code_hash": "0x8013c386d5a03c3fa0a6ccbfefcf7d91471dedba2bb94eefef57f916e5929a8d",
+        "code": {
+          "LegacyAnalyzed": {
+            "bytecode": "0x600080a000",
+            "original_len": 5,
+            "jump_table": {
+              "order": "bitvec::order::Lsb0",
+              "head": {
+                "width": 8,
+                "index": 0
+              },
+              "bits": 5,
+              "data": [
+                0
+              ]
+            }
+          }
+        }
+      },
+      "storage": {},
+      "status": "Touched"
+    },
+    "0x420000000000000000000000000000000000001a": {
+      "info": {
+        "balance": "0x0",
+        "nonce": 0,
+        "code_hash": "0xc5d2460186f7233c927e7db2dcc703c0e500b653ca82273b7bfad8045d85a470",
+        "code": {
+          "LegacyAnalyzed": {
+            "bytecode": "0x00",
+            "original_len": 0,
+            "jump_table": {
+              "order": "bitvec::order::Lsb0",
+              "head": {
+                "width": 8,
+                "index": 0
+              },
+              "bits": 0,
+              "data": []
+            }
+          }
+        }
+      },
+      "storage": {},
+      "status": "Touched | LoadedAsNotExisting"
+    },
+    "0xeeeeeeeeeeeeeeeeeeeeeeeeeeeeeeeeeeeeeeee": {
+      "info": {
+        "balance": "0x989680",
+        "nonce": 1,
+        "code_hash": "0xc5d2460186f7233c927e7db2dcc703c0e500b653ca82273b7bfad8045d85a470",
+        "code": {
+          "LegacyAnalyzed": {
+            "bytecode": "0x00",
+            "original_len": 0,
+            "jump_table": {
+              "order": "bitvec::order::Lsb0",
+              "head": {
+                "width": 8,
+                "index": 0
+              },
+              "bits": 0,
+              "data": []
+            }
+          }
+        }
+      },
+      "storage": {},
+      "status": "Touched"
     }
   }
 }