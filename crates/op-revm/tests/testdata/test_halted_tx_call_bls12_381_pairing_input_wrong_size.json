--- conflicted
+++ resolved
@@ -8,10 +8,10 @@
     }
   },
   "state": {
-    "0x4200000000000000000000000000000000000019": {
+    "0x0000000000000000000000000000000000000000": {
       "info": {
         "balance": "0x0",
-        "nonce": 0,
+        "nonce": 1,
         "code_hash": "0xc5d2460186f7233c927e7db2dcc703c0e500b653ca82273b7bfad8045d85a470",
         "code": {
           "LegacyAnalyzed": {
@@ -29,7 +29,6 @@
           }
         }
       },
-      "transaction_id": 0,
       "storage": {},
       "status": "Touched | LoadedAsNotExisting"
     },
@@ -54,15 +53,10 @@
           }
         }
       },
-      "transaction_id": 0,
       "storage": {},
       "status": "Touched | LoadedAsNotExisting"
     },
-<<<<<<< HEAD
-    "0x000000000000000000000000000000000000000f": {
-=======
     "0x4200000000000000000000000000000000000019": {
->>>>>>> c60a0c57
       "info": {
         "balance": "0x0",
         "nonce": 0,
@@ -83,15 +77,10 @@
           }
         }
       },
-      "transaction_id": 0,
       "storage": {},
-      "status": "LoadedAsNotExisting"
+      "status": "Touched | LoadedAsNotExisting"
     },
-<<<<<<< HEAD
-    "0x420000000000000000000000000000000000001a": {
-=======
     "0x000000000000000000000000000000000000000f": {
->>>>>>> c60a0c57
       "info": {
         "balance": "0x0",
         "nonce": 0,
@@ -112,14 +101,13 @@
           }
         }
       },
-      "transaction_id": 0,
       "storage": {},
       "status": "LoadedAsNotExisting"
     },
-    "0x0000000000000000000000000000000000000000": {
+    "0x420000000000000000000000000000000000001a": {
       "info": {
         "balance": "0x0",
-        "nonce": 1,
+        "nonce": 0,
         "code_hash": "0xc5d2460186f7233c927e7db2dcc703c0e500b653ca82273b7bfad8045d85a470",
         "code": {
           "LegacyAnalyzed": {
@@ -137,7 +125,6 @@
           }
         }
       },
-      "transaction_id": 0,
       "storage": {},
       "status": "Touched | LoadedAsNotExisting"
     }
