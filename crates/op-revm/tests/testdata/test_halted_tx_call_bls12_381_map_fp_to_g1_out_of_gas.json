--- conflicted
+++ resolved
@@ -31,15 +31,10 @@
           }
         }
       },
-      "transaction_id": 0,
       "storage": {},
       "status": "Touched | LoadedAsNotExisting"
     },
-<<<<<<< HEAD
-    "0x4200000000000000000000000000000000000019": {
-=======
     "0x0000000000000000000000000000000000000010": {
->>>>>>> c60a0c57
       "info": {
         "balance": "0x0",
         "nonce": 0,
@@ -60,7 +55,6 @@
           }
         }
       },
-      "transaction_id": 0,
       "storage": {},
       "status": "LoadedAsNotExisting"
     },
@@ -85,15 +79,10 @@
           }
         }
       },
-      "transaction_id": 0,
       "storage": {},
       "status": "Touched | LoadedAsNotExisting"
     },
-<<<<<<< HEAD
-    "0x420000000000000000000000000000000000001b": {
-=======
     "0x4200000000000000000000000000000000000019": {
->>>>>>> c60a0c57
       "info": {
         "balance": "0x0",
         "nonce": 0,
@@ -114,7 +103,6 @@
           }
         }
       },
-      "transaction_id": 0,
       "storage": {},
       "status": "Touched | LoadedAsNotExisting"
     },
@@ -139,7 +127,6 @@
           }
         }
       },
-      "transaction_id": 0,
       "storage": {},
       "status": "Touched | LoadedAsNotExisting"
     }
