--- conflicted
+++ resolved
@@ -146,11 +146,7 @@
 
         // L1 block info is stored in the context for later use.
         // and it will be reloaded from the database if it is not for the current block.
-<<<<<<< HEAD
-        if ctx.chain().l2_block != block_number || block_number == 0 {
-=======
         if ctx.chain().l2_block != Some(block_number) {
->>>>>>> 07d11431
             *ctx.chain_mut() = L1BlockInfo::try_fetch(ctx.db_mut(), block_number, spec)?;
         }
 
