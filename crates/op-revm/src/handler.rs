--- conflicted
+++ resolved
@@ -132,7 +132,6 @@
                 new_balance = new_balance.max(tx.value());
             }
 
-<<<<<<< HEAD
             let old_balance =
                 caller_account.caller_initial_modification(new_balance, tx.kind().is_call());
 
@@ -153,11 +152,12 @@
 
         if !ctx.cfg().is_fee_charge_disabled() {
             // account for additional cost of l1 fee and operator fee
-            let enveloped_tx = ctx
-                .tx()
-                .enveloped_tx()
-                .expect("all not deposit tx have enveloped tx")
-                .clone();
+            // account for additional cost of l1 fee and operator fee
+            let Some(enveloped_tx) = ctx.tx().enveloped_tx().cloned() else {
+                return Err(ERROR::from_string(
+                    "[OPTIMISM] Failed to load enveloped transaction.".into(),
+                ));
+            };
 
             // compute L1 cost
             additional_cost = ctx.chain_mut().calculate_tx_l1_cost(&enveloped_tx, spec);
@@ -169,27 +169,6 @@
                     ctx.chain()
                         .operator_fee_charge(&enveloped_tx, gas_limit, spec);
                 additional_cost = additional_cost.saturating_add(operator_fee_charge);
-=======
-            if !ctx.cfg().is_fee_charge_disabled() {
-                // account for additional cost of l1 fee and operator fee
-                let Some(enveloped_tx) = ctx.tx().enveloped_tx().cloned() else {
-                    return Err(ERROR::from_string(
-                        "[OPTIMISM] Failed to load enveloped transaction.".into(),
-                    ));
-                };
-
-                // compute L1 cost
-                additional_cost = ctx.chain_mut().calculate_tx_l1_cost(&enveloped_tx, spec);
-
-                // compute operator fee
-                if spec.is_enabled_in(OpSpecId::ISTHMUS) {
-                    let gas_limit = U256::from(ctx.tx().gas_limit());
-                    let operator_fee_charge =
-                        ctx.chain()
-                            .operator_fee_charge(&enveloped_tx, gas_limit, spec);
-                    additional_cost = additional_cost.saturating_add(operator_fee_charge);
-                }
->>>>>>> fa8e8a76
             }
         }
 
