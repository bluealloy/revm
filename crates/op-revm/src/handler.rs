//!Handler related to Optimism chain
use crate::{
    api::exec::OpContextTr,
    constants::{BASE_FEE_RECIPIENT, L1_FEE_RECIPIENT, OPERATOR_FEE_RECIPIENT},
    transaction::{deposit::DEPOSIT_TRANSACTION_TYPE, OpTransactionError, OpTxTr},
    L1BlockInfo, OpHaltReason, OpSpecId,
};
use revm::{
    context::{result::InvalidTransaction, LocalContextTr},
    context_interface::{
        context::ContextError,
        result::{EVMError, ExecutionResult, FromStringError},
        Block, Cfg, ContextTr, JournalTr, Transaction,
    },
    handler::{
        evm::FrameTr,
        handler::EvmTrError,
        post_execution::{self, reimburse_caller},
        pre_execution::{calculate_caller_fee, validate_account_nonce_and_code_with_components},
        EthFrame, EvmTr, FrameResult, Handler, MainnetHandler,
    },
    inspector::{Inspector, InspectorEvmTr, InspectorHandler},
    interpreter::{interpreter::EthInterpreter, interpreter_action::FrameInit, Gas},
    primitives::{hardfork::SpecId, U256},
};
use std::boxed::Box;

/// Optimism handler extends the [`Handler`] with Optimism specific logic.
#[derive(Debug, Clone)]
pub struct OpHandler<EVM, ERROR, FRAME> {
    /// Mainnet handler allows us to use functions from the mainnet handler inside optimism handler.
    /// So we dont duplicate the logic
    pub mainnet: MainnetHandler<EVM, ERROR, FRAME>,
}

impl<EVM, ERROR, FRAME> OpHandler<EVM, ERROR, FRAME> {
    /// Create a new Optimism handler.
    pub fn new() -> Self {
        Self {
            mainnet: MainnetHandler::default(),
        }
    }
}

impl<EVM, ERROR, FRAME> Default for OpHandler<EVM, ERROR, FRAME> {
    fn default() -> Self {
        Self::new()
    }
}

/// Trait to check if the error is a transaction error.
///
/// Used in cache_error handler to catch deposit transaction that was halted.
pub trait IsTxError {
    /// Check if the error is a transaction error.
    fn is_tx_error(&self) -> bool;
}

impl<DB, TX> IsTxError for EVMError<DB, TX> {
    fn is_tx_error(&self) -> bool {
        matches!(self, EVMError::Transaction(_))
    }
}

impl<EVM, ERROR, FRAME> Handler for OpHandler<EVM, ERROR, FRAME>
where
    EVM: EvmTr<Context: OpContextTr, Frame = FRAME>,
    ERROR: EvmTrError<EVM> + From<OpTransactionError> + FromStringError + IsTxError,
    // TODO `FrameResult` should be a generic trait.
    // TODO `FrameInit` should be a generic.
    FRAME: FrameTr<FrameResult = FrameResult, FrameInit = FrameInit>,
{
    type Evm = EVM;
    type Error = ERROR;
    type HaltReason = OpHaltReason;

    fn validate_env(&self, evm: &mut Self::Evm) -> Result<(), Self::Error> {
        // Do not perform any extra validation for deposit transactions, they are pre-verified on L1.
        let ctx = evm.ctx();
        let tx = ctx.tx();
        let tx_type = tx.tx_type();
        if tx_type == DEPOSIT_TRANSACTION_TYPE {
            // Do not allow for a system transaction to be processed if Regolith is enabled.
            if tx.is_system_transaction()
                && evm.ctx().cfg().spec().is_enabled_in(OpSpecId::REGOLITH)
            {
                return Err(OpTransactionError::DepositSystemTxPostRegolith.into());
            }
            return Ok(());
        }

        // Check that non-deposit transactions have enveloped_tx set
        if tx.enveloped_tx().is_none() {
            return Err(OpTransactionError::MissingEnvelopedTx.into());
        }

        self.mainnet.validate_env(evm)
    }

    fn validate_against_state_and_deduct_caller(
        &self,
        evm: &mut Self::Evm,
    ) -> Result<(), Self::Error> {
        let (block, tx, cfg, journal, chain, _) = evm.ctx().all_mut();
        let spec = cfg.spec();

        if tx.tx_type() == DEPOSIT_TRANSACTION_TYPE {
            let basefee = block.basefee() as u128;
            let blob_price = block.blob_gasprice().unwrap_or_default();
            // deposit skips max fee check and just deducts the effective balance spending.

            let caller_account = journal.load_account_code(tx.caller())?.data;

            let effective_balance_spending = tx
                .effective_balance_spending(basefee, blob_price)
                .expect("Deposit transaction effective balance spending overflow")
                - tx.value();

            // Mind value should be added first before subtracting the effective balance spending.
            let mut new_balance = caller_account
                .info
                .balance
                .saturating_add(U256::from(tx.mint().unwrap_or_default()))
                .saturating_sub(effective_balance_spending);

            if cfg.is_balance_check_disabled() {
                // Make sure the caller's balance is at least the value of the transaction.
                // this is not consensus critical, and it is used in testing.
                new_balance = new_balance.max(tx.value());
            }

            let old_balance =
                caller_account.caller_initial_modification(new_balance, tx.kind().is_call());

            // NOTE: all changes to the caller account should journaled so in case of error
            // we can revert the changes.
            journal.caller_accounting_journal_entry(tx.caller(), old_balance, tx.kind().is_call());

            return Ok(());
        }

        // L1 block info is stored in the context for later use.
        // and it will be reloaded from the database if it is not for the current block.
<<<<<<< HEAD
        if chain.l2_block != block.number() {
            *chain = L1BlockInfo::try_fetch(journal.db_mut(), block.number(), spec)?;
=======
        if ctx.chain().l2_block != Some(block_number) {
            *ctx.chain_mut() = L1BlockInfo::try_fetch(ctx.db_mut(), block_number, spec)?;
>>>>>>> 273ddf3d
        }

        let caller_account = journal.load_account_code(tx.caller())?.data;

        // validates account nonce and code
        validate_account_nonce_and_code_with_components(&mut caller_account.info, tx, cfg)?;

        // check additional cost and deduct it from the caller's balances
        let mut balance = caller_account.info.balance;

        if !cfg.is_fee_charge_disabled() {
            let additional_cost = chain.tx_cost_with_tx(tx, spec);
            let Some(new_balance) = balance.checked_sub(additional_cost) else {
                return Err(InvalidTransaction::LackOfFundForMaxFee {
                    fee: Box::new(additional_cost),
                    balance: Box::new(balance),
                }
                .into());
            };
            balance = new_balance
        }

        let balance = calculate_caller_fee(balance, tx, block, cfg)?;

        let old_balance = caller_account.caller_initial_modification(balance, tx.kind().is_call());
        // NOTE: all changes to the caller account should journaled so in case of error
        // we can revert the changes.
        journal.caller_accounting_journal_entry(tx.caller(), old_balance, tx.kind().is_call());

        Ok(())
    }

    fn last_frame_result(
        &mut self,
        evm: &mut Self::Evm,
        frame_result: &mut <<Self::Evm as EvmTr>::Frame as FrameTr>::FrameResult,
    ) -> Result<(), Self::Error> {
        let ctx = evm.ctx();
        let tx = ctx.tx();
        let is_deposit = tx.tx_type() == DEPOSIT_TRANSACTION_TYPE;
        let tx_gas_limit = tx.gas_limit();
        let is_regolith = ctx.cfg().spec().is_enabled_in(OpSpecId::REGOLITH);

        let instruction_result = frame_result.interpreter_result().result;
        let gas = frame_result.gas_mut();
        let remaining = gas.remaining();
        let refunded = gas.refunded();

        // Spend the gas limit. Gas is reimbursed when the tx returns successfully.
        *gas = Gas::new_spent(tx_gas_limit);

        if instruction_result.is_ok() {
            // On Optimism, deposit transactions report gas usage uniquely to other
            // transactions due to them being pre-paid on L1.
            //
            // Hardfork Behavior:
            // - Bedrock (success path):
            //   - Deposit transactions (non-system) report their gas limit as the usage.
            //     No refunds.
            //   - Deposit transactions (system) report 0 gas used. No refunds.
            //   - Regular transactions report gas usage as normal.
            // - Regolith (success path):
            //   - Deposit transactions (all) report their gas used as normal. Refunds
            //     enabled.
            //   - Regular transactions report their gas used as normal.
            if !is_deposit || is_regolith {
                // For regular transactions prior to Regolith and all transactions after
                // Regolith, gas is reported as normal.
                gas.erase_cost(remaining);
                gas.record_refund(refunded);
            } else if is_deposit {
                let tx = ctx.tx();
                if tx.is_system_transaction() {
                    // System transactions were a special type of deposit transaction in
                    // the Bedrock hardfork that did not incur any gas costs.
                    gas.erase_cost(tx_gas_limit);
                }
            }
        } else if instruction_result.is_revert() {
            // On Optimism, deposit transactions report gas usage uniquely to other
            // transactions due to them being pre-paid on L1.
            //
            // Hardfork Behavior:
            // - Bedrock (revert path):
            //   - Deposit transactions (all) report the gas limit as the amount of gas
            //     used on failure. No refunds.
            //   - Regular transactions receive a refund on remaining gas as normal.
            // - Regolith (revert path):
            //   - Deposit transactions (all) report the actual gas used as the amount of
            //     gas used on failure. Refunds on remaining gas enabled.
            //   - Regular transactions receive a refund on remaining gas as normal.
            if !is_deposit || is_regolith {
                gas.erase_cost(remaining);
            }
        }
        Ok(())
    }

    fn reimburse_caller(
        &self,
        evm: &mut Self::Evm,
        frame_result: &mut <<Self::Evm as EvmTr>::Frame as FrameTr>::FrameResult,
    ) -> Result<(), Self::Error> {
        let mut additional_refund = U256::ZERO;

        if evm.ctx().tx().tx_type() != DEPOSIT_TRANSACTION_TYPE
            && !evm.ctx().cfg().is_fee_charge_disabled()
        {
            let spec = evm.ctx().cfg().spec();
            additional_refund = evm
                .ctx()
                .chain()
                .operator_fee_refund(frame_result.gas(), spec);
        }

        reimburse_caller(evm.ctx(), frame_result.gas(), additional_refund).map_err(From::from)
    }

    fn refund(
        &self,
        evm: &mut Self::Evm,
        frame_result: &mut <<Self::Evm as EvmTr>::Frame as FrameTr>::FrameResult,
        eip7702_refund: i64,
    ) {
        frame_result.gas_mut().record_refund(eip7702_refund);

        let is_deposit = evm.ctx().tx().tx_type() == DEPOSIT_TRANSACTION_TYPE;
        let is_regolith = evm.ctx().cfg().spec().is_enabled_in(OpSpecId::REGOLITH);

        // Prior to Regolith, deposit transactions did not receive gas refunds.
        let is_gas_refund_disabled = is_deposit && !is_regolith;
        if !is_gas_refund_disabled {
            frame_result.gas_mut().set_final_refund(
                evm.ctx()
                    .cfg()
                    .spec()
                    .into_eth_spec()
                    .is_enabled_in(SpecId::LONDON),
            );
        }
    }

    fn reward_beneficiary(
        &self,
        evm: &mut Self::Evm,
        frame_result: &mut <<Self::Evm as EvmTr>::Frame as FrameTr>::FrameResult,
    ) -> Result<(), Self::Error> {
        let is_deposit = evm.ctx().tx().tx_type() == DEPOSIT_TRANSACTION_TYPE;

        // Transfer fee to coinbase/beneficiary.
        if is_deposit {
            return Ok(());
        }

        self.mainnet.reward_beneficiary(evm, frame_result)?;
        let basefee = evm.ctx().block().basefee() as u128;

        // If the transaction is not a deposit transaction, fees are paid out
        // to both the Base Fee Vault as well as the L1 Fee Vault.
        let ctx = evm.ctx();
        let enveloped = ctx.tx().enveloped_tx().cloned();
        let spec = ctx.cfg().spec();
        let l1_block_info = ctx.chain_mut();

        let Some(enveloped_tx) = &enveloped else {
            return Err(ERROR::from_string(
                "[OPTIMISM] Failed to load enveloped transaction.".into(),
            ));
        };

        let l1_cost = l1_block_info.calculate_tx_l1_cost(enveloped_tx, spec);
        let operator_fee_cost = if spec.is_enabled_in(OpSpecId::ISTHMUS) {
            l1_block_info.operator_fee_charge(
                enveloped_tx,
                U256::from(frame_result.gas().used()),
                spec,
            )
        } else {
            U256::ZERO
        };
        let base_fee_amount = U256::from(basefee.saturating_mul(frame_result.gas().used() as u128));

        // Send fees to their respective recipients
        for (recipient, amount) in [
            (L1_FEE_RECIPIENT, l1_cost),
            (BASE_FEE_RECIPIENT, base_fee_amount),
            (OPERATOR_FEE_RECIPIENT, operator_fee_cost),
        ] {
            ctx.journal_mut().balance_incr(recipient, amount)?;
        }

        Ok(())
    }

    fn execution_result(
        &mut self,
        evm: &mut Self::Evm,
        frame_result: <<Self::Evm as EvmTr>::Frame as FrameTr>::FrameResult,
    ) -> Result<ExecutionResult<Self::HaltReason>, Self::Error> {
        match core::mem::replace(evm.ctx().error(), Ok(())) {
            Err(ContextError::Db(e)) => return Err(e.into()),
            Err(ContextError::Custom(e)) => return Err(Self::Error::from_string(e)),
            Ok(_) => (),
        }

        let exec_result =
            post_execution::output(evm.ctx(), frame_result).map_haltreason(OpHaltReason::Base);

        if exec_result.is_halt() {
            // Post-regolith, if the transaction is a deposit transaction and it halts,
            // we bubble up to the global return handler. The mint value will be persisted
            // and the caller nonce will be incremented there.
            let is_deposit = evm.ctx().tx().tx_type() == DEPOSIT_TRANSACTION_TYPE;
            if is_deposit && evm.ctx().cfg().spec().is_enabled_in(OpSpecId::REGOLITH) {
                return Err(ERROR::from(OpTransactionError::HaltedDepositPostRegolith));
            }
        }
        evm.ctx().journal_mut().commit_tx();
        evm.ctx().chain_mut().clear_tx_l1_cost();
        evm.ctx().local_mut().clear();
        evm.frame_stack().clear();

        Ok(exec_result)
    }

    fn catch_error(
        &self,
        evm: &mut Self::Evm,
        error: Self::Error,
    ) -> Result<ExecutionResult<Self::HaltReason>, Self::Error> {
        let is_deposit = evm.ctx().tx().tx_type() == DEPOSIT_TRANSACTION_TYPE;
        let output = if error.is_tx_error() && is_deposit {
            let ctx = evm.ctx();
            let spec = ctx.cfg().spec();
            let tx = ctx.tx();
            let caller = tx.caller();
            let mint = tx.mint();
            let is_system_tx = tx.is_system_transaction();
            let gas_limit = tx.gas_limit();

            // discard all changes of this transaction
            evm.ctx().journal_mut().discard_tx();

            // If the transaction is a deposit transaction and it failed
            // for any reason, the caller nonce must be bumped, and the
            // gas reported must be altered depending on the Hardfork. This is
            // also returned as a special Halt variant so that consumers can more
            // easily distinguish between a failed deposit and a failed
            // normal transaction.

            // Increment sender nonce and account balance for the mint amount. Deposits
            // always persist the mint amount, even if the transaction fails.
            let acc: &mut revm::state::Account = evm.ctx().journal_mut().load_account(caller)?.data;

            let old_balance = acc.info.balance;

            // decrement transaction id as it was incremented when we discarded the tx.
            acc.transaction_id -= 1;
            acc.info.nonce = acc.info.nonce.saturating_add(1);
            acc.info.balance = acc
                .info
                .balance
                .saturating_add(U256::from(mint.unwrap_or_default()));
            acc.mark_touch();

            // add journal entry for accounts
            evm.ctx()
                .journal_mut()
                .caller_accounting_journal_entry(caller, old_balance, true);

            // The gas used of a failed deposit post-regolith is the gas
            // limit of the transaction. pre-regolith, it is the gas limit
            // of the transaction for non system transactions and 0 for system
            // transactions.
            let gas_used = if spec.is_enabled_in(OpSpecId::REGOLITH) || !is_system_tx {
                gas_limit
            } else {
                0
            };
            // clear the journal
            Ok(ExecutionResult::Halt {
                reason: OpHaltReason::FailedDeposit,
                gas_used,
            })
        } else {
            Err(error)
        };
        // do the cleanup
        evm.ctx().chain_mut().clear_tx_l1_cost();
        evm.ctx().local_mut().clear();
        evm.frame_stack().clear();

        output
    }
}

impl<EVM, ERROR> InspectorHandler for OpHandler<EVM, ERROR, EthFrame<EthInterpreter>>
where
    EVM: InspectorEvmTr<
        Context: OpContextTr,
        Frame = EthFrame<EthInterpreter>,
        Inspector: Inspector<<<Self as Handler>::Evm as EvmTr>::Context, EthInterpreter>,
    >,
    ERROR: EvmTrError<EVM> + From<OpTransactionError> + FromStringError + IsTxError,
{
    type IT = EthInterpreter;
}

#[cfg(test)]
mod tests {
    use super::*;
    use crate::{
        api::default_ctx::OpContext,
        constants::{
            BASE_FEE_SCALAR_OFFSET, DA_FOOTPRINT_GAS_SCALAR_SLOT, ECOTONE_L1_BLOB_BASE_FEE_SLOT,
            ECOTONE_L1_FEE_SCALARS_SLOT, L1_BASE_FEE_SLOT, L1_BLOCK_CONTRACT,
            OPERATOR_FEE_SCALARS_SLOT,
        },
        DefaultOp, OpBuilder, OpTransaction,
    };
    use alloy_primitives::uint;
    use revm::{
        context::{BlockEnv, Context, TxEnv},
        context_interface::result::InvalidTransaction,
        database::InMemoryDB,
        database_interface::EmptyDB,
        handler::EthFrame,
        interpreter::{CallOutcome, InstructionResult, InterpreterResult},
        primitives::{bytes, Address, Bytes, B256},
        state::AccountInfo,
    };
    use rstest::rstest;
    use std::boxed::Box;

    /// Creates frame result.
    fn call_last_frame_return(
        ctx: OpContext<EmptyDB>,
        instruction_result: InstructionResult,
        gas: Gas,
    ) -> Gas {
        let mut evm = ctx.build_op();

        let mut exec_result = FrameResult::Call(CallOutcome::new(
            InterpreterResult {
                result: instruction_result,
                output: Bytes::new(),
                gas,
            },
            0..0,
        ));

        let mut handler =
            OpHandler::<_, EVMError<_, OpTransactionError>, EthFrame<EthInterpreter>>::new();

        handler
            .last_frame_result(&mut evm, &mut exec_result)
            .unwrap();
        handler.refund(&mut evm, &mut exec_result, 0);
        *exec_result.gas()
    }

    #[test]
    fn test_revert_gas() {
        let ctx = Context::op()
            .with_tx(
                OpTransaction::builder()
                    .base(TxEnv::builder().gas_limit(100))
                    .build_fill(),
            )
            .modify_cfg_chained(|cfg| cfg.spec = OpSpecId::BEDROCK);

        let gas = call_last_frame_return(ctx, InstructionResult::Revert, Gas::new(90));
        assert_eq!(gas.remaining(), 90);
        assert_eq!(gas.spent(), 10);
        assert_eq!(gas.refunded(), 0);
    }

    #[test]
    fn test_consume_gas() {
        let ctx = Context::op()
            .with_tx(
                OpTransaction::builder()
                    .base(TxEnv::builder().gas_limit(100))
                    .build_fill(),
            )
            .modify_cfg_chained(|cfg| cfg.spec = OpSpecId::REGOLITH);

        let gas = call_last_frame_return(ctx, InstructionResult::Stop, Gas::new(90));
        assert_eq!(gas.remaining(), 90);
        assert_eq!(gas.spent(), 10);
        assert_eq!(gas.refunded(), 0);
    }

    #[test]
    fn test_consume_gas_with_refund() {
        let ctx = Context::op()
            .with_tx(
                OpTransaction::builder()
                    .base(TxEnv::builder().gas_limit(100))
                    .source_hash(B256::from([1u8; 32]))
                    .build_fill(),
            )
            .modify_cfg_chained(|cfg| cfg.spec = OpSpecId::REGOLITH);

        let mut ret_gas = Gas::new(90);
        ret_gas.record_refund(20);

        let gas = call_last_frame_return(ctx.clone(), InstructionResult::Stop, ret_gas);
        assert_eq!(gas.remaining(), 90);
        assert_eq!(gas.spent(), 10);
        assert_eq!(gas.refunded(), 2); // min(20, 10/5)

        let gas = call_last_frame_return(ctx, InstructionResult::Revert, ret_gas);
        assert_eq!(gas.remaining(), 90);
        assert_eq!(gas.spent(), 10);
        assert_eq!(gas.refunded(), 0);
    }

    #[test]
    fn test_consume_gas_deposit_tx() {
        let ctx = Context::op()
            .with_tx(
                OpTransaction::builder()
                    .base(TxEnv::builder().gas_limit(100))
                    .source_hash(B256::from([1u8; 32]))
                    .build_fill(),
            )
            .modify_cfg_chained(|cfg| cfg.spec = OpSpecId::BEDROCK);
        let gas = call_last_frame_return(ctx, InstructionResult::Stop, Gas::new(90));
        assert_eq!(gas.remaining(), 0);
        assert_eq!(gas.spent(), 100);
        assert_eq!(gas.refunded(), 0);
    }

    #[test]
    fn test_consume_gas_sys_deposit_tx() {
        let ctx = Context::op()
            .with_tx(
                OpTransaction::builder()
                    .base(TxEnv::builder().gas_limit(100))
                    .source_hash(B256::from([1u8; 32]))
                    .is_system_transaction()
                    .build_fill(),
            )
            .modify_cfg_chained(|cfg| cfg.spec = OpSpecId::BEDROCK);
        let gas = call_last_frame_return(ctx, InstructionResult::Stop, Gas::new(90));
        assert_eq!(gas.remaining(), 100);
        assert_eq!(gas.spent(), 0);
        assert_eq!(gas.refunded(), 0);
    }

    #[test]
    fn test_commit_mint_value() {
        let caller = Address::ZERO;
        let mut db = InMemoryDB::default();
        db.insert_account_info(
            caller,
            AccountInfo {
                balance: U256::from(1000),
                ..Default::default()
            },
        );

        let mut ctx = Context::op()
            .with_db(db)
            .with_chain(L1BlockInfo {
                l1_base_fee: U256::from(1_000),
                l1_fee_overhead: Some(U256::from(1_000)),
                l1_base_fee_scalar: U256::from(1_000),
                ..Default::default()
            })
            .modify_cfg_chained(|cfg| cfg.spec = OpSpecId::REGOLITH);
        ctx.modify_tx(|tx| {
            tx.deposit.source_hash = B256::from([1u8; 32]);
            tx.deposit.mint = Some(10);
        });

        let mut evm = ctx.build_op();

        let handler =
            OpHandler::<_, EVMError<_, OpTransactionError>, EthFrame<EthInterpreter>>::new();
        handler
            .validate_against_state_and_deduct_caller(&mut evm)
            .unwrap();

        // Check the account balance is updated.
        let account = evm.ctx().journal_mut().load_account(caller).unwrap();
        assert_eq!(account.info.balance, U256::from(1010));
    }

    #[test]
    fn test_remove_l1_cost_non_deposit() {
        let caller = Address::ZERO;
        let mut db = InMemoryDB::default();
        db.insert_account_info(
            caller,
            AccountInfo {
                balance: U256::from(1058), // Increased to cover L1 fees (1048) + base fees
                ..Default::default()
            },
        );
        let ctx = Context::op()
            .with_db(db)
            .with_chain(L1BlockInfo {
                l1_base_fee: U256::from(1_000),
                l1_fee_overhead: Some(U256::from(1_000)),
                l1_base_fee_scalar: U256::from(1_000),
                l2_block: Some(U256::from(0)),
                ..Default::default()
            })
            .modify_cfg_chained(|cfg| cfg.spec = OpSpecId::REGOLITH)
            .with_tx(
                OpTransaction::builder()
                    .base(TxEnv::builder().gas_limit(100))
                    .enveloped_tx(Some(bytes!("FACADE")))
                    .source_hash(B256::ZERO)
                    .build()
                    .unwrap(),
            );

        let mut evm = ctx.build_op();

        let handler =
            OpHandler::<_, EVMError<_, OpTransactionError>, EthFrame<EthInterpreter>>::new();
        handler
            .validate_against_state_and_deduct_caller(&mut evm)
            .unwrap();

        // Check the account balance is updated.
        let account = evm.ctx().journal_mut().load_account(caller).unwrap();
        assert_eq!(account.info.balance, U256::from(10)); // 1058 - 1048 = 10
    }

    #[test]
    fn test_reload_l1_block_info_isthmus() {
        const BLOCK_NUM: U256 = uint!(100_U256);
        const L1_BASE_FEE: U256 = uint!(1_U256);
        const L1_BLOB_BASE_FEE: U256 = uint!(2_U256);
        const L1_BASE_FEE_SCALAR: u64 = 3;
        const L1_BLOB_BASE_FEE_SCALAR: u64 = 4;
        const L1_FEE_SCALARS: U256 = U256::from_limbs([
            0,
            (L1_BASE_FEE_SCALAR << (64 - BASE_FEE_SCALAR_OFFSET * 2)) | L1_BLOB_BASE_FEE_SCALAR,
            0,
            0,
        ]);
        const OPERATOR_FEE_SCALAR: u64 = 5;
        const OPERATOR_FEE_CONST: u64 = 6;
        const OPERATOR_FEE: U256 =
            U256::from_limbs([OPERATOR_FEE_CONST, OPERATOR_FEE_SCALAR, 0, 0]);

        let mut db = InMemoryDB::default();
        let l1_block_contract = db.load_account(L1_BLOCK_CONTRACT).unwrap();
        l1_block_contract
            .storage
            .insert(L1_BASE_FEE_SLOT, L1_BASE_FEE);
        l1_block_contract
            .storage
            .insert(ECOTONE_L1_BLOB_BASE_FEE_SLOT, L1_BLOB_BASE_FEE);
        l1_block_contract
            .storage
            .insert(ECOTONE_L1_FEE_SCALARS_SLOT, L1_FEE_SCALARS);
        l1_block_contract
            .storage
            .insert(OPERATOR_FEE_SCALARS_SLOT, OPERATOR_FEE);
        db.insert_account_info(
            Address::ZERO,
            AccountInfo {
                balance: U256::from(1000),
                ..Default::default()
            },
        );

        let ctx = Context::op()
            .with_db(db)
            .with_chain(L1BlockInfo {
                l2_block: Some(BLOCK_NUM + U256::from(1)), // ahead by one block
                ..Default::default()
            })
            .with_block(BlockEnv {
                number: BLOCK_NUM,
                ..Default::default()
            })
            .modify_cfg_chained(|cfg| cfg.spec = OpSpecId::ISTHMUS);

        let mut evm = ctx.build_op();

        assert_ne!(evm.ctx().chain().l2_block, Some(BLOCK_NUM));

        let handler =
            OpHandler::<_, EVMError<_, OpTransactionError>, EthFrame<EthInterpreter>>::new();
        handler
            .validate_against_state_and_deduct_caller(&mut evm)
            .unwrap();

        assert_eq!(
            *evm.ctx().chain(),
            L1BlockInfo {
                l2_block: Some(BLOCK_NUM),
                l1_base_fee: L1_BASE_FEE,
                l1_base_fee_scalar: U256::from(L1_BASE_FEE_SCALAR),
                l1_blob_base_fee: Some(L1_BLOB_BASE_FEE),
                l1_blob_base_fee_scalar: Some(U256::from(L1_BLOB_BASE_FEE_SCALAR)),
                empty_ecotone_scalars: false,
                l1_fee_overhead: None,
                operator_fee_scalar: Some(U256::from(OPERATOR_FEE_SCALAR)),
                operator_fee_constant: Some(U256::from(OPERATOR_FEE_CONST)),
                tx_l1_cost: Some(U256::ZERO),
                da_footprint_gas_scalar: None
            }
        );
    }

    #[test]
    fn test_parse_da_footprint_gas_scalar_jovian() {
        const BLOCK_NUM: U256 = uint!(100_U256);
        const L1_BASE_FEE: U256 = uint!(1_U256);
        const L1_BLOB_BASE_FEE: U256 = uint!(2_U256);
        const L1_BASE_FEE_SCALAR: u64 = 3;
        const L1_BLOB_BASE_FEE_SCALAR: u64 = 4;
        const L1_FEE_SCALARS: U256 = U256::from_limbs([
            0,
            (L1_BASE_FEE_SCALAR << (64 - BASE_FEE_SCALAR_OFFSET * 2)) | L1_BLOB_BASE_FEE_SCALAR,
            0,
            0,
        ]);
        const OPERATOR_FEE_SCALAR: u64 = 5;
        const OPERATOR_FEE_CONST: u64 = 6;
        const OPERATOR_FEE: U256 =
            U256::from_limbs([OPERATOR_FEE_CONST, OPERATOR_FEE_SCALAR, 0, 0]);
        const DA_FOOTPRINT_GAS_SCALAR: u16 = 7;
        const DA_FOOTPRINT_GAS_SCALAR_U64: u64 =
            u64::from_be_bytes([0, DA_FOOTPRINT_GAS_SCALAR as u8, 0, 0, 0, 0, 0, 0]);
        const DA_FOOTPRINT_GAS_SCALAR_SLOT_VALUE: U256 =
            U256::from_limbs([0, 0, 0, DA_FOOTPRINT_GAS_SCALAR_U64]);

        let mut db = InMemoryDB::default();
        let l1_block_contract = db.load_account(L1_BLOCK_CONTRACT).unwrap();
        l1_block_contract
            .storage
            .insert(L1_BASE_FEE_SLOT, L1_BASE_FEE);
        l1_block_contract
            .storage
            .insert(ECOTONE_L1_BLOB_BASE_FEE_SLOT, L1_BLOB_BASE_FEE);
        l1_block_contract
            .storage
            .insert(ECOTONE_L1_FEE_SCALARS_SLOT, L1_FEE_SCALARS);
        l1_block_contract
            .storage
            .insert(OPERATOR_FEE_SCALARS_SLOT, OPERATOR_FEE);
        l1_block_contract.storage.insert(
            DA_FOOTPRINT_GAS_SCALAR_SLOT,
            DA_FOOTPRINT_GAS_SCALAR_SLOT_VALUE,
        );
        db.insert_account_info(
            Address::ZERO,
            AccountInfo {
                balance: U256::from(6000),
                ..Default::default()
            },
        );

        let ctx = Context::op()
            .with_db(db)
            .with_chain(L1BlockInfo {
                l2_block: Some(BLOCK_NUM + U256::from(1)), // ahead by one block
                operator_fee_scalar: Some(U256::from(2)),
                operator_fee_constant: Some(U256::from(50)),
                ..Default::default()
            })
            .with_block(BlockEnv {
                number: BLOCK_NUM,
                ..Default::default()
            })
            .modify_cfg_chained(|cfg| cfg.spec = OpSpecId::JOVIAN)
            // set the operator fee to a low value
            .with_tx(
                OpTransaction::builder()
                    .base(TxEnv::builder().gas_limit(10))
                    .enveloped_tx(Some(bytes!("FACADE")))
                    .build_fill(),
            );

        let mut evm = ctx.build_op();

        assert_ne!(evm.ctx().chain().l2_block, Some(BLOCK_NUM));

        let handler =
            OpHandler::<_, EVMError<_, OpTransactionError>, EthFrame<EthInterpreter>>::new();
        handler
            .validate_against_state_and_deduct_caller(&mut evm)
            .unwrap();

        assert_eq!(
            *evm.ctx().chain(),
            L1BlockInfo {
                l2_block: Some(BLOCK_NUM),
                l1_base_fee: L1_BASE_FEE,
                l1_base_fee_scalar: U256::from(L1_BASE_FEE_SCALAR),
                l1_blob_base_fee: Some(L1_BLOB_BASE_FEE),
                l1_blob_base_fee_scalar: Some(U256::from(L1_BLOB_BASE_FEE_SCALAR)),
                empty_ecotone_scalars: false,
                l1_fee_overhead: None,
                operator_fee_scalar: Some(U256::from(OPERATOR_FEE_SCALAR)),
                operator_fee_constant: Some(U256::from(OPERATOR_FEE_CONST)),
                tx_l1_cost: Some(U256::ZERO),
                da_footprint_gas_scalar: Some(DA_FOOTPRINT_GAS_SCALAR),
            }
        );
    }

    #[test]
    fn test_reload_l1_block_info_regolith() {
        const BLOCK_NUM: U256 = uint!(200_U256);
        const L1_BASE_FEE: U256 = uint!(7_U256);
        const L1_FEE_OVERHEAD: U256 = uint!(9_U256);
        const L1_BASE_FEE_SCALAR: u64 = 11;

        let mut db = InMemoryDB::default();
        let l1_block_contract = db.load_account(L1_BLOCK_CONTRACT).unwrap();
        l1_block_contract
            .storage
            .insert(L1_BASE_FEE_SLOT, L1_BASE_FEE);
        // Pre-ecotone bedrock/regolith slots
        use crate::constants::{L1_OVERHEAD_SLOT, L1_SCALAR_SLOT};
        l1_block_contract
            .storage
            .insert(L1_OVERHEAD_SLOT, L1_FEE_OVERHEAD);
        l1_block_contract
            .storage
            .insert(L1_SCALAR_SLOT, U256::from(L1_BASE_FEE_SCALAR));

        let ctx = Context::op()
            .with_db(db)
            .with_chain(L1BlockInfo {
                l2_block: Some(BLOCK_NUM + U256::from(1)),
                ..Default::default()
            })
            .with_block(BlockEnv {
                number: BLOCK_NUM,
                ..Default::default()
            })
            .modify_cfg_chained(|cfg| cfg.spec = OpSpecId::REGOLITH);

        let mut evm = ctx.build_op();
        assert_ne!(evm.ctx().chain().l2_block, Some(BLOCK_NUM));

        let handler =
            OpHandler::<_, EVMError<_, OpTransactionError>, EthFrame<EthInterpreter>>::new();
        handler
            .validate_against_state_and_deduct_caller(&mut evm)
            .unwrap();

        assert_eq!(
            *evm.ctx().chain(),
            L1BlockInfo {
                l2_block: Some(BLOCK_NUM),
                l1_base_fee: L1_BASE_FEE,
                l1_fee_overhead: Some(L1_FEE_OVERHEAD),
                l1_base_fee_scalar: U256::from(L1_BASE_FEE_SCALAR),
                tx_l1_cost: Some(U256::ZERO),
                ..Default::default()
            }
        );
    }

    #[test]
    fn test_reload_l1_block_info_ecotone_pre_isthmus() {
        const BLOCK_NUM: U256 = uint!(300_U256);
        const L1_BASE_FEE: U256 = uint!(13_U256);
        const L1_BLOB_BASE_FEE: U256 = uint!(17_U256);
        const L1_BASE_FEE_SCALAR: u64 = 19;
        const L1_BLOB_BASE_FEE_SCALAR: u64 = 23;
        const L1_FEE_SCALARS: U256 = U256::from_limbs([
            0,
            (L1_BASE_FEE_SCALAR << (64 - BASE_FEE_SCALAR_OFFSET * 2)) | L1_BLOB_BASE_FEE_SCALAR,
            0,
            0,
        ]);

        let mut db = InMemoryDB::default();
        let l1_block_contract = db.load_account(L1_BLOCK_CONTRACT).unwrap();
        l1_block_contract
            .storage
            .insert(L1_BASE_FEE_SLOT, L1_BASE_FEE);
        l1_block_contract
            .storage
            .insert(ECOTONE_L1_BLOB_BASE_FEE_SLOT, L1_BLOB_BASE_FEE);
        l1_block_contract
            .storage
            .insert(ECOTONE_L1_FEE_SCALARS_SLOT, L1_FEE_SCALARS);

        let ctx = Context::op()
            .with_db(db)
            .with_chain(L1BlockInfo {
                l2_block: Some(BLOCK_NUM + U256::from(1)),
                ..Default::default()
            })
            .with_block(BlockEnv {
                number: BLOCK_NUM,
                ..Default::default()
            })
            .modify_cfg_chained(|cfg| cfg.spec = OpSpecId::ECOTONE);

        let mut evm = ctx.build_op();
        assert_ne!(evm.ctx().chain().l2_block, Some(BLOCK_NUM));

        let handler =
            OpHandler::<_, EVMError<_, OpTransactionError>, EthFrame<EthInterpreter>>::new();
        handler
            .validate_against_state_and_deduct_caller(&mut evm)
            .unwrap();

        assert_eq!(
            *evm.ctx().chain(),
            L1BlockInfo {
                l2_block: Some(BLOCK_NUM),
                l1_base_fee: L1_BASE_FEE,
                l1_base_fee_scalar: U256::from(L1_BASE_FEE_SCALAR),
                l1_blob_base_fee: Some(L1_BLOB_BASE_FEE),
                l1_blob_base_fee_scalar: Some(U256::from(L1_BLOB_BASE_FEE_SCALAR)),
                empty_ecotone_scalars: false,
                l1_fee_overhead: None,
                tx_l1_cost: Some(U256::ZERO),
                ..Default::default()
            }
        );
    }

    #[test]
    fn test_load_l1_block_info_isthmus_none() {
        const BLOCK_NUM: U256 = uint!(100_U256);
        const L1_BASE_FEE: U256 = uint!(1_U256);
        const L1_BLOB_BASE_FEE: U256 = uint!(2_U256);
        const L1_BASE_FEE_SCALAR: u64 = 3;
        const L1_BLOB_BASE_FEE_SCALAR: u64 = 4;
        const L1_FEE_SCALARS: U256 = U256::from_limbs([
            0,
            (L1_BASE_FEE_SCALAR << (64 - BASE_FEE_SCALAR_OFFSET * 2)) | L1_BLOB_BASE_FEE_SCALAR,
            0,
            0,
        ]);
        const OPERATOR_FEE_SCALAR: u64 = 5;
        const OPERATOR_FEE_CONST: u64 = 6;
        const OPERATOR_FEE: U256 =
            U256::from_limbs([OPERATOR_FEE_CONST, OPERATOR_FEE_SCALAR, 0, 0]);

        let mut db = InMemoryDB::default();
        let l1_block_contract = db.load_account(L1_BLOCK_CONTRACT).unwrap();
        l1_block_contract
            .storage
            .insert(L1_BASE_FEE_SLOT, L1_BASE_FEE);
        l1_block_contract
            .storage
            .insert(ECOTONE_L1_BLOB_BASE_FEE_SLOT, L1_BLOB_BASE_FEE);
        l1_block_contract
            .storage
            .insert(ECOTONE_L1_FEE_SCALARS_SLOT, L1_FEE_SCALARS);
        l1_block_contract
            .storage
            .insert(OPERATOR_FEE_SCALARS_SLOT, OPERATOR_FEE);
        db.insert_account_info(
            Address::ZERO,
            AccountInfo {
                balance: U256::from(1000),
                ..Default::default()
            },
        );

        let ctx = Context::op()
            .with_db(db)
            .with_block(BlockEnv {
                number: BLOCK_NUM,
                ..Default::default()
            })
            .modify_cfg_chained(|cfg| cfg.spec = OpSpecId::ISTHMUS);

        let mut evm = ctx.build_op();

        assert_ne!(evm.ctx().chain().l2_block, Some(BLOCK_NUM));

        let handler =
            OpHandler::<_, EVMError<_, OpTransactionError>, EthFrame<EthInterpreter>>::new();
        handler
            .validate_against_state_and_deduct_caller(&mut evm)
            .unwrap();

        assert_eq!(
            *evm.ctx().chain(),
            L1BlockInfo {
                l2_block: Some(BLOCK_NUM),
                l1_base_fee: L1_BASE_FEE,
                l1_base_fee_scalar: U256::from(L1_BASE_FEE_SCALAR),
                l1_blob_base_fee: Some(L1_BLOB_BASE_FEE),
                l1_blob_base_fee_scalar: Some(U256::from(L1_BLOB_BASE_FEE_SCALAR)),
                empty_ecotone_scalars: false,
                l1_fee_overhead: None,
                operator_fee_scalar: Some(U256::from(OPERATOR_FEE_SCALAR)),
                operator_fee_constant: Some(U256::from(OPERATOR_FEE_CONST)),
                tx_l1_cost: Some(U256::ZERO),
                ..Default::default()
            }
        );
    }

    #[test]
    fn test_remove_l1_cost() {
        let caller = Address::ZERO;
        let mut db = InMemoryDB::default();
        db.insert_account_info(
            caller,
            AccountInfo {
                balance: U256::from(1049),
                ..Default::default()
            },
        );
        let ctx = Context::op()
            .with_db(db)
            .with_chain(L1BlockInfo {
                l1_base_fee: U256::from(1_000),
                l1_fee_overhead: Some(U256::from(1_000)),
                l1_base_fee_scalar: U256::from(1_000),
                l2_block: Some(U256::from(0)),
                ..Default::default()
            })
            .modify_cfg_chained(|cfg| cfg.spec = OpSpecId::REGOLITH)
            .with_tx(
                OpTransaction::builder()
                    .base(TxEnv::builder().gas_limit(100))
                    .source_hash(B256::ZERO)
                    .enveloped_tx(Some(bytes!("FACADE")))
                    .build()
                    .unwrap(),
            );

        let mut evm = ctx.build_op();
        let handler =
            OpHandler::<_, EVMError<_, OpTransactionError>, EthFrame<EthInterpreter>>::new();

        // l1block cost is 1048 fee.
        handler
            .validate_against_state_and_deduct_caller(&mut evm)
            .unwrap();

        // Check the account balance is updated.
        let account = evm.ctx().journal_mut().load_account(caller).unwrap();
        assert_eq!(account.info.balance, U256::from(1));
    }

    #[test]
    fn test_remove_operator_cost_isthmus() {
        let caller = Address::ZERO;
        let mut db = InMemoryDB::default();
        db.insert_account_info(
            caller,
            AccountInfo {
                balance: U256::from(151),
                ..Default::default()
            },
        );
        let ctx = Context::op()
            .with_db(db)
            .with_chain(L1BlockInfo {
                operator_fee_scalar: Some(U256::from(10_000_000)),
                operator_fee_constant: Some(U256::from(50)),
                l2_block: Some(U256::from(0)),
                ..Default::default()
            })
            .modify_cfg_chained(|cfg| cfg.spec = OpSpecId::ISTHMUS)
            .with_tx(
                OpTransaction::builder()
                    .base(TxEnv::builder().gas_limit(10))
                    .enveloped_tx(Some(bytes!("FACADE")))
                    .build_fill(),
            );

        let mut evm = ctx.build_op();
        let handler =
            OpHandler::<_, EVMError<_, OpTransactionError>, EthFrame<EthInterpreter>>::new();

        // Under Isthmus the operator fee cost is operator_fee_scalar * gas_limit / 1e6 + operator_fee_constant
        // 10_000_000 * 10 / 1_000_000 + 50 = 150
        handler
            .validate_against_state_and_deduct_caller(&mut evm)
            .unwrap();

        // Check the account balance is updated.
        let account = evm.ctx().journal_mut().load_account(caller).unwrap();
        assert_eq!(account.info.balance, U256::from(1));
    }

    #[test]
    fn test_remove_operator_cost_jovian() {
        let caller = Address::ZERO;
        let mut db = InMemoryDB::default();
        db.insert_account_info(
            caller,
            AccountInfo {
                balance: U256::from(2_051),
                ..Default::default()
            },
        );
        let ctx = Context::op()
            .with_db(db)
            .with_chain(L1BlockInfo {
                operator_fee_scalar: Some(U256::from(2)),
                operator_fee_constant: Some(U256::from(50)),
                l2_block: Some(U256::from(0)),
                ..Default::default()
            })
            .modify_cfg_chained(|cfg| cfg.spec = OpSpecId::JOVIAN)
            .with_tx(
                OpTransaction::builder()
                    .base(TxEnv::builder().gas_limit(10))
                    .enveloped_tx(Some(bytes!("FACADE")))
                    .build_fill(),
            );

        let mut evm = ctx.build_op();
        let handler =
            OpHandler::<_, EVMError<_, OpTransactionError>, EthFrame<EthInterpreter>>::new();

        // Under Jovian the operator fee cost is operator_fee_scalar * gas_limit * 100 + operator_fee_constant
        // 2 * 10 * 100 + 50 = 2_050
        handler
            .validate_against_state_and_deduct_caller(&mut evm)
            .unwrap();

        let account = evm.ctx().journal_mut().load_account(caller).unwrap();
        assert_eq!(account.info.balance, U256::from(1));
    }

    #[test]
    fn test_remove_l1_cost_lack_of_funds() {
        let caller = Address::ZERO;
        let mut db = InMemoryDB::default();
        db.insert_account_info(
            caller,
            AccountInfo {
                balance: U256::from(48),
                ..Default::default()
            },
        );
        let ctx = Context::op()
            .with_db(db)
            .with_chain(L1BlockInfo {
                l1_base_fee: U256::from(1_000),
                l1_fee_overhead: Some(U256::from(1_000)),
                l1_base_fee_scalar: U256::from(1_000),
                l2_block: Some(U256::from(0)),
                ..Default::default()
            })
            .modify_cfg_chained(|cfg| cfg.spec = OpSpecId::REGOLITH)
            .modify_tx_chained(|tx| {
                tx.enveloped_tx = Some(bytes!("FACADE"));
            });

        // l1block cost is 1048 fee.
        let mut evm = ctx.build_op();
        let handler =
            OpHandler::<_, EVMError<_, OpTransactionError>, EthFrame<EthInterpreter>>::new();

        // l1block cost is 1048 fee.
        assert_eq!(
            handler.validate_against_state_and_deduct_caller(&mut evm),
            Err(EVMError::Transaction(
                InvalidTransaction::LackOfFundForMaxFee {
                    fee: Box::new(U256::from(1048)),
                    balance: Box::new(U256::from(48)),
                }
                .into(),
            ))
        );
    }

    #[test]
    fn test_validate_sys_tx() {
        // mark the tx as a system transaction.
        let ctx = Context::op()
            .modify_tx_chained(|tx| {
                tx.deposit.source_hash = B256::from([1u8; 32]);
                tx.deposit.is_system_transaction = true;
            })
            .modify_cfg_chained(|cfg| cfg.spec = OpSpecId::REGOLITH);

        let mut evm = ctx.build_op();
        let handler =
            OpHandler::<_, EVMError<_, OpTransactionError>, EthFrame<EthInterpreter>>::new();

        assert_eq!(
            handler.validate_env(&mut evm),
            Err(EVMError::Transaction(
                OpTransactionError::DepositSystemTxPostRegolith
            ))
        );

        evm.ctx().modify_cfg(|cfg| cfg.spec = OpSpecId::BEDROCK);

        // Pre-regolith system transactions should be allowed.
        assert!(handler.validate_env(&mut evm).is_ok());
    }

    #[test]
    fn test_validate_deposit_tx() {
        // Set source hash.
        let ctx = Context::op()
            .modify_tx_chained(|tx| {
                tx.deposit.source_hash = B256::from([1u8; 32]);
            })
            .modify_cfg_chained(|cfg| cfg.spec = OpSpecId::REGOLITH);

        let mut evm = ctx.build_op();
        let handler =
            OpHandler::<_, EVMError<_, OpTransactionError>, EthFrame<EthInterpreter>>::new();

        assert!(handler.validate_env(&mut evm).is_ok());
    }

    #[test]
    fn test_validate_tx_against_state_deposit_tx() {
        // Set source hash.
        let ctx = Context::op()
            .modify_tx_chained(|tx| {
                tx.deposit.source_hash = B256::from([1u8; 32]);
            })
            .modify_cfg_chained(|cfg| cfg.spec = OpSpecId::REGOLITH);

        let mut evm = ctx.build_op();
        let handler =
            OpHandler::<_, EVMError<_, OpTransactionError>, EthFrame<EthInterpreter>>::new();

        // Nonce and balance checks should be skipped for deposit transactions.
        assert!(handler.validate_env(&mut evm).is_ok());
    }

    #[test]
    fn test_halted_deposit_tx_post_regolith() {
        let ctx = Context::op()
            .modify_tx_chained(|tx| {
                // Set up as deposit transaction by having a deposit with source_hash
                tx.deposit.source_hash = B256::from([1u8; 32]);
            })
            .modify_cfg_chained(|cfg| cfg.spec = OpSpecId::REGOLITH);

        let mut evm = ctx.build_op();
        let mut handler =
            OpHandler::<_, EVMError<_, OpTransactionError>, EthFrame<EthInterpreter>>::new();

        assert_eq!(
            handler.execution_result(
                &mut evm,
                FrameResult::Call(CallOutcome {
                    result: InterpreterResult {
                        result: InstructionResult::OutOfGas,
                        output: Default::default(),
                        gas: Default::default(),
                    },
                    memory_offset: Default::default(),
                })
            ),
            Err(EVMError::Transaction(
                OpTransactionError::HaltedDepositPostRegolith
            ))
        )
    }

    #[test]
    fn test_tx_zero_value_touch_caller() {
        let ctx = Context::op();

        let mut evm = ctx.build_op();

        assert!(!evm
            .0
            .ctx
            .journal_mut()
            .load_account(Address::ZERO)
            .unwrap()
            .is_touched());

        let handler =
            OpHandler::<_, EVMError<_, OpTransactionError>, EthFrame<EthInterpreter>>::new();

        handler
            .validate_against_state_and_deduct_caller(&mut evm)
            .unwrap();

        assert!(evm
            .0
            .ctx
            .journal_mut()
            .load_account(Address::ZERO)
            .unwrap()
            .is_touched());
    }

    #[rstest]
    #[case::deposit(true)]
    #[case::dyn_fee(false)]
    fn test_operator_fee_refund(#[case] is_deposit: bool) {
        const SENDER: Address = Address::ZERO;
        const GAS_PRICE: u128 = 0xFF;
        const OP_FEE_MOCK_PARAM: u128 = 0xFFFF;

        let ctx = Context::op()
            .with_tx(
                OpTransaction::builder()
                    .base(
                        TxEnv::builder()
                            .gas_price(GAS_PRICE)
                            .gas_priority_fee(None)
                            .caller(SENDER),
                    )
                    .enveloped_tx(if is_deposit {
                        None
                    } else {
                        Some(bytes!("FACADE"))
                    })
                    .source_hash(if is_deposit {
                        B256::from([1u8; 32])
                    } else {
                        B256::ZERO
                    })
                    .build_fill(),
            )
            .modify_cfg_chained(|cfg| cfg.spec = OpSpecId::ISTHMUS);

        let mut evm = ctx.build_op();
        let handler =
            OpHandler::<_, EVMError<_, OpTransactionError>, EthFrame<EthInterpreter>>::new();

        // Set the operator fee scalar & constant to non-zero values in the L1 block info.
        evm.ctx().chain.operator_fee_scalar = Some(U256::from(OP_FEE_MOCK_PARAM));
        evm.ctx().chain.operator_fee_constant = Some(U256::from(OP_FEE_MOCK_PARAM));

        let mut gas = Gas::new(100);
        gas.set_spent(10);
        let mut exec_result = FrameResult::Call(CallOutcome::new(
            InterpreterResult {
                result: InstructionResult::Return,
                output: Default::default(),
                gas,
            },
            0..0,
        ));

        // Reimburse the caller for the unspent portion of the fees.
        handler
            .reimburse_caller(&mut evm, &mut exec_result)
            .unwrap();

        // Compute the expected refund amount. If the transaction is a deposit, the operator fee refund never
        // applies. If the transaction is not a deposit, the operator fee refund is added to the refund amount.
        let mut expected_refund =
            U256::from(GAS_PRICE * (gas.remaining() + gas.refunded() as u64) as u128);
        let op_fee_refund = evm
            .ctx()
            .chain()
            .operator_fee_refund(&gas, OpSpecId::ISTHMUS);
        assert!(op_fee_refund > U256::ZERO);

        if !is_deposit {
            expected_refund += op_fee_refund;
        }

        // Check that the caller was reimbursed the correct amount of ETH.
        let account = evm.ctx().journal_mut().load_account(SENDER).unwrap();
        assert_eq!(account.info.balance, expected_refund);
    }

    #[test]
    fn test_tx_low_balance_nonce_unchanged() {
        let ctx = Context::op().with_tx(
            OpTransaction::builder()
                .base(TxEnv::builder().value(U256::from(1000)))
                .build_fill(),
        );

        let mut evm = ctx.build_op();

        let handler =
            OpHandler::<_, EVMError<_, OpTransactionError>, EthFrame<EthInterpreter>>::new();

        let result = handler.validate_against_state_and_deduct_caller(&mut evm);

        assert!(matches!(
            result.err().unwrap(),
            EVMError::Transaction(OpTransactionError::Base(
                InvalidTransaction::LackOfFundForMaxFee { .. }
            ))
        ));
        assert_eq!(
            evm.0
                .ctx
                .journal_mut()
                .load_account(Address::ZERO)
                .unwrap()
                .info
                .nonce,
            0
        );
    }

    #[test]
    fn test_validate_missing_enveloped_tx() {
        use crate::transaction::deposit::DepositTransactionParts;

        // Create a non-deposit transaction without enveloped_tx
        let ctx = Context::op().with_tx(OpTransaction {
            base: TxEnv::builder().build_fill(),
            enveloped_tx: None, // Missing enveloped_tx for non-deposit transaction
            deposit: DepositTransactionParts::default(), // No source_hash means non-deposit
        });

        let mut evm = ctx.build_op();
        let handler =
            OpHandler::<_, EVMError<_, OpTransactionError>, EthFrame<EthInterpreter>>::new();

        assert_eq!(
            handler.validate_env(&mut evm),
            Err(EVMError::Transaction(
                OpTransactionError::MissingEnvelopedTx
            ))
        );
    }
}<|MERGE_RESOLUTION|>--- conflicted
+++ resolved
@@ -141,13 +141,8 @@
 
         // L1 block info is stored in the context for later use.
         // and it will be reloaded from the database if it is not for the current block.
-<<<<<<< HEAD
-        if chain.l2_block != block.number() {
+        if chain.l2_block != Some(block.number()) {
             *chain = L1BlockInfo::try_fetch(journal.db_mut(), block.number(), spec)?;
-=======
-        if ctx.chain().l2_block != Some(block_number) {
-            *ctx.chain_mut() = L1BlockInfo::try_fetch(ctx.db_mut(), block_number, spec)?;
->>>>>>> 273ddf3d
         }
 
         let caller_account = journal.load_account_code(tx.caller())?.data;
