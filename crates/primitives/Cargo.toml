--- conflicted
+++ resolved
@@ -32,11 +32,7 @@
 # utility
 enumn = "0.1"
 derive_more = { version = "0.99", optional = true }
-<<<<<<< HEAD
-cfg-if = "1.0"
-=======
 cfg-if = "1"
->>>>>>> 93c7ba0f
 
 # optional
 serde = { version = "1.0", default-features = false, features = [
