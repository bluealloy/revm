[package]
authors = ["Dragan Rakita <dragan0rakita@gmail.com>"]
description = "revm primitives"
edition = "2021"
keywords = ["no_std", "ethereum", "evm", "revm", "types"]
license = "MIT"
name = "revm-primitives"
repository = "https://github.com/bluealloy/revm"
version = "14.0.0"
readme = "../../README.md"

[package.metadata.docs.rs]
all-features = true
rustdoc-args = ["--cfg", "docsrs"]

[lints.rust]
unreachable_pub = "warn"
unused_must_use = "deny"
rust_2018_idioms = "deny"

[lints.rustdoc]
all = "warn"

[dependencies]
# alloy
alloy-eip2930 = { version = "0.1", default-features = false }
<<<<<<< HEAD
alloy-eip7702 = { version = "0.3", default-features = false, features = [
=======
alloy-eip7702 = { version = "0.4", default-features = false, features = [
>>>>>>> 4e00f32d
    "k256",
] }
alloy-primitives = { version = "0.8.8", default-features = false, features = [
    "rlp",
    "map",
] }

# mics
auto_impl = "1.2"
bitvec = { version = "1", default-features = false, features = ["alloc"] }
bitflags = { version = "2.6.0", default-features = false }

# For setting the CfgEnv KZGSettings. Enabled by c-kzg flag.
c-kzg = { version = "1.0.3", default-features = false, optional = true, features = [
    "ethereum_kzg_settings",
] }

# Optionally use `kzg-rs` for a pure Rust implementation of KZG.
kzg-rs = { version = "0.2.3", default-features = false, optional = true }

# utility
enumn = "0.1"
cfg-if = "1"
dyn-clone = "1.0"

# optional
serde = { version = "1.0", default-features = false, features = [
    "derive",
    "rc",
], optional = true }

[build-dependencies]
hex = { version = "0.4", default-features = false }

[features]
default = ["std", "c-kzg", "portable"]
std = [
    "serde?/std",
    "alloy-primitives/std",
    "hex/std",
    "bitvec/std",
    "bitflags/std",
    "alloy-eip7702/std",
    "alloy-eip2930/std",
]
hashbrown = ["alloy-primitives/map-hashbrown"]
serde = [
    "dep:serde",
    "alloy-primitives/serde",
    "hex/serde",
    "bitvec/serde",
    "bitflags/serde",
    "c-kzg?/serde",
    "alloy-eip7702/serde",
    "alloy-eip2930/serde",
]
arbitrary = [
    "std",
    "alloy-primitives/arbitrary",
    "bitflags/arbitrary",
    "alloy-eip7702/arbitrary",
    "alloy-eip2930/arbitrary",
]
asm-keccak = ["alloy-primitives/asm-keccak"]
portable = ["c-kzg?/portable"]

optimism = []
# Optimism default handler enabled Optimism handler register by default in EvmBuilder.
optimism-default-handler = ["optimism"]
negate-optimism-default-handler = []

dev = [
    "memory_limit",
    "optional_balance_check",
    "optional_block_gas_limit",
    "optional_eip3607",
    "optional_gas_refund",
    "optional_no_base_fee",
    "optional_beneficiary_reward",
]
memory_limit = []
optional_balance_check = []
optional_block_gas_limit = []
optional_eip3607 = []
optional_gas_refund = []
optional_no_base_fee = []
optional_beneficiary_reward = []
rand = ["alloy-primitives/rand"]

# See comments in `revm-precompile`
c-kzg = ["dep:c-kzg"]
# `kzg-rs` is not audited but useful for `no_std` environment.
#   use it with causing and default to `c-kzg` if possible!
kzg-rs = ["dep:kzg-rs"]<|MERGE_RESOLUTION|>--- conflicted
+++ resolved
@@ -24,11 +24,7 @@
 [dependencies]
 # alloy
 alloy-eip2930 = { version = "0.1", default-features = false }
-<<<<<<< HEAD
-alloy-eip7702 = { version = "0.3", default-features = false, features = [
-=======
 alloy-eip7702 = { version = "0.4", default-features = false, features = [
->>>>>>> 4e00f32d
     "k256",
 ] }
 alloy-primitives = { version = "0.8.8", default-features = false, features = [
