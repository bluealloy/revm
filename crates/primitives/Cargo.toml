[package]
name = "revm-primitives"
<<<<<<< HEAD
repository = "https://github.com/bluealloy/revm"
version = "15.1.0"
readme = "../../README.md"
=======
description = "Revm primitives types"
version = "19.0.0"
authors.workspace = true
edition.workspace = true
keywords.workspace = true
license.workspace = true
repository.workspace = true
readme.workspace = true
>>>>>>> 9e06b57f

[package.metadata.docs.rs]
all-features = true
rustdoc-args = ["--cfg", "docsrs"]

[lints]
workspace = true

[dependencies]
# alloy
<<<<<<< HEAD
alloy-eip2930 = { version = "0.1", default-features = false }
alloy-eip7702 = { version = "0.5", default-features = false, features = [
    "k256",
] }
alloy-primitives = { version = "0.8.21", default-features = false, features = [
    "rlp",
    "map",
] }

# mics
auto_impl = "1.2"
bitvec = { version = "1", default-features = false, features = ["alloc"] }
bitflags = { version = "2.6.0", default-features = false }

# For setting the CfgEnv KZGSettings. Enabled by c-kzg flag.
c-kzg = { version = "1.0.3", default-features = false, optional = true, features = [
    "ethereum_kzg_settings",
] }

# Optionally use `kzg-rs` for a pure Rust implementation of KZG.
kzg-rs = { version = "0.2.3", default-features = false, optional = true }
=======
alloy-primitives = { workspace = true, features = ["rlp", "map"] }
>>>>>>> 9e06b57f

# mics
num_enum = { version = "0.7.3", default-features = false }

# Optional
serde = { workspace = true, features = ["derive", "rc"], optional = true }


[features]
default = ["std"]
std = [
<<<<<<< HEAD
    "serde?/std",
    "alloy-primitives/std",
    "hex/std",
    "bitvec/std",
    "bitflags/std",
    "alloy-eip7702/std",
    "alloy-eip2930/std",
]
hashbrown = ["alloy-primitives/map-hashbrown"]
serde = [
    "dep:serde",
    "alloy-primitives/serde",
    "hex/serde",
    "bitvec/serde",
    "bitflags/serde",
    "c-kzg?/serde",
    "alloy-eip7702/serde",
    "alloy-eip2930/serde",
]
arbitrary = [
    "std",
    "alloy-primitives/arbitrary",
    "bitflags/arbitrary",
    "alloy-eip7702/arbitrary",
    "alloy-eip2930/arbitrary",
=======
	"alloy-primitives/std",
	"serde?/std",
	"num_enum/std"
>>>>>>> 9e06b57f
]
serde = ["dep:serde", "alloy-primitives/serde"]

<<<<<<< HEAD
dev = [
    "memory_limit",
    "optional_balance_check",
    "optional_block_gas_limit",
    "optional_eip3607",
    "optional_gas_refund",
    "optional_no_base_fee",
    "optional_beneficiary_reward",
]
memory_limit = []
optional_balance_check = []
optional_block_gas_limit = []
optional_eip3607 = []
optional_gas_refund = []
optional_no_base_fee = []
optional_beneficiary_reward = []
rand = ["alloy-primitives/rand"]

# See comments in `revm-precompile`
c-kzg = ["dep:c-kzg"]
# `kzg-rs` is not audited but useful for `no_std` environment.
#   use it with causing and default to `c-kzg` if possible!
kzg-rs = ["dep:kzg-rs"]

e2e = []
=======
hashbrown = ["alloy-primitives/map-hashbrown"]
arbitrary = ["std", "alloy-primitives/arbitrary"]
asm-keccak = ["alloy-primitives/asm-keccak"]
rand = ["alloy-primitives/rand"]
>>>>>>> 9e06b57f
<|MERGE_RESOLUTION|>--- conflicted
+++ resolved
@@ -1,10 +1,5 @@
 [package]
 name = "revm-primitives"
-<<<<<<< HEAD
-repository = "https://github.com/bluealloy/revm"
-version = "15.1.0"
-readme = "../../README.md"
-=======
 description = "Revm primitives types"
 version = "19.0.0"
 authors.workspace = true
@@ -13,7 +8,6 @@
 license.workspace = true
 repository.workspace = true
 readme.workspace = true
->>>>>>> 9e06b57f
 
 [package.metadata.docs.rs]
 all-features = true
@@ -24,31 +18,7 @@
 
 [dependencies]
 # alloy
-<<<<<<< HEAD
-alloy-eip2930 = { version = "0.1", default-features = false }
-alloy-eip7702 = { version = "0.5", default-features = false, features = [
-    "k256",
-] }
-alloy-primitives = { version = "0.8.21", default-features = false, features = [
-    "rlp",
-    "map",
-] }
-
-# mics
-auto_impl = "1.2"
-bitvec = { version = "1", default-features = false, features = ["alloc"] }
-bitflags = { version = "2.6.0", default-features = false }
-
-# For setting the CfgEnv KZGSettings. Enabled by c-kzg flag.
-c-kzg = { version = "1.0.3", default-features = false, optional = true, features = [
-    "ethereum_kzg_settings",
-] }
-
-# Optionally use `kzg-rs` for a pure Rust implementation of KZG.
-kzg-rs = { version = "0.2.3", default-features = false, optional = true }
-=======
 alloy-primitives = { workspace = true, features = ["rlp", "map"] }
->>>>>>> 9e06b57f
 
 # mics
 num_enum = { version = "0.7.3", default-features = false }
@@ -60,69 +30,13 @@
 [features]
 default = ["std"]
 std = [
-<<<<<<< HEAD
-    "serde?/std",
-    "alloy-primitives/std",
-    "hex/std",
-    "bitvec/std",
-    "bitflags/std",
-    "alloy-eip7702/std",
-    "alloy-eip2930/std",
-]
-hashbrown = ["alloy-primitives/map-hashbrown"]
-serde = [
-    "dep:serde",
-    "alloy-primitives/serde",
-    "hex/serde",
-    "bitvec/serde",
-    "bitflags/serde",
-    "c-kzg?/serde",
-    "alloy-eip7702/serde",
-    "alloy-eip2930/serde",
-]
-arbitrary = [
-    "std",
-    "alloy-primitives/arbitrary",
-    "bitflags/arbitrary",
-    "alloy-eip7702/arbitrary",
-    "alloy-eip2930/arbitrary",
-=======
 	"alloy-primitives/std",
 	"serde?/std",
 	"num_enum/std"
->>>>>>> 9e06b57f
 ]
 serde = ["dep:serde", "alloy-primitives/serde"]
 
-<<<<<<< HEAD
-dev = [
-    "memory_limit",
-    "optional_balance_check",
-    "optional_block_gas_limit",
-    "optional_eip3607",
-    "optional_gas_refund",
-    "optional_no_base_fee",
-    "optional_beneficiary_reward",
-]
-memory_limit = []
-optional_balance_check = []
-optional_block_gas_limit = []
-optional_eip3607 = []
-optional_gas_refund = []
-optional_no_base_fee = []
-optional_beneficiary_reward = []
-rand = ["alloy-primitives/rand"]
-
-# See comments in `revm-precompile`
-c-kzg = ["dep:c-kzg"]
-# `kzg-rs` is not audited but useful for `no_std` environment.
-#   use it with causing and default to `c-kzg` if possible!
-kzg-rs = ["dep:kzg-rs"]
-
-e2e = []
-=======
 hashbrown = ["alloy-primitives/map-hashbrown"]
 arbitrary = ["std", "alloy-primitives/arbitrary"]
 asm-keccak = ["alloy-primitives/asm-keccak"]
-rand = ["alloy-primitives/rand"]
->>>>>>> 9e06b57f
+rand = ["alloy-primitives/rand"]