--- conflicted
+++ resolved
@@ -41,16 +41,13 @@
 
 [features]
 default = ["std", "c-kzg"]
-<<<<<<< HEAD
-std = ["serde?/std", "alloy-rlp/std", "hex/std", "bitvec/std", "bitflags/std"]
-=======
 std = [
+    "serde?/std",
     "alloy-primitives/std",
     "hex/std",
     "bitvec/std",
     "bitflags/std",
 ]
->>>>>>> 0629883f
 serde = [
     "dep:serde",
     "alloy-primitives/serde",
