[package]
authors = ["Dragan Rakita <dragan0rakita@gmail.com>"]
description = "REVM primitives"
edition = "2021"
keywords = ["no_std", "ethereum", "evm", "revm", "types"]
license = "MIT"
name = "revm-primitives"
repository = "https://github.com/bluealloy/revm"
version = "1.1.2"
readme = "../../README.md"

[dependencies]
bytes = { version = "1.4", default-features = false }
hashbrown = "0.14"
primitive-types = { version = "0.12", default-features = false }
rlp = { version = "0.5", default-features = false } # used for create2 address calculation
ruint = { version = "1.8.0", default-features = false, features = [
    "primitive-types",
    "rlp",
] }
auto_impl = "1.1"
bitvec = { version = "1", default-features = false, features = ["alloc"] }
bitflags = { version = "2.4.0", default-features = false }

# bits B256 B160 crate
fixed-hash = { version = "0.8", default-features = false, features = [
    "rustc-hex",
] }

#utility
hex-literal = "0.4"
hex = { version = "0.4", default-features = false, features = ["alloc"] }
derive_more = "0.99"
enumn = "0.1"

# sha3 keccak hasher
sha3 = { version = "0.10", default-features = false }

# optional
serde = { version = "1.0", features = ["derive", "rc"], optional = true }
arbitrary = { version = "1.3", features = ["derive"], optional = true }
proptest = { version = "1.1", optional = true }
proptest-derive = { version = "0.4", optional = true }

[dev-dependencies]
arbitrary = { version = "1.3", features = ["derive"] }
proptest = "1.1"
<<<<<<< HEAD
proptest-derive = "0.3"
ruint = { version = "1.10.1", features = [
    "primitive-types",
    "rlp",
    "proptest",
    "arbitrary",
] }
=======
proptest-derive = "0.4"
ruint = { version = "1.10.1", features = ["primitive-types", "rlp", "proptest", "arbitrary"] }
>>>>>>> 42725351

[features]
default = ["std"]
dev = [
    "memory_limit",
    "optional_balance_check",
    "optional_block_gas_limit",
    "optional_eip3607",
    "optional_gas_refund",
    "optional_no_base_fee",
]
memory_limit = []
no_gas_measuring = []
optional_balance_check = []
optional_block_gas_limit = []
optional_eip3607 = []
optional_gas_refund = []
optional_no_base_fee = []
std = ["bytes/std", "rlp/std", "hex/std", "bitvec/std", "bitflags/std"]
serde = [
    "dep:serde",
    "hex/serde",
    "hashbrown/serde",
    "ruint/serde",
    "bytes/serde",
    "bitvec/serde",
    "bitflags/serde",
]
arbitrary = [
    "std",
    "ruint/arbitrary",
    "ruint/proptest",
    "dep:arbitrary",
    "dep:proptest",
    "dep:proptest-derive",
    "bitflags/arbitrary",
]<|MERGE_RESOLUTION|>--- conflicted
+++ resolved
@@ -45,18 +45,13 @@
 [dev-dependencies]
 arbitrary = { version = "1.3", features = ["derive"] }
 proptest = "1.1"
-<<<<<<< HEAD
-proptest-derive = "0.3"
+proptest-derive = "0.4"
 ruint = { version = "1.10.1", features = [
     "primitive-types",
     "rlp",
     "proptest",
     "arbitrary",
 ] }
-=======
-proptest-derive = "0.4"
-ruint = { version = "1.10.1", features = ["primitive-types", "rlp", "proptest", "arbitrary"] }
->>>>>>> 42725351
 
 [features]
 default = ["std"]
