--- conflicted
+++ resolved
@@ -2,15 +2,8 @@
 //!
 //! Here you can find constants that dont belong to any EIP and are there for the genesis.
 
-<<<<<<< HEAD
-/// EIP-170: Contract code size limit
-///
-/// By default, the limit is `0x6000` (~25kb)
-pub const MAX_CODE_SIZE: usize = 0x6000;
-=======
 use crate::eip170;
 use alloy_primitives::{b256, Address, B256};
->>>>>>> 9e06b57f
 
 /// Number of block hashes that EVM can access in the past (pre-Prague)
 pub const BLOCK_HASH_HISTORY: u64 = 256;
@@ -24,35 +17,6 @@
 
 /// EIP-3860: Limit and meter initcode
 ///
-<<<<<<< HEAD
-/// Limit of maximum initcode size is `2 * WASM_MAX_CODE_SIZE`.
-pub const MAX_INITCODE_SIZE: usize = 2 * MAX_CODE_SIZE;
-
-/// The address of precompile 3, which is handled specially in a few places.
-pub const PRECOMPILE3: Address =
-    Address::new([0, 0, 0, 0, 0, 0, 0, 0, 0, 0, 0, 0, 0, 0, 0, 0, 0, 0, 0, 3]);
-
-// === EIP-4844 constants ===
-
-/// Gas consumption of a single data blob (== blob byte size).
-pub const GAS_PER_BLOB: u64 = 1 << 17;
-
-/// Minimum gas price for data blobs.
-pub const MIN_BLOB_GASPRICE: u64 = 1;
-
-/// Controls the maximum rate of change for blob gas price.
-pub const BLOB_BASE_FEE_UPDATE_FRACTION_CANCUN: u64 = 3338477;
-
-/// Controls the maximum rate of change for blob gas price (Electra).
-/// EIP-7691: Blob throughput increase
-pub const BLOB_BASE_FEE_UPDATE_FRACTION_ELECTRA: u64 = 5007716;
-
-/// First version of the blob.
-pub const VERSIONED_HASH_VERSION_KZG: u8 = 0x01;
-
-/// Max call stack limit
-pub const MAX_CALL_STACK_LIMIT: u32 = 1024;
-=======
 /// Limit of maximum initcode size is `2 * MAX_CODE_SIZE`.
 pub const MAX_INITCODE_SIZE: usize = 2 * eip170::MAX_CODE_SIZE;
 
@@ -61,5 +25,4 @@
 
 /// The Keccak-256 hash of the empty string `""`.
 pub const KECCAK_EMPTY: B256 =
-    b256!("0xc5d2460186f7233c927e7db2dcc703c0e500b653ca82273b7bfad8045d85a470");
->>>>>>> 9e06b57f
+    b256!("0xc5d2460186f7233c927e7db2dcc703c0e500b653ca82273b7bfad8045d85a470");