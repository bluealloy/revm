//! # revm-primitives
//!
//! EVM primitive types.
#![cfg_attr(not(test), warn(unused_crate_dependencies))]
#![cfg_attr(not(feature = "std"), no_std)]

#[cfg(not(feature = "std"))]
extern crate alloc as std;

pub mod constants;
pub mod eip170;
pub mod eip4844;
pub mod eip7702;
<<<<<<< HEAD
pub mod env;
#[cfg(target_arch = "wasm32")]
mod keccak256;
#[cfg(target_arch = "wasm32")]
pub use keccak256::keccak256;
#[cfg(any(feature = "c-kzg", feature = "kzg-rs"))]
pub mod kzg;
pub mod precompile;
pub mod result;
pub mod specification;
pub mod state;
pub mod utilities;
pub mod wasm;

pub use alloy_eip2930::{AccessList, AccessListItem};
pub use alloy_primitives::{
    self,
    address,
    b256,
    bytes,
    fixed_bytes,
    hex,
    hex_literal,
    map::{self, hash_map, hash_set, HashMap, HashSet},
    ruint,
    uint,
    Address,
    Bytes,
    FixedBytes,
    Log,
    LogData,
    TxKind,
    B256,
    I256,
    U256,
};
pub use bitvec;
pub use bytecode::*;
pub use constants::*;
pub use eip7702::{
    Authorization,
    AuthorizationList,
    Eip7702Bytecode,
    Eip7702DecodeError,
    PrimitiveSignature,
    RecoveredAuthority,
    RecoveredAuthorization,
    SignedAuthorization,
    EIP7702_MAGIC,
    EIP7702_MAGIC_BYTES,
    EIP7702_MAGIC_HASH,
};
pub use env::*;
#[cfg(any(feature = "c-kzg", feature = "kzg-rs"))]
pub use kzg::{EnvKzgSettings, KzgSettings};
#[cfg(all(feature = "c-kzg", feature = "kzg-rs"))]
// silence kzg-rs lint as c-kzg will be used as default if both are enabled.
use kzg_rs as _;
pub use precompile::*;
pub use result::*;
pub use specification::*;
pub use state::*;
pub use utilities::*;
=======
pub mod eof;
pub mod hardfork;

pub use constants::*;

// Reexport alloy primitives.

pub use alloy_primitives::map::{self, hash_map, hash_set, HashMap, HashSet};
pub use alloy_primitives::{
    self, address, b256, bytes, fixed_bytes, hex, hex_literal, keccak256, ruint, uint, Address,
    Bytes, FixedBytes, Log, LogData, TxKind, B256, I128, I256, U128, U256,
};
>>>>>>> 9e06b57f
<|MERGE_RESOLUTION|>--- conflicted
+++ resolved
@@ -11,71 +11,6 @@
 pub mod eip170;
 pub mod eip4844;
 pub mod eip7702;
-<<<<<<< HEAD
-pub mod env;
-#[cfg(target_arch = "wasm32")]
-mod keccak256;
-#[cfg(target_arch = "wasm32")]
-pub use keccak256::keccak256;
-#[cfg(any(feature = "c-kzg", feature = "kzg-rs"))]
-pub mod kzg;
-pub mod precompile;
-pub mod result;
-pub mod specification;
-pub mod state;
-pub mod utilities;
-pub mod wasm;
-
-pub use alloy_eip2930::{AccessList, AccessListItem};
-pub use alloy_primitives::{
-    self,
-    address,
-    b256,
-    bytes,
-    fixed_bytes,
-    hex,
-    hex_literal,
-    map::{self, hash_map, hash_set, HashMap, HashSet},
-    ruint,
-    uint,
-    Address,
-    Bytes,
-    FixedBytes,
-    Log,
-    LogData,
-    TxKind,
-    B256,
-    I256,
-    U256,
-};
-pub use bitvec;
-pub use bytecode::*;
-pub use constants::*;
-pub use eip7702::{
-    Authorization,
-    AuthorizationList,
-    Eip7702Bytecode,
-    Eip7702DecodeError,
-    PrimitiveSignature,
-    RecoveredAuthority,
-    RecoveredAuthorization,
-    SignedAuthorization,
-    EIP7702_MAGIC,
-    EIP7702_MAGIC_BYTES,
-    EIP7702_MAGIC_HASH,
-};
-pub use env::*;
-#[cfg(any(feature = "c-kzg", feature = "kzg-rs"))]
-pub use kzg::{EnvKzgSettings, KzgSettings};
-#[cfg(all(feature = "c-kzg", feature = "kzg-rs"))]
-// silence kzg-rs lint as c-kzg will be used as default if both are enabled.
-use kzg_rs as _;
-pub use precompile::*;
-pub use result::*;
-pub use specification::*;
-pub use state::*;
-pub use utilities::*;
-=======
 pub mod eof;
 pub mod hardfork;
 
@@ -87,5 +22,4 @@
 pub use alloy_primitives::{
     self, address, b256, bytes, fixed_bytes, hex, hex_literal, keccak256, ruint, uint, Address,
     Bytes, FixedBytes, Log, LogData, TxKind, B256, I128, I256, U128, U256,
-};
->>>>>>> 9e06b57f
+};