--- conflicted
+++ resolved
@@ -15,28 +15,18 @@
 pub mod state;
 pub mod utilities;
 
-<<<<<<< HEAD
 pub use alloy_primitives::{
     self, address, b256, bytes, fixed_bytes, hex, hex_literal, ruint, uint, Address, Bytes,
     FixedBytes, B256, U256,
 };
-=======
-pub use bits::B160;
-pub use bits::B256;
->>>>>>> 70cf969a
+
 pub use bitvec;
-
 pub use bytecode::*;
 pub use bytes;
 pub use bytes::Bytes;
 pub use constants::*;
 pub use env::*;
 pub use hashbrown::{hash_map, hash_set, HashMap, HashSet};
-<<<<<<< HEAD
-=======
-pub use hex;
-pub use hex_literal;
->>>>>>> 70cf969a
 #[cfg(feature = "std")]
 pub use kzg::{EnvKzgSettings, KzgSettings};
 pub use log::Log;
@@ -46,10 +36,5 @@
 pub use state::*;
 pub use utilities::*;
 
-<<<<<<< HEAD
-=======
-/// Address type is last 20 bytes of hash of ethereum account
-pub type Address = B160;
->>>>>>> 70cf969a
 /// Hash, in Ethereum usually keccak256.
 pub type Hash = B256;