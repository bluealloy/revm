//! # revm-primitives
//!
//! EVM primitive types.
#![cfg_attr(not(test), warn(unused_crate_dependencies))]
#![cfg_attr(not(feature = "std"), no_std)]

#[cfg(not(feature = "std"))]
extern crate alloc as std;

pub mod constants;
pub mod eip170;
pub mod eip3860;
pub mod eip4844;
pub mod eip7702;
pub mod eip7823;
pub mod eip7825;
<<<<<<< HEAD
pub mod eip7907;
=======
pub mod eip7918;
>>>>>>> b4516fa0
pub mod eof;
pub mod hardfork;

pub use constants::*;

// Reexport alloy primitives.

pub use alloy_primitives::map::{self, hash_map, hash_set, HashMap, HashSet};
pub use alloy_primitives::{
    self, address, b256, bytes, fixed_bytes, hex, hex_literal, keccak256, ruint, uint, Address,
    Bytes, FixedBytes, Log, LogData, TxKind, B256, I128, I256, U128, U256,
};

/// type alias for storage keys
pub type StorageKey = U256;
/// type alias for storage values
pub type StorageValue = U256;<|MERGE_RESOLUTION|>--- conflicted
+++ resolved
@@ -14,11 +14,8 @@
 pub mod eip7702;
 pub mod eip7823;
 pub mod eip7825;
-<<<<<<< HEAD
 pub mod eip7907;
-=======
 pub mod eip7918;
->>>>>>> b4516fa0
 pub mod eof;
 pub mod hardfork;
 
