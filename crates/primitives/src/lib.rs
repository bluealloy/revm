--- conflicted
+++ resolved
@@ -12,11 +12,8 @@
 pub mod eip4844;
 pub mod eip7702;
 pub mod eip7823;
-<<<<<<< HEAD
 pub mod eip7907;
-=======
 pub mod eip7825;
->>>>>>> 3ea028b4
 pub mod eof;
 pub mod hardfork;
 
