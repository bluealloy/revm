--- conflicted
+++ resolved
@@ -1,19 +1,6 @@
 //! EIP-7702 constants
 
-<<<<<<< HEAD
-pub use authorization_list::{
-    Authorization, AuthorizationList, PrimitiveSignature, RecoveredAuthority,
-    RecoveredAuthorization, SignedAuthorization,
-};
-pub use bytecode::{
-    Eip7702Bytecode, Eip7702DecodeError, EIP7702_MAGIC, EIP7702_MAGIC_BYTES, EIP7702_MAGIC_HASH,
-    EIP7702_VERSION,
-};
-
-// Base cost of updating authorized account.
-=======
 /// Base cost of updating authorized account.
->>>>>>> 9e06b57f
 pub const PER_AUTH_BASE_COST: u64 = 12500;
 
 /// Cost of creating authorized account that was previously empty.
