--- conflicted
+++ resolved
@@ -2,11 +2,7 @@
 use alloc::vec::Vec;
 use alloy_rlp::{RlpDecodable, RlpEncodable};
 
-<<<<<<< HEAD
-#[derive(Clone, Debug, PartialEq, Eq, Hash)]
-=======
-#[derive(Clone, Debug, Default, PartialEq, Eq, RlpDecodable, RlpEncodable)]
->>>>>>> dcd0d13b
+#[derive(Clone, Debug, Default, PartialEq, Eq, Hash, RlpDecodable, RlpEncodable)]
 #[cfg_attr(feature = "serde", derive(serde::Serialize, serde::Deserialize))]
 pub struct Log {
     pub address: Address,
