pub mod eof;
pub mod legacy;

pub use eof::Eof;
pub use legacy::{JumpTable, LegacyAnalyzedBytecode};

use crate::{keccak256, Bytes, B256, KECCAK_EMPTY};

/// State of the [`Bytecode`] analysis.
#[derive(Clone, Debug, PartialEq, Eq, Hash)]
#[cfg_attr(feature = "serde", derive(serde::Serialize, serde::Deserialize))]
pub enum Bytecode {
    /// No analysis has been performed.
    LegacyRaw(Bytes),
    /// The bytecode has been analyzed for valid jump destinations.
    LegacyAnalyzed(LegacyAnalyzedBytecode),
    /// Ethereum Object Format
    Eof(Eof),
}

impl Default for Bytecode {
    #[inline]
    fn default() -> Self {
        // Creates a new legacy analyzed [`Bytecode`] with exactly one STOP opcode.
        Self::new()
    }
}

impl Bytecode {
    // Creates a new legacy analyzed [`Bytecode`] with exactly one STOP opcode.
    #[inline]
    pub fn new() -> Self {
        Self::LegacyAnalyzed(LegacyAnalyzedBytecode::default())
    }

    /// Return jump table if bytecode is analyzed
    #[inline]
    pub fn legacy_jump_table(&self) -> Option<&JumpTable> {
        match &self {
            Self::LegacyAnalyzed(analyzed) => Some(analyzed.jump_table()),
            _ => None,
        }
    }

    /// Calculate hash of the bytecode.
    pub fn hash_slow(&self) -> B256 {
        if self.is_empty() {
            KECCAK_EMPTY
        } else {
            keccak256(&self.original_bytes())
        }
    }

    /// Return reference to the EOF if bytecode is EOF.
    pub fn eof(&self) -> Option<&Eof> {
        match self {
            Self::Eof(eof) => Some(eof),
            _ => None,
        }
    }

    /// Return true if bytecode is EOF.
    pub fn is_eof(&self) -> bool {
        matches!(self, Self::Eof(_))
    }

    /// Creates a new raw [`Bytecode`].
    #[inline]
    pub fn new_raw(bytecode: Bytes) -> Self {
        Self::LegacyRaw(bytecode)
    }

    /// Create new checked bytecode.
    ///
    /// # Safety
    ///
<<<<<<< HEAD
    /// Bytecode need to end with STOP (0x00) opcode as checked bytecode assumes
    /// that it is safe to iteßrate over bytecode without checking lengths
    pub unsafe fn new_analyzed(
        bytecode: Bytes,
        original_len: usize,
        jump_table: JumpTable,
    ) -> Self {
        Self::LegacyAnalyzed(LegacyAnalyzedBytecode::new(
=======
    /// Bytecode needs to end with STOP (0x00) opcode as checked bytecode assumes
    /// that it is safe to iterate over bytecode without checking lengths.
    pub unsafe fn new_checked(bytecode: Bytes, len: usize) -> Self {
        Self {
>>>>>>> 223f6cd0
            bytecode,
            original_len,
            jump_table,
        ))
    }

    /// Returns a reference to the bytecode.
    /// In case of EOF this will be the first code section.
    #[inline]
    pub fn bytecode_bytes(&self) -> Bytes {
        match self {
            Self::LegacyRaw(bytes) => bytes.clone(),
            Self::LegacyAnalyzed(analyzed) => analyzed.bytes(),
            Self::Eof(eof) => eof
                .body
                .code(0)
                .expect("Valid EOF has at least one code section")
                .clone(),
        }
    }

    /// Returns false if bytecode can't be executed in Interpreter.
    pub fn is_execution_ready(&self) -> bool {
        !matches!(self, Self::LegacyRaw(_))
    }

    /// Returns a reference to the original bytecode.
    #[inline]
    pub fn original_bytes(&self) -> Bytes {
        match self {
            Self::LegacyRaw(bytes) => bytes.clone(),
            Self::LegacyAnalyzed(analyzed) => analyzed.original_bytes(),
            Self::Eof(eof) => eof.raw().expect("TODO see if we should remove Option"),
        }
    }

    /// Returns the length of the raw bytes.
    #[inline]
    pub fn len(&self) -> usize {
        match self {
            Self::LegacyRaw(bytes) => bytes.len(),
            Self::LegacyAnalyzed(analyzed) => analyzed.original_len(),
            Self::Eof(eof) => eof.size(),
        }
    }

    /// Returns whether the bytecode is empty.
    #[inline]
    pub fn is_empty(&self) -> bool {
        self.len() == 0
    }
}<|MERGE_RESOLUTION|>--- conflicted
+++ resolved
@@ -74,21 +74,14 @@
     ///
     /// # Safety
     ///
-<<<<<<< HEAD
     /// Bytecode need to end with STOP (0x00) opcode as checked bytecode assumes
-    /// that it is safe to iteßrate over bytecode without checking lengths
+    /// that it is safe to iterate over bytecode without checking lengths.
     pub unsafe fn new_analyzed(
         bytecode: Bytes,
         original_len: usize,
         jump_table: JumpTable,
     ) -> Self {
         Self::LegacyAnalyzed(LegacyAnalyzedBytecode::new(
-=======
-    /// Bytecode needs to end with STOP (0x00) opcode as checked bytecode assumes
-    /// that it is safe to iterate over bytecode without checking lengths.
-    pub unsafe fn new_checked(bytecode: Bytes, len: usize) -> Self {
-        Self {
->>>>>>> 223f6cd0
             bytecode,
             original_len,
             jump_table,
