--- conflicted
+++ resolved
@@ -1,14 +1,9 @@
 pub mod eof;
 pub mod legacy;
 
-<<<<<<< HEAD
-pub use eof::Eof;
-pub use legacy::{JumpTable, LegacyAnalyzedBytecode};
-=======
 pub use eof::{Eof, EOF_MAGIC, EOF_MAGIC_BYTES, EOF_MAGIC_HASH};
 pub use legacy::{JumpTable, LegacyAnalyzedBytecode};
 use std::sync::Arc;
->>>>>>> 41e2f7f9
 
 use crate::{keccak256, Bytes, B256, KECCAK_EMPTY};
 
@@ -21,11 +16,7 @@
     /// The bytecode has been analyzed for valid jump destinations.
     LegacyAnalyzed(LegacyAnalyzedBytecode),
     /// Ethereum Object Format
-<<<<<<< HEAD
-    Eof(Eof),
-=======
     Eof(Arc<Eof>),
->>>>>>> 41e2f7f9
 }
 
 impl Default for Bytecode {
@@ -63,11 +54,7 @@
 
     /// Return reference to the EOF if bytecode is EOF.
     #[inline]
-<<<<<<< HEAD
-    pub const fn eof(&self) -> Option<&Eof> {
-=======
     pub const fn eof(&self) -> Option<&Arc<Eof>> {
->>>>>>> 41e2f7f9
         match self {
             Self::Eof(eof) => Some(eof),
             _ => None,
@@ -179,8 +166,6 @@
     pub fn is_empty(&self) -> bool {
         self.len() == 0
     }
-<<<<<<< HEAD
-=======
 }
 
 #[cfg(test)]
@@ -205,5 +190,4 @@
             panic!("Original bytecode is not Eof");
         }
     }
->>>>>>> 41e2f7f9
 }