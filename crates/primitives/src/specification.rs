--- conflicted
+++ resolved
@@ -75,15 +75,10 @@
         Self::n(spec_id)
     }
 
-<<<<<<< HEAD
-    pub const fn is_enabled_in(&self, other: Self) -> bool {
-        Self::enabled(*self, other)
-=======
     /// Returns `true` if the given specification ID is enabled in this spec.
     #[inline]
     pub const fn is_enabled_in(self, other: Self) -> bool {
         Self::enabled(self, other)
->>>>>>> eee05416
     }
 
     /// Returns `true` if the given specification ID is enabled in this spec.
