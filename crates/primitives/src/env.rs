--- conflicted
+++ resolved
@@ -1,10 +1,11 @@
 pub mod handler_cfg;
 
 use crate::{
-<<<<<<< HEAD
     calc_blob_gasprice,
+    AccessListItem,
     Account,
     Address,
+    AuthorizationList,
     Bytes,
     InvalidHeader,
     InvalidTransaction,
@@ -13,26 +14,17 @@
     B256,
     GAS_PER_BLOB,
     MAX_BLOB_NUMBER_PER_BLOCK,
+    MAX_CODE_SIZE,
     U256,
     VERSIONED_HASH_VERSION_KZG,
 };
+use alloy_primitives::TxKind;
 use core::{
     cmp::{min, Ordering},
     hash::Hash,
 };
 pub use handler_cfg::{CfgEnvWithHandlerCfg, EnvWithHandlerCfg, HandlerCfg};
 use std::{boxed::Box, vec::Vec};
-=======
-    calc_blob_gasprice, AccessListItem, Account, Address, AuthorizationList, Bytes, InvalidHeader,
-    InvalidTransaction, Spec, SpecId, B256, GAS_PER_BLOB, MAX_BLOB_NUMBER_PER_BLOCK, MAX_CODE_SIZE,
-    MAX_INITCODE_SIZE, U256, VERSIONED_HASH_VERSION_KZG,
-};
-use alloy_primitives::TxKind;
-use core::cmp::{min, Ordering};
-use core::hash::Hash;
-use std::boxed::Box;
-use std::vec::Vec;
->>>>>>> 4f093996
 
 /// EVM environment configuration.
 #[derive(Clone, Debug, Default, PartialEq, Eq)]
@@ -163,26 +155,14 @@
             }
         }
 
-        // - For before CANCUN, check that `blob_hashes` and `max_fee_per_blob_gas` are empty / not set
+        // - For before CANCUN, check that `blob_hashes` and `max_fee_per_blob_gas` are empty / not
+        //   set
         if !SPEC::enabled(SpecId::CANCUN)
             && (self.tx.max_fee_per_blob_gas.is_some() || !self.tx.blob_hashes.is_empty())
         {
             return Err(InvalidTransaction::BlobVersionedHashesNotSupported);
         }
 
-<<<<<<< HEAD
-        // - For CANCUN and later, check that the gas price is not more than the tx max
-        // - For before CANCUN, check that `blob_hashes` and `max_fee_per_blob_gas` are empty / not
-        //   set
-        if SPEC::enabled(SpecId::CANCUN) {
-            // Presence of max_fee_per_blob_gas means that this is blob transaction.
-            if let Some(max) = self.tx.max_fee_per_blob_gas {
-                // ensure that the user was willing to at least pay the current blob gasprice
-                let price = self.block.get_blob_gasprice().expect("already checked");
-                if U256::from(price) > max {
-                    return Err(InvalidTransaction::BlobGasPriceGreaterThanMax);
-                }
-=======
         // Presence of max_fee_per_blob_gas means that this is blob transaction.
         if let Some(max) = self.tx.max_fee_per_blob_gas {
             // ensure that the user was willing to at least pay the current blob gasprice
@@ -190,7 +170,6 @@
             if U256::from(price) > max {
                 return Err(InvalidTransaction::BlobGasPriceGreaterThanMax);
             }
->>>>>>> 4f093996
 
             // there must be at least one blob
             if self.tx.blob_hashes.is_empty() {
@@ -251,15 +230,11 @@
         Ok(())
     }
 
-<<<<<<< HEAD
     /// Validate transaction against the state.
-=======
-    /// Validate transaction against state.
     ///
     /// # Panics
     ///
     /// If account code is not loaded.
->>>>>>> 4f093996
     #[inline]
     pub fn validate_tx_against_state<SPEC: Spec>(
         &self,
@@ -268,10 +243,6 @@
         // EIP-3607: Reject transactions from senders with deployed code
         // This EIP is introduced after london, but there was no collision in the past
         // so we can leave it enabled always
-<<<<<<< HEAD
-        if !self.cfg.is_eip3607_disabled() && !account.info.is_empty_code_hash() {
-            return Err(InvalidTransaction::RejectCallerWithCode);
-=======
         if !self.cfg.is_eip3607_disabled() {
             let bytecode = &account.info.code.as_ref().unwrap();
             // allow EOAs whose code is a valid delegation designation,
@@ -279,7 +250,6 @@
             if !bytecode.is_empty() && !bytecode.is_eip7702() {
                 return Err(InvalidTransaction::RejectCallerWithCode);
             }
->>>>>>> 4f093996
         }
 
         // Check that the transaction's nonce is correct
@@ -335,14 +305,9 @@
     /// Chain ID of the EVM, it will be compared to the transaction's Chain ID.
     /// Chain ID is introduced EIP-155
     pub chain_id: u64,
-<<<<<<< HEAD
     /// KZG Settings for point evaluation precompile. By default, this is loaded from the ethereum
     /// mainnet trusted setup.
-    #[cfg(feature = "c-kzg")]
-=======
-    /// KZG Settings for point evaluation precompile. By default, this is loaded from the ethereum mainnet trusted setup.
     #[cfg(any(feature = "c-kzg", feature = "kzg-rs"))]
->>>>>>> 4f093996
     #[cfg_attr(feature = "serde", serde(skip))]
     pub kzg_settings: crate::kzg::EnvKzgSettings,
     /// Bytecode that is created with CREATE/CREATE2 is by default analysed and jumptable is
