--- conflicted
+++ resolved
@@ -1,12 +1,7 @@
 use crate::{
-<<<<<<< HEAD
-    alloc::vec::Vec, calc_blob_fee, Account, Address, Bytes, EVMError, InvalidTransaction, Spec,
-    SpecId, B256, GAS_PER_BLOB, KECCAK_EMPTY, MAX_INITCODE_SIZE, U256,
-=======
-    alloc::vec::Vec, calc_blob_fee, Account, EVMError, InvalidTransaction, Spec, SpecId, B160,
+    alloc::vec::Vec, calc_blob_fee, Account, Address, EVMError, InvalidTransaction, Spec, SpecId,
     B256, GAS_PER_BLOB, KECCAK_EMPTY, MAX_BLOB_NUMBER_PER_BLOCK, MAX_INITCODE_SIZE, U256,
     VERSIONED_HASH_VERSION_KZG,
->>>>>>> 1f317568
 };
 use core::cmp::{min, Ordering};
 
