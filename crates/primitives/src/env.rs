use crate::{
<<<<<<< HEAD
    alloc::vec::Vec, calc_blob_fee, Account, Address, Bytes, EVMError, InvalidTransaction, Spec,
    SpecId, B256, GAS_PER_BLOB, KECCAK_EMPTY, MAX_BLOB_NUMBER_PER_BLOCK, MAX_INITCODE_SIZE, U256,
=======
    alloc::vec::Vec, calc_blob_gasprice, Account, InvalidHeader, InvalidTransaction, Spec, SpecId,
    B160, B256, GAS_PER_BLOB, KECCAK_EMPTY, MAX_BLOB_NUMBER_PER_BLOCK, MAX_INITCODE_SIZE, U256,
>>>>>>> 516f62cc
    VERSIONED_HASH_VERSION_KZG,
};
use core::cmp::{min, Ordering};

#[derive(Clone, Debug, Default, PartialEq, Eq)]
#[cfg_attr(feature = "serde", derive(serde::Serialize, serde::Deserialize))]
pub struct Env {
    pub cfg: CfgEnv,
    pub block: BlockEnv,
    pub tx: TxEnv,
}

/// The block environment.
#[derive(Clone, Debug, PartialEq, Eq)]
#[cfg_attr(feature = "serde", derive(serde::Serialize, serde::Deserialize))]
pub struct BlockEnv {
    /// The number of ancestor blocks of this block (block height).
    pub number: U256,
    /// Coinbase or miner or address that created and signed the block.
    ///
    /// This is the receiver address of all the gas spent in the block.
    pub coinbase: Address,

    /// The timestamp of the block in seconds since the UNIX epoch.
    pub timestamp: U256,
    /// The gas limit of the block.
    pub gas_limit: U256,
    /// The base fee per gas, added in the London upgrade with [EIP-1559].
    ///
    /// [EIP-1559]: https://eips.ethereum.org/EIPS/eip-1559
    pub basefee: U256,
    /// The difficulty of the block.
    ///
    /// Unused after the Paris (AKA the merge) upgrade, and replaced by `prevrandao`.
    pub difficulty: U256,
    /// The output of the randomness beacon provided by the beacon chain.
    ///
    /// Replaces `difficulty` after the Paris (AKA the merge) upgrade with [EIP-4399].
    ///
    /// NOTE: `prevrandao` can be found in a block in place of `mix_hash`.
    ///
    /// [EIP-4399]: https://eips.ethereum.org/EIPS/eip-4399
    pub prevrandao: Option<B256>,
    /// Excess blob gas and blob gasprice.
    /// See also [`calc_excess_blob_gas`](crate::calc_excess_blob_gas)
    /// and [`calc_blob_gasprice`](crate::calc_blob_gasprice).
    ///
    /// Incorporated as part of the Cancun upgrade via [EIP-4844].
    ///
    /// [EIP-4844]: https://eips.ethereum.org/EIPS/eip-4844
    pub blob_excess_gas_and_price: Option<BlobExcessGasAndPrice>,
}

/// Structure holding block blob excess gas and it calculates blob fee.
///
/// Incorporated as part of the Cancun upgrade via [EIP-4844].
///
/// [EIP-4844]: https://eips.ethereum.org/EIPS/eip-4844
#[derive(Clone, Debug, PartialEq, Eq)]
#[cfg_attr(feature = "serde", derive(serde::Serialize, serde::Deserialize))]
pub struct BlobExcessGasAndPrice {
    pub excess_blob_gas: u64,
    pub blob_gasprice: u64,
}

impl BlobExcessGasAndPrice {
    /// Takes excess blob gas and calculated blob fee with [`calc_blob_fee`]
    pub fn new(excess_blob_gas: u64) -> Self {
        let blob_gasprice = calc_blob_gasprice(excess_blob_gas);
        Self {
            excess_blob_gas,
            blob_gasprice,
        }
    }
}

impl BlockEnv {
    /// Takes `blob_excess_gas` saves it inside env
    /// and calculates `blob_fee` with [`BlobGasAndFee`].
    pub fn set_blob_excess_gas_and_price(&mut self, excess_blob_gas: u64) {
        self.blob_excess_gas_and_price = Some(BlobExcessGasAndPrice::new(excess_blob_gas));
    }
    /// See [EIP-4844] and [`crate::calc_blob_gasprice`].
    ///
    /// Returns `None` if `Cancun` is not enabled. This is enforced in [`Env::validate_block_env`].
    ///
    /// [EIP-4844]: https://eips.ethereum.org/EIPS/eip-4844
    #[inline]
    pub fn get_blob_gasprice(&self) -> Option<u64> {
        self.blob_excess_gas_and_price
            .as_ref()
            .map(|a| a.blob_gasprice)
    }

    /// Return `blob_excess_gas` header field. See [EIP-4844].
    ///
    /// Returns `None` if `Cancun` is not enabled. This is enforced in [`Env::validate_block_env`].
    ///
    /// [EIP-4844]: https://eips.ethereum.org/EIPS/eip-4844
    #[inline]
    pub fn get_blob_excess_gas(&self) -> Option<u64> {
        self.blob_excess_gas_and_price
            .as_ref()
            .map(|a| a.excess_blob_gas)
    }
}

/// The transaction environment.
#[derive(Clone, Debug, PartialEq, Eq)]
#[cfg_attr(feature = "serde", derive(serde::Serialize, serde::Deserialize))]
pub struct TxEnv {
    /// Caller or Author or tx signer
    pub caller: Address,
    /// The gas limit of the transaction.
    pub gas_limit: u64,
    /// The gas price of the transaction.
    pub gas_price: U256,
    /// The destination of the transaction.
    pub transact_to: TransactTo,
    /// The value sent to `transact_to`.
    pub value: U256,
    /// The data of the transaction.
    pub data: Bytes,
    /// The nonce of the transaction. If set to `None`, no checks are performed.
    pub nonce: Option<u64>,

    /// The chain ID of the transaction. If set to `None`, no checks are performed.
    ///
    /// Incorporated as part of the Spurious Dragon upgrade via [EIP-155].
    ///
    /// [EIP-155]: https://eips.ethereum.org/EIPS/eip-155
    pub chain_id: Option<u64>,

    /// A list of addresses and storage keys that the transaction plans to access.
    ///
    /// Added in [EIP-2930].
    ///
    /// [EIP-2930]: https://eips.ethereum.org/EIPS/eip-2930
    pub access_list: Vec<(Address, Vec<U256>)>,

    /// The priority fee per gas.
    ///
    /// Incorporated as part of the London upgrade via [EIP-1559].
    ///
    /// [EIP-1559]: https://eips.ethereum.org/EIPS/eip-1559
    pub gas_priority_fee: Option<U256>,

    /// The list of blob versioned hashes. Per EIP there should be at least
    /// one blob present if [`Self::max_fee_per_blob_gas`] is `Some`.
    ///
    /// Incorporated as part of the Cancun upgrade via [EIP-4844].
    ///
    /// [EIP-4844]: https://eips.ethereum.org/EIPS/eip-4844
    pub blob_hashes: Vec<B256>,

    /// The max fee per blob gas.
    ///
    /// Incorporated as part of the Cancun upgrade via [EIP-4844].
    ///
    /// [EIP-4844]: https://eips.ethereum.org/EIPS/eip-4844
    pub max_fee_per_blob_gas: Option<U256>,
}

impl TxEnv {
    /// See [EIP-4844] and [`Env::calc_data_fee`].
    ///
    /// [EIP-4844]: https://eips.ethereum.org/EIPS/eip-4844
    #[inline]
    pub fn get_total_blob_gas(&self) -> u64 {
        GAS_PER_BLOB * self.blob_hashes.len() as u64
    }
}

/// Transaction destination.
#[derive(Clone, Debug, PartialEq, Eq)]
#[cfg_attr(feature = "serde", derive(serde::Serialize, serde::Deserialize))]
pub enum TransactTo {
    /// Simple call to an address.
    Call(Address),
    /// Contract creation.
    Create(CreateScheme),
}

impl TransactTo {
    /// Calls the given address.
    #[inline]
    pub fn call(address: Address) -> Self {
        Self::Call(address)
    }

    /// Creates a contract.
    #[inline]
    pub fn create() -> Self {
        Self::Create(CreateScheme::Create)
    }

    /// Creates a contract with the given salt using `CREATE2`.
    #[inline]
    pub fn create2(salt: U256) -> Self {
        Self::Create(CreateScheme::Create2 { salt })
    }

    /// Returns `true` if the transaction is `Call`.
    #[inline]
    pub fn is_call(&self) -> bool {
        matches!(self, Self::Call(_))
    }

    /// Returns `true` if the transaction is `Create` or `Create2`.
    #[inline]
    pub fn is_create(&self) -> bool {
        matches!(self, Self::Create(_))
    }
}

/// Create scheme.
#[derive(Clone, Copy, Eq, PartialEq, Debug)]
#[cfg_attr(feature = "serde", derive(serde::Serialize, serde::Deserialize))]
pub enum CreateScheme {
    /// Legacy create scheme of `CREATE`.
    Create,
    /// Create scheme of `CREATE2`.
    Create2 {
        /// Salt.
        salt: U256,
    },
}

/// EVM configuration.
#[derive(Clone, Debug, Eq, PartialEq)]
#[cfg_attr(feature = "serde", derive(serde::Serialize, serde::Deserialize))]
#[non_exhaustive]
pub struct CfgEnv {
    pub chain_id: u64,
    pub spec_id: SpecId,
    /// KZG Settings for point evaluation precompile. By default, this is loaded from the ethereum mainnet trusted setup.
    #[cfg_attr(feature = "serde", serde(skip))]
    #[cfg(feature = "std")]
    pub kzg_settings: crate::kzg::EnvKzgSettings,
    /// Bytecode that is created with CREATE/CREATE2 is by default analysed and jumptable is created.
    /// This is very beneficial for testing and speeds up execution of that bytecode if called multiple times.
    ///
    /// Default: Analyse
    pub perf_analyse_created_bytecodes: AnalysisKind,
    /// If some it will effects EIP-170: Contract code size limit. Useful to increase this because of tests.
    /// By default it is 0x6000 (~25kb).
    pub limit_contract_code_size: Option<usize>,
    /// Disables the coinbase tip during the finalization of the transaction. This is useful for
    /// rollups that redirect the tip to the sequencer.
    pub disable_coinbase_tip: bool,
    /// A hard memory limit in bytes beyond which [Memory] cannot be resized.
    ///
    /// In cases where the gas limit may be extraordinarily high, it is recommended to set this to
    /// a sane value to prevent memory allocation panics. Defaults to `2^32 - 1` bytes per
    /// EIP-1985.
    #[cfg(feature = "memory_limit")]
    pub memory_limit: u64,
    /// Skip balance checks if true. Adds transaction cost to balance to ensure execution doesn't fail.
    #[cfg(feature = "optional_balance_check")]
    pub disable_balance_check: bool,
    /// There are use cases where it's allowed to provide a gas limit that's higher than a block's gas limit. To that
    /// end, you can disable the block gas limit validation.
    /// By default, it is set to `false`.
    #[cfg(feature = "optional_block_gas_limit")]
    pub disable_block_gas_limit: bool,
    /// EIP-3607 rejects transactions from senders with deployed code. In development, it can be desirable to simulate
    /// calls from contracts, which this setting allows.
    /// By default, it is set to `false`.
    #[cfg(feature = "optional_eip3607")]
    pub disable_eip3607: bool,
    /// Disables all gas refunds. This is useful when using chains that have gas refunds disabled e.g. Avalanche.
    /// Reasoning behind removing gas refunds can be found in EIP-3298.
    /// By default, it is set to `false`.
    #[cfg(feature = "optional_gas_refund")]
    pub disable_gas_refund: bool,
    /// Disables base fee checks for EIP-1559 transactions.
    /// This is useful for testing method calls with zero gas price.
    #[cfg(feature = "optional_no_base_fee")]
    pub disable_base_fee: bool,
}

impl CfgEnv {
    #[cfg(feature = "optional_eip3607")]
    pub fn is_eip3607_disabled(&self) -> bool {
        self.disable_eip3607
    }

    #[cfg(not(feature = "optional_eip3607"))]
    pub fn is_eip3607_disabled(&self) -> bool {
        false
    }

    #[cfg(feature = "optional_balance_check")]
    pub fn is_balance_check_disabled(&self) -> bool {
        self.disable_balance_check
    }

    #[cfg(not(feature = "optional_balance_check"))]
    pub fn is_balance_check_disabled(&self) -> bool {
        false
    }

    #[cfg(feature = "optional_gas_refund")]
    pub fn is_gas_refund_disabled(&self) -> bool {
        self.disable_gas_refund
    }

    #[cfg(not(feature = "optional_gas_refund"))]
    pub fn is_gas_refund_disabled(&self) -> bool {
        false
    }

    #[cfg(feature = "optional_no_base_fee")]
    pub fn is_base_fee_check_disabled(&self) -> bool {
        self.disable_base_fee
    }

    #[cfg(not(feature = "optional_no_base_fee"))]
    pub fn is_base_fee_check_disabled(&self) -> bool {
        false
    }

    #[cfg(feature = "optional_block_gas_limit")]
    pub fn is_block_gas_limit_disabled(&self) -> bool {
        self.disable_block_gas_limit
    }

    #[cfg(not(feature = "optional_block_gas_limit"))]
    pub fn is_block_gas_limit_disabled(&self) -> bool {
        false
    }
}

/// What bytecode analysis to perform.
#[derive(Clone, Default, Debug, Eq, PartialEq)]
#[cfg_attr(feature = "serde", derive(serde::Serialize, serde::Deserialize))]
pub enum AnalysisKind {
    /// Do not perform bytecode analysis.
    Raw,
    /// Check the bytecode for validity.
    Check,
    /// Perform bytecode analysis.
    #[default]
    Analyse,
}

impl Default for CfgEnv {
    fn default() -> Self {
        Self {
            chain_id: 1,
            spec_id: SpecId::LATEST,
            perf_analyse_created_bytecodes: AnalysisKind::default(),
            limit_contract_code_size: None,
            disable_coinbase_tip: false,
            #[cfg(feature = "std")]
            kzg_settings: crate::kzg::EnvKzgSettings::Default,
            #[cfg(feature = "memory_limit")]
            memory_limit: (1 << 32) - 1,
            #[cfg(feature = "optional_balance_check")]
            disable_balance_check: false,
            #[cfg(feature = "optional_block_gas_limit")]
            disable_block_gas_limit: false,
            #[cfg(feature = "optional_eip3607")]
            disable_eip3607: false,
            #[cfg(feature = "optional_gas_refund")]
            disable_gas_refund: false,
            #[cfg(feature = "optional_no_base_fee")]
            disable_base_fee: false,
        }
    }
}

impl Default for BlockEnv {
    fn default() -> Self {
        Self {
            number: U256::ZERO,
            coinbase: Address::ZERO,
            timestamp: U256::from(1),
            gas_limit: U256::MAX,
            basefee: U256::ZERO,
            difficulty: U256::ZERO,
<<<<<<< HEAD
            prevrandao: Some(B256::ZERO),
            excess_blob_gas: Some(0),
=======
            prevrandao: Some(B256::zero()),
            blob_excess_gas_and_price: Some(BlobExcessGasAndPrice::new(0)),
>>>>>>> 516f62cc
        }
    }
}

impl Default for TxEnv {
    fn default() -> Self {
        Self {
            caller: Address::ZERO,
            gas_limit: u64::MAX,
            gas_price: U256::ZERO,
            gas_priority_fee: None,
            transact_to: TransactTo::Call(Address::ZERO), // will do nothing
            value: U256::ZERO,
            data: Bytes::new(),
            chain_id: None,
            nonce: None,
            access_list: Vec::new(),
            blob_hashes: Vec::new(),
            max_fee_per_blob_gas: None,
        }
    }
}

impl Env {
    /// Calculates the effective gas price of the transaction.
    #[inline]
    pub fn effective_gas_price(&self) -> U256 {
        if let Some(priority_fee) = self.tx.gas_priority_fee {
            min(self.tx.gas_price, self.block.basefee + priority_fee)
        } else {
            self.tx.gas_price
        }
    }

    /// Calculates the [EIP-4844] `data_fee` of the transaction.
    ///
    /// Returns `None` if `Cancun` is not enabled. This is enforced in [`Env::validate_block_env`].
    ///
    /// [EIP-4844]: https://eips.ethereum.org/EIPS/eip-4844
    #[inline]
    pub fn calc_data_fee(&self) -> Option<u64> {
        self.block
            .get_blob_gasprice()
            .map(|blob_gas_price| blob_gas_price * self.tx.get_total_blob_gas())
    }

    /// Validate the block environment.
    #[inline]
    pub fn validate_block_env<SPEC: Spec>(&self) -> Result<(), InvalidHeader> {
        // `prevrandao` is required for the merge
        if SPEC::enabled(SpecId::MERGE) && self.block.prevrandao.is_none() {
            return Err(InvalidHeader::PrevrandaoNotSet);
        }
        // `excess_blob_gas` is required for Cancun
        if SPEC::enabled(SpecId::CANCUN) && self.block.blob_excess_gas_and_price.is_none() {
            return Err(InvalidHeader::ExcessBlobGasNotSet);
        }
        Ok(())
    }

    /// Validate transaction data that is set inside ENV and return error if something is wrong.
    ///
    /// Return initial spend gas (Gas needed to execute transaction).
    #[inline]
    pub fn validate_tx<SPEC: Spec>(&self) -> Result<(), InvalidTransaction> {
        let gas_limit = self.tx.gas_limit;
        let effective_gas_price = self.effective_gas_price();
        let is_create = self.tx.transact_to.is_create();

        // BASEFEE tx check
        if SPEC::enabled(SpecId::LONDON) {
            if let Some(priority_fee) = self.tx.gas_priority_fee {
                if priority_fee > self.tx.gas_price {
                    // or gas_max_fee for eip1559
                    return Err(InvalidTransaction::PriorityFeeGreaterThanMaxFee);
                }
            }
            let basefee = self.block.basefee;

            // check minimal cost against basefee
            if !self.cfg.is_base_fee_check_disabled() && effective_gas_price < basefee {
                return Err(InvalidTransaction::GasPriceLessThanBasefee);
            }
        }

        // Check if gas_limit is more than block_gas_limit
        if !self.cfg.is_block_gas_limit_disabled() && U256::from(gas_limit) > self.block.gas_limit {
            return Err(InvalidTransaction::CallerGasLimitMoreThanBlock);
        }

        // EIP-3860: Limit and meter initcode
        if SPEC::enabled(SpecId::SHANGHAI) && is_create {
            let max_initcode_size = self
                .cfg
                .limit_contract_code_size
                .map(|limit| limit.saturating_mul(2))
                .unwrap_or(MAX_INITCODE_SIZE);
            if self.tx.data.len() > max_initcode_size {
                return Err(InvalidTransaction::CreateInitcodeSizeLimit);
            }
        }

        // Check if the transaction's chain id is correct
        if let Some(tx_chain_id) = self.tx.chain_id {
            if tx_chain_id != self.cfg.chain_id {
                return Err(InvalidTransaction::InvalidChainId);
            }
        }

        // Check that access list is empty for transactions before BERLIN
        if !SPEC::enabled(SpecId::BERLIN) && !self.tx.access_list.is_empty() {
            return Err(InvalidTransaction::AccessListNotSupported);
        }

        // - For CANCUN and later, check that the gas price is not more than the tx max
        // - For before CANCUN, check that `blob_hashes` and `max_fee_per_blob_gas` are empty / not set
        if SPEC::enabled(SpecId::CANCUN) {
            // Presence of max_fee_per_blob_gas means that this is blob transaction.
            if let Some(max) = self.tx.max_fee_per_blob_gas {
                // ensure that the user was willing to at least pay the current blob gasprice
                let price = self.block.get_blob_gasprice().expect("already checked");
                if U256::from(price) > max {
                    return Err(InvalidTransaction::BlobGasPriceGreaterThanMax);
                }

                // there must be at least one blob
                // assert len(tx.blob_versioned_hashes) > 0
                if self.tx.blob_hashes.is_empty() {
                    return Err(InvalidTransaction::EmptyBlobs);
                }

                // The field `to` deviates slightly from the semantics with the exception
                // that it MUST NOT be nil and therefore must always represent
                // a 20-byte address. This means that blob transactions cannot
                // have the form of a create transaction.
                if self.tx.transact_to.is_create() {
                    return Err(InvalidTransaction::BlobCreateTransaction);
                }

                // all versioned blob hashes must start with VERSIONED_HASH_VERSION_KZG
                for blob in self.tx.blob_hashes.iter() {
                    if blob[0] != VERSIONED_HASH_VERSION_KZG {
                        return Err(InvalidTransaction::BlobVersionNotSupported);
                    }
                }

                // ensure the total blob gas spent is at most equal to the limit
                // assert blob_gas_used <= MAX_BLOB_GAS_PER_BLOCK
                if self.tx.blob_hashes.len() > MAX_BLOB_NUMBER_PER_BLOCK as usize {
                    return Err(InvalidTransaction::TooManyBlobs);
                }
            }
        } else {
            if !self.tx.blob_hashes.is_empty() {
                return Err(InvalidTransaction::BlobVersionedHashesNotSupported);
            }
            if self.tx.max_fee_per_blob_gas.is_some() {
                return Err(InvalidTransaction::MaxFeePerBlobGasNotSupported);
            }
        }

        Ok(())
    }

    /// Validate transaction against state.
    #[inline]
    pub fn validate_tx_against_state(&self, account: &Account) -> Result<(), InvalidTransaction> {
        // EIP-3607: Reject transactions from senders with deployed code
        // This EIP is introduced after london but there was no collision in past
        // so we can leave it enabled always
        if !self.cfg.is_eip3607_disabled() && account.info.code_hash != KECCAK_EMPTY {
            return Err(InvalidTransaction::RejectCallerWithCode);
        }

        // Check that the transaction's nonce is correct
        if let Some(tx) = self.tx.nonce {
            let state = account.info.nonce;
            match tx.cmp(&state) {
                Ordering::Greater => {
                    return Err(InvalidTransaction::NonceTooHigh { tx, state });
                }
                Ordering::Less => {
                    return Err(InvalidTransaction::NonceTooLow { tx, state });
                }
                _ => {}
            }
        }

        let mut balance_check = U256::from(self.tx.gas_limit)
            .checked_mul(self.tx.gas_price)
            .and_then(|gas_cost| gas_cost.checked_add(self.tx.value))
            .ok_or(InvalidTransaction::OverflowPaymentInTransaction)?;

        if SpecId::enabled(self.cfg.spec_id, SpecId::CANCUN) {
            let data_fee = self.calc_data_fee().expect("already checked");
            balance_check = balance_check
                .checked_add(U256::from(data_fee))
                .ok_or(InvalidTransaction::OverflowPaymentInTransaction)?;
        }

        // Check if account has enough balance for gas_limit*gas_price and value transfer.
        // Transfer will be done inside `*_inner` functions.
        if !self.cfg.is_balance_check_disabled() && balance_check > account.info.balance {
            return Err(InvalidTransaction::LackOfFundForMaxFee {
                fee: self.tx.gas_limit,
                balance: account.info.balance,
            });
        }

        Ok(())
    }
}<|MERGE_RESOLUTION|>--- conflicted
+++ resolved
@@ -1,11 +1,6 @@
 use crate::{
-<<<<<<< HEAD
-    alloc::vec::Vec, calc_blob_fee, Account, Address, Bytes, EVMError, InvalidTransaction, Spec,
+    alloc::vec::Vec, calc_blob_fee, Account, Address, Bytes, InvalidHeader, EVMError, InvalidTransaction, Spec,
     SpecId, B256, GAS_PER_BLOB, KECCAK_EMPTY, MAX_BLOB_NUMBER_PER_BLOCK, MAX_INITCODE_SIZE, U256,
-=======
-    alloc::vec::Vec, calc_blob_gasprice, Account, InvalidHeader, InvalidTransaction, Spec, SpecId,
-    B160, B256, GAS_PER_BLOB, KECCAK_EMPTY, MAX_BLOB_NUMBER_PER_BLOCK, MAX_INITCODE_SIZE, U256,
->>>>>>> 516f62cc
     VERSIONED_HASH_VERSION_KZG,
 };
 use core::cmp::{min, Ordering};
@@ -387,13 +382,8 @@
             gas_limit: U256::MAX,
             basefee: U256::ZERO,
             difficulty: U256::ZERO,
-<<<<<<< HEAD
             prevrandao: Some(B256::ZERO),
-            excess_blob_gas: Some(0),
-=======
-            prevrandao: Some(B256::zero()),
             blob_excess_gas_and_price: Some(BlobExcessGasAndPrice::new(0)),
->>>>>>> 516f62cc
         }
     }
 }
