use crate::{Log, State, B160};
use alloc::vec::Vec;
use bytes::Bytes;
use core::fmt;
use ruint::aliases::U256;

/// Result of EVM execution.
pub type EVMResult<DBError> = EVMResultGeneric<ResultAndState, DBError>;

/// Generic result of EVM execution. Used to represent error and generic output.
pub type EVMResultGeneric<T, DBError> = core::result::Result<T, EVMError<DBError>>;

#[derive(Debug, Clone, PartialEq, Eq)]
#[cfg_attr(feature = "serde", derive(serde::Serialize, serde::Deserialize))]
pub struct ResultAndState {
    /// Status of execution
    pub result: ExecutionResult,
    /// State that got updated
    pub state: State,
}

#[derive(Debug, Clone, PartialEq, Eq)]
#[cfg_attr(feature = "serde", derive(serde::Serialize, serde::Deserialize))]
pub enum ExecutionResult {
    /// Returned successfully
    Success {
        reason: Eval,
        gas_used: u64,
        gas_refunded: u64,
        logs: Vec<Log>,
        output: Output,
    },
    /// Reverted by `REVERT` opcode that doesn't spend all gas.
    Revert { gas_used: u64, output: Bytes },
    /// Reverted for various reasons and spend all gas.
    Halt {
        reason: Halt,
        /// Halting will spend all the gas, and will be equal to gas_limit.
        gas_used: u64,
    },
}

impl ExecutionResult {
    /// Returns if transaction execution is successful.
    /// 1 indicates success, 0 indicates revert.
    /// <https://eips.ethereum.org/EIPS/eip-658>
    pub fn is_success(&self) -> bool {
        matches!(self, Self::Success { .. })
    }

    /// Return logs, if execution is not successful, function will return empty vec.
    pub fn logs(&self) -> Vec<Log> {
        match self {
            Self::Success { logs, .. } => logs.clone(),
            _ => Vec::new(),
        }
    }

    /// Returns the output data of the execution.
    ///
    /// Returns `None` if the execution was halted.
    pub fn output(&self) -> Option<&Bytes> {
        match self {
            Self::Success { output, .. } => Some(output.data()),
            Self::Revert { output, .. } => Some(output),
            _ => None,
        }
    }

    /// Consumes the type and returns the output data of the execution.
    ///
    /// Returns `None` if the execution was halted.
    pub fn into_output(self) -> Option<Bytes> {
        match self {
            Self::Success { output, .. } => Some(output.into_data()),
            Self::Revert { output, .. } => Some(output),
            _ => None,
        }
    }

    /// Consumes the type and returns logs, if execution is not successful, function will return empty vec.
    pub fn into_logs(self) -> Vec<Log> {
        match self {
            Self::Success { logs, .. } => logs,
            _ => Vec::new(),
        }
    }

    pub fn gas_used(&self) -> u64 {
        let (Self::Success { gas_used, .. }
        | Self::Revert { gas_used, .. }
        | Self::Halt { gas_used, .. }) = self;

        *gas_used
    }
}

#[derive(Debug, Clone, PartialEq, Eq)]
#[cfg_attr(feature = "serde", derive(serde::Serialize, serde::Deserialize))]
pub enum Output {
    #[cfg_attr(feature = "serde", serde(with = "crate::utilities::serde_hex_bytes"))]
    Call(Bytes),
    Create(
        #[cfg_attr(feature = "serde", serde(with = "crate::utilities::serde_hex_bytes"))] Bytes,
        Option<B160>,
    ),
}

impl Output {
    /// Returns the output data of the execution output.
    pub fn into_data(self) -> Bytes {
        match self {
            Output::Call(data) => data,
            Output::Create(data, _) => data,
        }
    }

    /// Returns the output data of the execution output.
    pub fn data(&self) -> &Bytes {
        match self {
            Output::Call(data) => data,
            Output::Create(data, _) => data,
        }
    }
}

#[derive(Debug, Copy, Clone, PartialEq, Eq)]
#[cfg_attr(feature = "serde", derive(serde::Serialize, serde::Deserialize))]
pub enum EVMError<DBError> {
    Transaction(InvalidTransaction),
    Header(InvalidHeader),
    Database(DBError),
}

#[cfg(feature = "std")]
impl<DBError: fmt::Debug + fmt::Display> std::error::Error for EVMError<DBError> {}

impl<DBError: fmt::Display> fmt::Display for EVMError<DBError> {
    fn fmt(&self, f: &mut fmt::Formatter<'_>) -> fmt::Result {
        match self {
            EVMError::Transaction(e) => write!(f, "Transaction error: {e:?}"),
            EVMError::Header(e) => write!(f, "Header error: {e:?}"),
            EVMError::Database(e) => write!(f, "Database error: {e}"),
        }
    }
}

impl<DBError> From<InvalidTransaction> for EVMError<DBError> {
    fn from(invalid: InvalidTransaction) -> Self {
        EVMError::Transaction(invalid)
    }
}

#[derive(Debug, Copy, Clone, PartialEq, Eq)]
#[cfg_attr(feature = "serde", derive(serde::Serialize, serde::Deserialize))]
pub enum InvalidTransaction {
    /// When using the EIP-1559 fee model introduced in the London upgrade, transactions specify two primary fee fields:
    /// - `gas_max_fee`: The maximum total fee a user is willing to pay, inclusive of both base fee and priority fee.
    /// - `gas_priority_fee`: The extra amount a user is willing to give directly to the miner, often referred to as the "tip".
    ///
    /// Provided `gas_priority_fee` exceeds the total `gas_max_fee`.
    PriorityFeeGreaterThanMaxFee,
    /// EIP-1559: `gas_price` is less than `basefee`.
    GasPriceLessThanBasefee,
    /// `gas_limit` in the tx is bigger than `block_gas_limit`.
    CallerGasLimitMoreThanBlock,
    /// Initial gas for a Call is bigger than `gas_limit`.
    ///
    /// Initial gas for a Call contains:
    /// - initial stipend gas
    /// - gas for access list and input data
    CallGasCostMoreThanGasLimit,
    /// EIP-3607 Reject transactions from senders with deployed code
    RejectCallerWithCode,
    /// Transaction account does not have enough amount of ether to cover transferred value and gas_limit*gas_price.
    LackOfFundForMaxFee {
        fee: u64,
        balance: U256,
    },
    /// Overflow payment in transaction.
    OverflowPaymentInTransaction,
    /// Nonce overflows in transaction.
    NonceOverflowInTransaction,
    NonceTooHigh {
        tx: u64,
        state: u64,
    },
    NonceTooLow {
        tx: u64,
        state: u64,
    },
    /// EIP-3860: Limit and meter initcode
    CreateInitcodeSizeLimit,
    /// Transaction chain id does not match the config chain id.
    InvalidChainId,
    /// Access list is not supported for blocks before the Berlin hardfork.
    AccessListNotSupported,
    /// `max_fee_per_blob_gas` is not supported for blocks before the Cancun hardfork.
    MaxFeePerBlobGasNotSupported,
    /// `blob_hashes`/`blob_versioned_hashes` is not supported for blocks before the Cancun hardfork.
    BlobVersionedHashesNotSupported,
    /// Block `blob_gas_price` is greater than tx-specified `max_fee_per_blob_gas` after Cancun.
    BlobGasPriceGreaterThanMax,
<<<<<<< HEAD
    /// System transactions are not supported
    /// post-regolith hardfork.
    #[cfg(feature = "optimism")]
    DepositSystemTxPostRegolith,
=======
    /// There should be at least one blob in Blob transaction.
    EmptyBlobs,
    /// Blob transaction can't be a create transaction.
    /// `to` must be present
    BlobCreateTransaction,
    /// Transaction has more then [`crate::MAX_BLOB_NUMBER_PER_BLOCK`] blobs
    TooManyBlobs,
    /// Blob transaction contains a versioned hash with an incorrect version
    BlobVersionNotSupported,
}

impl<DBError> From<InvalidHeader> for EVMError<DBError> {
    fn from(invalid: InvalidHeader) -> Self {
        EVMError::Header(invalid)
    }
}

/// Errors related to misconfiguration of the  `BlockEnv`
#[derive(Debug, Copy, Clone, PartialEq, Eq)]
#[cfg_attr(feature = "serde", derive(serde::Serialize, serde::Deserialize))]
pub enum InvalidHeader {
    /// `prevrandao` is not set for Merge and above.
    PrevrandaoNotSet,
    /// `excess_blob_gas` is not set for Cancun and above.
    ExcessBlobGasNotSet,
>>>>>>> 8206193e
}

/// Reason a transaction successfully completed.
#[derive(Debug, Clone, Copy, PartialEq, Eq)]
#[cfg_attr(feature = "serde", derive(serde::Serialize, serde::Deserialize))]
pub enum Eval {
    Stop,
    Return,
    SelfDestruct,
}

/// Indicates that the EVM has experienced an exceptional halt. This causes execution to
/// immediately end with all gas being consumed.
#[derive(Debug, Clone, Copy, PartialEq, Eq)]
#[cfg_attr(feature = "serde", derive(serde::Serialize, serde::Deserialize))]
pub enum Halt {
    OutOfGas(OutOfGasError),
    OpcodeNotFound,
    InvalidFEOpcode,
    InvalidJump,
    NotActivated,
    StackUnderflow,
    StackOverflow,
    OutOfOffset,
    CreateCollision,
    PrecompileError,
    NonceOverflow,
    /// Create init code size exceeds limit (runtime).
    CreateContractSizeLimit,
    /// Error on created contract that begins with EF
    CreateContractStartingWithEF,
    /// EIP-3860: Limit and meter initcode. Initcode size limit exceeded.
    CreateInitcodeSizeLimit,

    /* Internal Halts that can be only found inside Inspector */
    OverflowPayment,
    StateChangeDuringStaticCall,
    CallNotAllowedInsideStatic,
    OutOfFund,
    CallTooDeep,
}

#[derive(Debug, Copy, Clone, PartialEq, Eq)]
#[cfg_attr(feature = "serde", derive(serde::Serialize, serde::Deserialize))]
pub enum OutOfGasError {
    // Basic OOG error
    BasicOutOfGas,
    // Tried to expand past REVM limit
    MemoryLimit,
    // Basic OOG error from memory expansion
    Memory,
    // Precompile threw OOG error
    Precompile,
    // When performing something that takes a U256 and casts down to a u64, if its too large this would fire
    // i.e. in `as_usize_or_fail`
    InvalidOperand,
}<|MERGE_RESOLUTION|>--- conflicted
+++ resolved
@@ -201,12 +201,6 @@
     BlobVersionedHashesNotSupported,
     /// Block `blob_gas_price` is greater than tx-specified `max_fee_per_blob_gas` after Cancun.
     BlobGasPriceGreaterThanMax,
-<<<<<<< HEAD
-    /// System transactions are not supported
-    /// post-regolith hardfork.
-    #[cfg(feature = "optimism")]
-    DepositSystemTxPostRegolith,
-=======
     /// There should be at least one blob in Blob transaction.
     EmptyBlobs,
     /// Blob transaction can't be a create transaction.
@@ -216,6 +210,10 @@
     TooManyBlobs,
     /// Blob transaction contains a versioned hash with an incorrect version
     BlobVersionNotSupported,
+    /// System transactions are not supported
+    /// post-regolith hardfork.
+    #[cfg(feature = "optimism")]
+    DepositSystemTxPostRegolith,
 }
 
 impl<DBError> From<InvalidHeader> for EVMError<DBError> {
@@ -232,7 +230,6 @@
     PrevrandaoNotSet,
     /// `excess_blob_gas` is not set for Cancun and above.
     ExcessBlobGasNotSet,
->>>>>>> 8206193e
 }
 
 /// Reason a transaction successfully completed.
