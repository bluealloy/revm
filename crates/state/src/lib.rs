//! Optimism-specific constants, types, and helpers.
#![cfg_attr(not(test), warn(unused_crate_dependencies))]
#![cfg_attr(not(feature = "std"), no_std)]

mod account_info;
mod types;
pub use bytecode;

pub use account_info::AccountInfo;
pub use bytecode::Bytecode;
pub use primitives;
pub use types::{EvmState, EvmStorage, TransientStorage};

use bitflags::bitflags;
use core::hash::Hash;
use primitives::hardfork::SpecId;
use primitives::{HashMap, StorageKey, StorageValue};

/// Account type used inside Journal to track changed to state.
#[derive(Debug, Clone, PartialEq, Eq, Default)]
#[cfg_attr(feature = "serde", derive(serde::Serialize, serde::Deserialize))]
pub struct Account {
    /// Balance, nonce, and code
    pub info: AccountInfo,
    /// Transaction id, used to track when account was toched/loaded into journal.
    pub transaction_id: usize,
    /// Storage cache
    pub storage: EvmStorage,
    /// Account status flags
    pub status: AccountStatus,
}

impl Account {
    /// Creates new account and mark it as non existing.
    pub fn new_not_existing(transaction_id: usize) -> Self {
        Self {
            info: AccountInfo::default(),
            storage: HashMap::default(),
            transaction_id,
            status: AccountStatus::LoadedAsNotExisting,
        }
    }

    /// Checks if account is empty and check if empty state before spurious dragon hardfork.
    #[inline]
    pub fn state_clear_aware_is_empty(&self, spec: SpecId) -> bool {
        if SpecId::is_enabled_in(spec, SpecId::SPURIOUS_DRAGON) {
            self.is_empty()
        } else {
            let loaded_not_existing = self.is_loaded_as_not_existing();
            let is_not_touched = !self.is_touched();
            loaded_not_existing && is_not_touched
        }
    }

    /// Marks the account as self destructed.
    pub fn mark_selfdestruct(&mut self) {
        self.status |= AccountStatus::SelfDestructed;
    }

    /// Unmarks the account as self destructed.
    pub fn unmark_selfdestruct(&mut self) {
        self.status -= AccountStatus::SelfDestructed;
    }

    /// Is account marked for self destruct.
    pub fn is_selfdestructed(&self) -> bool {
        self.status.contains(AccountStatus::SelfDestructed)
    }

    /// Marks the account as touched
    pub fn mark_touch(&mut self) {
        self.status |= AccountStatus::Touched;
    }

    /// Unmarks the touch flag.
    pub fn unmark_touch(&mut self) {
        self.status -= AccountStatus::Touched;
    }

    /// If account status is marked as touched.
    pub fn is_touched(&self) -> bool {
        self.status.contains(AccountStatus::Touched)
    }

    /// Marks the account as newly created.
    pub fn mark_created(&mut self) {
        self.status |= AccountStatus::Created;
    }

    /// Unmarks the created flag.
    pub fn unmark_created(&mut self) {
        self.status -= AccountStatus::Created;
    }

    /// Marks the account as cold.
    pub fn mark_cold(&mut self) {
        self.status |= AccountStatus::Cold;
    }

    /// Marks the account as warm and return true if it was previously cold.
    pub fn mark_warm(&mut self) -> bool {
        if self.status.contains(AccountStatus::Cold) {
            self.status -= AccountStatus::Cold;
            true
        } else {
            false
        }
    }

    /// Is account loaded as not existing from database.
    ///
    /// This is needed for pre spurious dragon hardforks where
    /// existing and empty were two separate states.
    pub fn is_loaded_as_not_existing(&self) -> bool {
        self.status.contains(AccountStatus::LoadedAsNotExisting)
    }

    /// Is account newly created in this transaction.
    pub fn is_created(&self) -> bool {
        self.status.contains(AccountStatus::Created)
    }

    /// Is account empty, check if nonce and balance are zero and code is empty.
    pub fn is_empty(&self) -> bool {
        self.info.is_empty()
    }

    /// Returns an iterator over the storage slots that have been changed.
    ///
    /// See also [EvmStorageSlot::is_changed].
    pub fn changed_storage_slots(&self) -> impl Iterator<Item = (&StorageKey, &EvmStorageSlot)> {
        self.storage.iter().filter(|(_, slot)| slot.is_changed())
    }

    /// Sets account info and returns self for method chaining.
    pub fn with_info(mut self, info: AccountInfo) -> Self {
        self.info = info;
        self
    }

    /// Populates storage from an iterator of storage slots and returns self for method chaining.
    pub fn with_storage<I>(mut self, storage_iter: I) -> Self
    where
        I: Iterator<Item = (StorageKey, EvmStorageSlot)>,
    {
        for (key, slot) in storage_iter {
            self.storage.insert(key, slot);
        }
        self
    }

    /// Marks the account as self destructed and returns self for method chaining.
    pub fn with_selfdestruct_mark(mut self) -> Self {
        self.mark_selfdestruct();
        self
    }

    /// Marks the account as touched and returns self for method chaining.
    pub fn with_touched_mark(mut self) -> Self {
        self.mark_touch();
        self
    }

    /// Marks the account as newly created and returns self for method chaining.
    pub fn with_created_mark(mut self) -> Self {
        self.mark_created();
        self
    }

    /// Marks the account as cold and returns self for method chaining.
    pub fn with_cold_mark(mut self) -> Self {
        self.mark_cold();
        self
    }

    /// Marks the account as warm (not cold) and returns self for method chaining.
    /// Also returns whether the account was previously cold.
    pub fn with_warm_mark(mut self) -> (Self, bool) {
        let was_cold = self.mark_warm();
        (self, was_cold)
    }

    /// Variant of with_warm_mark that doesn't return the previous state.
    pub fn with_warm(mut self) -> Self {
        self.mark_warm();
        self
    }
}

impl From<AccountInfo> for Account {
    fn from(info: AccountInfo) -> Self {
        Self {
            info,
            storage: HashMap::default(),
            transaction_id: 0,
            status: AccountStatus::Loaded,
        }
    }
}

// The `bitflags!` macro generates `struct`s that manage a set of flags.
bitflags! {
    /// Account status flags. Generated by bitflags crate.
    #[derive(Debug, Clone, Copy, PartialEq, Eq, PartialOrd, Ord, Hash)]
    #[cfg_attr(feature = "serde", derive(serde::Serialize, serde::Deserialize))]
    #[cfg_attr(feature = "serde", serde(transparent))]
    pub struct AccountStatus: u8 {
        /// When account is loaded but not touched or interacted with.
        /// This is the default state.
        const Loaded = 0b00000000;
        /// When account is newly created we will not access database
        /// to fetch storage values
        const Created = 0b00000001;
        /// If account is marked for self destruction.
        const SelfDestructed = 0b00000010;
        /// Only when account is marked as touched we will save it to database.
        const Touched = 0b00000100;
        /// used only for pre spurious dragon hardforks where existing and empty were two separate states.
        /// it became same state after EIP-161: State trie clearing
        const LoadedAsNotExisting = 0b0001000;
        /// used to mark account as cold
        const Cold = 0b0010000;
    }
}

impl Default for AccountStatus {
    fn default() -> Self {
        Self::Loaded
    }
}

/// This type keeps track of the current value of a storage slot.
#[derive(Debug, Clone, Default, PartialEq, Eq, Hash)]
#[cfg_attr(feature = "serde", derive(serde::Serialize, serde::Deserialize))]
pub struct EvmStorageSlot {
    /// Original value of the storage slot
    pub original_value: StorageValue,
    /// Present value of the storage slot
<<<<<<< HEAD
    pub present_value: U256,
    /// Transaction id, used to track when storage slot was made warm.
    pub transaction_id: usize,
=======
    pub present_value: StorageValue,
>>>>>>> 15980734
    /// Represents if the storage slot is cold
    pub is_cold: bool,
}

impl EvmStorageSlot {
    /// Creates a new _unchanged_ `EvmStorageSlot` for the given value.
<<<<<<< HEAD
    pub fn new(original: U256, transaction_id: usize) -> Self {
=======
    pub fn new(original: StorageValue) -> Self {
>>>>>>> 15980734
        Self {
            original_value: original,
            present_value: original,
            transaction_id,
            is_cold: false,
        }
    }

    /// Creates a new _changed_ `EvmStorageSlot`.
<<<<<<< HEAD
    pub fn new_changed(original_value: U256, present_value: U256, transaction_id: usize) -> Self {
=======
    pub fn new_changed(original_value: StorageValue, present_value: StorageValue) -> Self {
>>>>>>> 15980734
        Self {
            original_value,
            present_value,
            transaction_id,
            is_cold: false,
        }
    }
    /// Returns true if the present value differs from the original value.
    pub fn is_changed(&self) -> bool {
        self.original_value != self.present_value
    }

    /// Returns the original value of the storage slot.
<<<<<<< HEAD
    #[inline]
    pub fn original_value(&self) -> U256 {
=======
    pub fn original_value(&self) -> StorageValue {
>>>>>>> 15980734
        self.original_value
    }

    /// Returns the current value of the storage slot.
<<<<<<< HEAD
    #[inline]
    pub fn present_value(&self) -> U256 {
=======
    pub fn present_value(&self) -> StorageValue {
>>>>>>> 15980734
        self.present_value
    }

    /// Marks the storage slot as cold. Does not change transaction_id.
    #[inline]
    pub fn mark_cold(&mut self) {
        self.is_cold = true;
    }

    /// Sets the transaction id of the storage slot.
    #[inline]
    pub fn set_transaction_id(&mut self, transaction_id: usize) {
        self.transaction_id = transaction_id;
    }

    /// Marks the storage slot as warm and sets transaction_id to the given value
    ///
    ///
    /// Returns false if old transition_id is different from given id or in case they are same return `Self::is_cold` value.
    #[inline]
    pub fn mark_warm_with_transaction_id(&mut self, transaction_id: usize) -> bool {
        let old_transition_id = core::mem::replace(&mut self.transaction_id, transaction_id);
        let old_is_cold = core::mem::replace(&mut self.is_cold, false);

        old_transition_id != transaction_id || old_is_cold
    }
}

#[cfg(test)]
mod tests {
    use super::*;
    use crate::EvmStorageSlot;
    use primitives::{StorageKey, KECCAK_EMPTY, U256};

    #[test]
    fn account_is_empty_balance() {
        let mut account = Account::default();
        assert!(account.is_empty());

        account.info.balance = U256::from(1);
        assert!(!account.is_empty());

        account.info.balance = U256::ZERO;
        assert!(account.is_empty());
    }

    #[test]
    fn account_is_empty_nonce() {
        let mut account = Account::default();
        assert!(account.is_empty());

        account.info.nonce = 1;
        assert!(!account.is_empty());

        account.info.nonce = 0;
        assert!(account.is_empty());
    }

    #[test]
    fn account_is_empty_code_hash() {
        let mut account = Account::default();
        assert!(account.is_empty());

        account.info.code_hash = [1; 32].into();
        assert!(!account.is_empty());

        account.info.code_hash = [0; 32].into();
        assert!(account.is_empty());

        account.info.code_hash = KECCAK_EMPTY;
        assert!(account.is_empty());
    }

    #[test]
    fn account_state() {
        let mut account = Account::default();

        assert!(!account.is_touched());
        assert!(!account.is_selfdestructed());

        account.mark_touch();
        assert!(account.is_touched());
        assert!(!account.is_selfdestructed());

        account.mark_selfdestruct();
        assert!(account.is_touched());
        assert!(account.is_selfdestructed());

        account.unmark_selfdestruct();
        assert!(account.is_touched());
        assert!(!account.is_selfdestructed());
    }

    #[test]
    fn account_is_cold() {
        let mut account = Account::default();

        // Account is not cold by default
        assert!(!account.status.contains(crate::AccountStatus::Cold));

        // When marking warm account as warm again, it should return false
        assert!(!account.mark_warm());

        // Mark account as cold
        account.mark_cold();

        // Account is cold
        assert!(account.status.contains(crate::AccountStatus::Cold));

        // When marking cold account as warm, it should return true
        assert!(account.mark_warm());
    }

    #[test]
    fn test_account_with_info() {
        let info = AccountInfo::default();
        let account = Account::default().with_info(info.clone());

        assert_eq!(account.info, info);
        assert_eq!(account.storage, HashMap::default());
        assert_eq!(account.status, AccountStatus::Loaded);
    }

    #[test]
    fn test_account_with_storage() {
        let mut storage = HashMap::new();
<<<<<<< HEAD
        let key1 = U256::from(1);
        let key2 = U256::from(2);
        let slot1 = EvmStorageSlot::new(U256::from(10), 0);
        let slot2 = EvmStorageSlot::new(U256::from(20), 0);
=======
        let key1 = StorageKey::from(1);
        let key2 = StorageKey::from(2);
        let slot1 = EvmStorageSlot::new(StorageValue::from(10));
        let slot2 = EvmStorageSlot::new(StorageValue::from(20));
>>>>>>> 15980734

        storage.insert(key1, slot1.clone());
        storage.insert(key2, slot2.clone());

        let account = Account::default().with_storage(storage.clone().into_iter());

        assert_eq!(account.storage.len(), 2);
        assert_eq!(account.storage.get(&key1), Some(&slot1));
        assert_eq!(account.storage.get(&key2), Some(&slot2));
    }

    #[test]
    fn test_account_with_selfdestruct_mark() {
        let account = Account::default().with_selfdestruct_mark();

        assert!(account.is_selfdestructed());
        assert!(!account.is_touched());
        assert!(!account.is_created());
    }

    #[test]
    fn test_account_with_touched_mark() {
        let account = Account::default().with_touched_mark();

        assert!(!account.is_selfdestructed());
        assert!(account.is_touched());
        assert!(!account.is_created());
    }

    #[test]
    fn test_account_with_created_mark() {
        let account = Account::default().with_created_mark();

        assert!(!account.is_selfdestructed());
        assert!(!account.is_touched());
        assert!(account.is_created());
    }

    #[test]
    fn test_account_with_cold_mark() {
        let account = Account::default().with_cold_mark();

        assert!(account.status.contains(AccountStatus::Cold));
    }

    #[test]
    fn test_account_with_warm_mark() {
        // Start with a cold account
        let cold_account = Account::default().with_cold_mark();
        assert!(cold_account.status.contains(AccountStatus::Cold));

        // Use with_warm_mark to warm it
        let (warm_account, was_cold) = cold_account.with_warm_mark();

        // Check that it's now warm and previously was cold
        assert!(!warm_account.status.contains(AccountStatus::Cold));
        assert!(was_cold);

        // Try with an already warm account
        let (still_warm_account, was_cold) = warm_account.with_warm_mark();
        assert!(!still_warm_account.status.contains(AccountStatus::Cold));
        assert!(!was_cold);
    }

    #[test]
    fn test_account_with_warm() {
        // Start with a cold account
        let cold_account = Account::default().with_cold_mark();
        assert!(cold_account.status.contains(AccountStatus::Cold));

        // Use with_warm to warm it
        let warm_account = cold_account.with_warm();

        // Check that it's now warm
        assert!(!warm_account.status.contains(AccountStatus::Cold));
    }

    #[test]
    fn test_account_builder_chaining() {
        let info = AccountInfo {
            nonce: 5,
            ..AccountInfo::default()
        };

<<<<<<< HEAD
        let slot_key = U256::from(42);
        let slot_value = EvmStorageSlot::new(U256::from(123), 0);
=======
        let slot_key = StorageKey::from(42);
        let slot_value = EvmStorageSlot::new(StorageValue::from(123));
>>>>>>> 15980734
        let mut storage = HashMap::new();
        storage.insert(slot_key, slot_value.clone());

        // Chain multiple builder methods together
        let account = Account::default()
            .with_info(info.clone())
            .with_storage(storage.into_iter())
            .with_created_mark()
            .with_touched_mark()
            .with_cold_mark()
            .with_warm();

        // Verify all modifications were applied
        assert_eq!(account.info, info);
        assert_eq!(account.storage.get(&slot_key), Some(&slot_value));
        assert!(account.is_created());
        assert!(account.is_touched());
        assert!(!account.status.contains(AccountStatus::Cold));
    }
}<|MERGE_RESOLUTION|>--- conflicted
+++ resolved
@@ -237,24 +237,16 @@
     /// Original value of the storage slot
     pub original_value: StorageValue,
     /// Present value of the storage slot
-<<<<<<< HEAD
-    pub present_value: U256,
+    pub present_value: StorageValue,
     /// Transaction id, used to track when storage slot was made warm.
     pub transaction_id: usize,
-=======
-    pub present_value: StorageValue,
->>>>>>> 15980734
     /// Represents if the storage slot is cold
     pub is_cold: bool,
 }
 
 impl EvmStorageSlot {
     /// Creates a new _unchanged_ `EvmStorageSlot` for the given value.
-<<<<<<< HEAD
-    pub fn new(original: U256, transaction_id: usize) -> Self {
-=======
-    pub fn new(original: StorageValue) -> Self {
->>>>>>> 15980734
+    pub fn new(original: StorageValue, transaction_id: usize) -> Self {
         Self {
             original_value: original,
             present_value: original,
@@ -264,11 +256,11 @@
     }
 
     /// Creates a new _changed_ `EvmStorageSlot`.
-<<<<<<< HEAD
-    pub fn new_changed(original_value: U256, present_value: U256, transaction_id: usize) -> Self {
-=======
-    pub fn new_changed(original_value: StorageValue, present_value: StorageValue) -> Self {
->>>>>>> 15980734
+    pub fn new_changed(
+        original_value: StorageValue,
+        present_value: StorageValue,
+        transaction_id: usize,
+    ) -> Self {
         Self {
             original_value,
             present_value,
@@ -282,22 +274,14 @@
     }
 
     /// Returns the original value of the storage slot.
-<<<<<<< HEAD
     #[inline]
-    pub fn original_value(&self) -> U256 {
-=======
     pub fn original_value(&self) -> StorageValue {
->>>>>>> 15980734
         self.original_value
     }
 
     /// Returns the current value of the storage slot.
-<<<<<<< HEAD
     #[inline]
-    pub fn present_value(&self) -> U256 {
-=======
     pub fn present_value(&self) -> StorageValue {
->>>>>>> 15980734
         self.present_value
     }
 
@@ -424,17 +408,10 @@
     #[test]
     fn test_account_with_storage() {
         let mut storage = HashMap::new();
-<<<<<<< HEAD
-        let key1 = U256::from(1);
-        let key2 = U256::from(2);
-        let slot1 = EvmStorageSlot::new(U256::from(10), 0);
-        let slot2 = EvmStorageSlot::new(U256::from(20), 0);
-=======
         let key1 = StorageKey::from(1);
         let key2 = StorageKey::from(2);
-        let slot1 = EvmStorageSlot::new(StorageValue::from(10));
-        let slot2 = EvmStorageSlot::new(StorageValue::from(20));
->>>>>>> 15980734
+        let slot1 = EvmStorageSlot::new(StorageValue::from(10), 0);
+        let slot2 = EvmStorageSlot::new(StorageValue::from(20), 0);
 
         storage.insert(key1, slot1.clone());
         storage.insert(key2, slot2.clone());
@@ -519,13 +496,8 @@
             ..AccountInfo::default()
         };
 
-<<<<<<< HEAD
-        let slot_key = U256::from(42);
-        let slot_value = EvmStorageSlot::new(U256::from(123), 0);
-=======
         let slot_key = StorageKey::from(42);
-        let slot_value = EvmStorageSlot::new(StorageValue::from(123));
->>>>>>> 15980734
+        let slot_value = EvmStorageSlot::new(StorageValue::from(123), 0);
         let mut storage = HashMap::new();
         storage.insert(slot_key, slot_value.clone());
 
