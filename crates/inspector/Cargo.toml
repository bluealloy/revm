[package]
name = "revm-inspector"
description = "Revm inspector interface"
version = "5.0.0"
authors.workspace = true
edition.workspace = true
keywords.workspace = true
license.workspace = true
repository.workspace = true
readme.workspace = true

[package.metadata.docs.rs]
all-features = true
rustdoc-args = ["--cfg", "docsrs"]

[lints.rust]
unreachable_pub = "warn"
unused_must_use = "deny"
rust_2018_idioms = "deny"

[lints.rustdoc]
all = "warn"

[dependencies]
# revm
context.workspace = true
database-interface.workspace = true
handler.workspace = true
primitives.workspace = true
state.workspace = true
interpreter.workspace = true

auto_impl.workspace = true

# Optional
serde = { workspace = true, features = ["derive", "rc"], optional = true }
serde_json = { workspace = true, features = [
	"alloc",
	"preserve_order",
], optional = true }

[dev-dependencies]
database = { workspace = true, features = ["serde"] }

[features]
default = ["std"]
# Preserve order of json field
std = [
	"serde?/std",
	"serde_json?/std",
	"serde_json?/preserve_order",
	"context/std",
	"database/std",
	"database-interface/std",
	"handler/std",
	"interpreter/std",
	"primitives/std",
	"state/std",
]
serde = [
<<<<<<< HEAD
	"dep:serde",
	"dep:serde_json",
=======
>>>>>>> 869842dc
	"database/serde",
	"context/serde",
	"database-interface/serde",
	"handler/serde",
	"interpreter/serde",
	"primitives/serde",
	"state/serde",
]
<<<<<<< HEAD

# deprecated please use [`tracer`] feature instead
serde-json = ["tracer"]
tracer = ["serde", "dep:serde_json"]
=======
# serde is used only for TracerEip33155
serde-json = ["dep:serde", "dep:serde_json", "serde"]
>>>>>>> 869842dc
<|MERGE_RESOLUTION|>--- conflicted
+++ resolved
@@ -58,11 +58,6 @@
 	"state/std",
 ]
 serde = [
-<<<<<<< HEAD
-	"dep:serde",
-	"dep:serde_json",
-=======
->>>>>>> 869842dc
 	"database/serde",
 	"context/serde",
 	"database-interface/serde",
@@ -71,12 +66,7 @@
 	"primitives/serde",
 	"state/serde",
 ]
-<<<<<<< HEAD
 
 # deprecated please use [`tracer`] feature instead
-serde-json = ["tracer"]
-tracer = ["serde", "dep:serde_json"]
-=======
-# serde is used only for TracerEip33155
 serde-json = ["dep:serde", "dep:serde_json", "serde"]
->>>>>>> 869842dc
+tracer = ["serde-json"]