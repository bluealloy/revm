use auto_impl::auto_impl;
use core::mem::MaybeUninit;
use revm::{
    bytecode::opcode::OpCode,
    context::JournaledState,
    context_interface::{
        block::BlockSetter,
        journaled_state::{AccountLoad, Eip7702CodeLoad},
        transaction::TransactionSetter,
        Block, BlockGetter, CfgGetter, DatabaseGetter, ErrorGetter, Journal, JournalDBError,
        JournalGetter, TransactionGetter,
    },
    database_interface::{Database, EmptyDB},
    handler::{
        EthExecution, EthFrame, EthHandler, EthPostExecution, EthPreExecution,
        EthPrecompileProvider, EthValidation, FrameResult,
    },
    handler_interface::{Frame, FrameOrResultGen, PrecompileProvider},
    interpreter::{
        instructions::host::{log, selfdestruct},
        interpreter::{EthInterpreter, InstructionProvider},
        interpreter_types::{Jumps, LoopControl},
        table::{self, CustomInstruction},
        CallInputs, CallOutcome, CreateInputs, CreateOutcome, EOFCreateInputs, FrameInput, Host,
        Instruction, InstructionResult, Interpreter, InterpreterTypes, SStoreResult,
        SelfDestructResult, StateLoad,
    },
    precompile::PrecompileErrors,
    primitives::{Address, Bytes, Log, B256, U256},
    Context, Error, Evm, JournalEntry,
};
use std::{rc::Rc, vec::Vec};

/// EVM [Interpreter] callbacks.
#[auto_impl(&mut, Box)]
pub trait Inspector<CTX, INTR: InterpreterTypes> {
    /// Called before the interpreter is initialized.
    ///
    /// If `interp.instruction_result` is set to anything other than [revm::interpreter::InstructionResult::Continue] then the execution of the interpreter
    /// is skipped.
    #[inline]
    fn initialize_interp(&mut self, interp: &mut Interpreter<INTR>, context: &mut CTX) {
        let _ = interp;
        let _ = context;
    }

    /// Called on each step of the interpreter.
    ///
    /// Information about the current execution, including the memory, stack and more is available
    /// on `interp` (see [Interpreter]).
    ///
    /// # Example
    ///
    /// To get the current opcode, use `interp.current_opcode()`.
    #[inline]
    fn step(&mut self, interp: &mut Interpreter<INTR>, context: &mut CTX) {
        let _ = interp;
        let _ = context;
    }

    /// Called after `step` when the instruction has been executed.
    ///
    /// Setting `interp.instruction_result` to anything other than [revm::interpreter::InstructionResult::Continue] alters the execution
    /// of the interpreter.
    #[inline]
    fn step_end(&mut self, interp: &mut Interpreter<INTR>, context: &mut CTX) {
        let _ = interp;
        let _ = context;
    }

    /// Called when a log is emitted.
    #[inline]
    fn log(&mut self, interp: &mut Interpreter<INTR>, context: &mut CTX, log: &Log) {
        let _ = interp;
        let _ = context;
        let _ = log;
    }

    /// Called whenever a call to a contract is about to start.
    ///
    /// InstructionResulting anything other than [revm::interpreter::InstructionResult::Continue] overrides the result of the call.
    #[inline]
    fn call(&mut self, context: &mut CTX, inputs: &mut CallInputs) -> Option<CallOutcome> {
        let _ = context;
        let _ = inputs;
        None
    }

    /// Called when a call to a contract has concluded.
    ///
    /// The returned [CallOutcome] is used as the result of the call.
    ///
    /// This allows the inspector to modify the given `result` before returning it.
    #[inline]
    fn call_end(&mut self, context: &mut CTX, inputs: &CallInputs, outcome: &mut CallOutcome) {
        let _ = context;
        let _ = inputs;
        let _ = outcome;
    }

    /// Called when a contract is about to be created.
    ///
    /// If this returns `Some` then the [CreateOutcome] is used to override the result of the creation.
    ///
    /// If this returns `None` then the creation proceeds as normal.
    #[inline]
    fn create(&mut self, context: &mut CTX, inputs: &mut CreateInputs) -> Option<CreateOutcome> {
        let _ = context;
        let _ = inputs;
        None
    }

    /// Called when a contract has been created.
    ///
    /// InstructionResulting anything other than the values passed to this function (`(ret, remaining_gas,
    /// address, out)`) will alter the result of the create.
    #[inline]
    fn create_end(
        &mut self,
        context: &mut CTX,
        inputs: &CreateInputs,
        outcome: &mut CreateOutcome,
    ) {
        let _ = context;
        let _ = inputs;
        let _ = outcome;
    }

    /// Called when EOF creating is called.
    ///
    /// This can happen from create TX or from EOFCREATE opcode.
    fn eofcreate(
        &mut self,
        context: &mut CTX,
        inputs: &mut EOFCreateInputs,
    ) -> Option<CreateOutcome> {
        let _ = context;
        let _ = inputs;
        None
    }

    /// Called when eof creating has ended.
    fn eofcreate_end(
        &mut self,
        context: &mut CTX,
        inputs: &EOFCreateInputs,
        outcome: &mut CreateOutcome,
    ) {
        let _ = context;
        let _ = inputs;
        let _ = outcome;
    }

    /// Called when a contract has been self-destructed with funds transferred to target.
    #[inline]
    fn selfdestruct(&mut self, contract: Address, target: Address, value: U256) {
        let _ = contract;
        let _ = target;
        let _ = value;
    }
}

/// Provides access to an `Inspector` instance.
pub trait GetInspector<CTX, INTR: InterpreterTypes> {
    /// Returns the associated `Inspector`.
    fn get_inspector(&mut self) -> &mut impl Inspector<CTX, INTR>;
}

pub trait InspectorCtx {
    type IT: InterpreterTypes;

    fn step(&mut self, interp: &mut Interpreter<Self::IT>);
    fn step_end(&mut self, interp: &mut Interpreter<Self::IT>);
    fn initialize_interp(&mut self, interp: &mut Interpreter<Self::IT>);
    fn frame_start(&mut self, frame_input: &mut FrameInput) -> Option<FrameResult>;
    fn frame_end(&mut self, frame_output: &mut FrameResult);
    fn inspector_selfdestruct(&mut self, contract: Address, target: Address, value: U256);
    fn inspector_log(&mut self, interp: &mut Interpreter<Self::IT>, log: &Log);
}

impl<CTX, INTR: InterpreterTypes, INSP: Inspector<CTX, INTR>> GetInspector<CTX, INTR> for INSP {
    #[inline]
    fn get_inspector(&mut self) -> &mut impl Inspector<CTX, INTR> {
        self
    }
}

/// EVM context contains data that EVM needs for execution.
#[derive(Clone, Debug)]
pub struct InspectorContext<INSP, DB, CTX>
where
    CTX: DatabaseGetter<Database = DB>,
{
    pub inspector: INSP,
    pub inner: CTX,
    pub frame_input_stack: Vec<FrameInput>,
}

impl<INSP, DB, CTX> InspectorContext<INSP, DB, CTX>
where
    CTX: BlockGetter
        + TransactionGetter
        + CfgGetter
        + DatabaseGetter<Database = DB>
        + JournalGetter
        + ErrorGetter
        + Host
        + ErrorGetter,
{
    pub fn new(inner: CTX, inspector: INSP) -> Self {
        Self {
            inner,
            inspector,
            frame_input_stack: Vec::new(),
        }
    }
}

impl<INSP: GetInspector<CTX, EthInterpreter>, DB, CTX> Host for InspectorContext<INSP, DB, CTX>
where
    CTX: Host + DatabaseGetter<Database = DB>,
{
    fn block_hash(&mut self, requested_number: u64) -> Option<B256> {
        self.inner.block_hash(requested_number)
    }

    fn load_account_delegated(&mut self, address: Address) -> Option<AccountLoad> {
        self.inner.load_account_delegated(address)
    }

    fn balance(&mut self, address: Address) -> Option<StateLoad<U256>> {
        self.inner.balance(address)
    }

    fn code(&mut self, address: Address) -> Option<Eip7702CodeLoad<Bytes>> {
<<<<<<< HEAD
        self.inner.code(address)
=======
        // TODO : Remove duplicated function name.
        <Context<_, _, _, _, _, _> as Host>::code(&mut self.inner, address)
>>>>>>> e3f6a352
    }

    fn code_hash(&mut self, address: Address) -> Option<Eip7702CodeLoad<B256>> {
        self.inner.code_hash(address)
    }

    fn sload(&mut self, address: Address, index: U256) -> Option<StateLoad<U256>> {
        self.inner.sload(address, index)
    }

    fn sstore(
        &mut self,
        address: Address,
        index: U256,
        value: U256,
    ) -> Option<StateLoad<SStoreResult>> {
        self.inner.sstore(address, index, value)
    }

    fn tload(&mut self, address: Address, index: U256) -> U256 {
        self.inner.tload(address, index)
    }

    fn tstore(&mut self, address: Address, index: U256, value: U256) {
        self.inner.tstore(address, index, value)
    }

    fn log(&mut self, log: Log) {
        self.inner.log(log);
    }

    fn selfdestruct(
        &mut self,
        address: Address,
        target: Address,
    ) -> Option<StateLoad<SelfDestructResult>> {
        self.inner.selfdestruct(address, target)
    }
}

impl<INSP, DB, CTX> InspectorCtx for InspectorContext<INSP, DB, CTX>
where
    INSP: GetInspector<CTX, EthInterpreter>,
    CTX: DatabaseGetter<Database = DB>,
{
    type IT = EthInterpreter<()>;

    fn step(&mut self, interp: &mut Interpreter<Self::IT>) {
        self.inspector.get_inspector().step(interp, &mut self.inner);
    }

    fn step_end(&mut self, interp: &mut Interpreter<Self::IT>) {
        self.inspector
            .get_inspector()
            .step_end(interp, &mut self.inner);
    }

    fn initialize_interp(&mut self, interp: &mut Interpreter<Self::IT>) {
        self.inspector
            .get_inspector()
            .initialize_interp(interp, &mut self.inner);
    }
    fn inspector_log(&mut self, interp: &mut Interpreter<Self::IT>, log: &Log) {
        self.inspector
            .get_inspector()
            .log(interp, &mut self.inner, log);
    }

    fn frame_start(&mut self, frame_input: &mut FrameInput) -> Option<FrameResult> {
        let insp = self.inspector.get_inspector();
        let context = &mut self.inner;
        match frame_input {
            FrameInput::Call(i) => {
                if let Some(output) = insp.call(context, i) {
                    return Some(FrameResult::Call(output));
                }
            }
            FrameInput::Create(i) => {
                if let Some(output) = insp.create(context, i) {
                    return Some(FrameResult::Create(output));
                }
            }
            FrameInput::EOFCreate(i) => {
                if let Some(output) = insp.eofcreate(context, i) {
                    return Some(FrameResult::EOFCreate(output));
                }
            }
        }
        self.frame_input_stack.push(frame_input.clone());
        None
    }

    fn frame_end(&mut self, frame_output: &mut FrameResult) {
        let insp = self.inspector.get_inspector();
        let context = &mut self.inner;
        let frame_input = self.frame_input_stack.pop().expect("Frame pushed");
        match frame_output {
            FrameResult::Call(outcome) => {
                let FrameInput::Call(i) = frame_input else {
                    panic!("FrameInput::Call expected");
                };
                insp.call_end(context, &i, outcome);
            }
            FrameResult::Create(outcome) => {
                let FrameInput::Create(i) = frame_input else {
                    panic!("FrameInput::Create expected");
                };
                insp.create_end(context, &i, outcome);
            }
            FrameResult::EOFCreate(outcome) => {
                let FrameInput::EOFCreate(i) = frame_input else {
                    panic!("FrameInput::EofCreate expected");
                };
                insp.eofcreate_end(context, &i, outcome);
            }
        }
    }

    fn inspector_selfdestruct(&mut self, contract: Address, target: Address, value: U256) {
        self.inspector
            .get_inspector()
            .selfdestruct(contract, target, value)
    }
}

impl<INSP, DB, CTX> CfgGetter for InspectorContext<INSP, DB, CTX>
where
    CTX: CfgGetter + DatabaseGetter<Database = DB>,
{
    type Cfg = <CTX as CfgGetter>::Cfg;

    fn cfg(&self) -> &Self::Cfg {
        self.inner.cfg()
    }
}

impl<INSP, DB, CTX> JournalGetter for InspectorContext<INSP, DB, CTX>
where
    CTX: JournalGetter + DatabaseGetter<Database = DB>,
    DB: Database,
{
    type Journal = <CTX as JournalGetter>::Journal;

    fn journal(&mut self) -> &mut Self::Journal {
        self.inner.journal()
    }

    fn journal_ref(&self) -> &Self::Journal {
        self.inner.journal_ref()
    }
}

impl<INSP, DB, CTX> DatabaseGetter for InspectorContext<INSP, DB, CTX>
where
    CTX: DatabaseGetter<Database = DB>,
    DB: Database,
{
    type Database = <CTX as DatabaseGetter>::Database;

    fn db(&mut self) -> &mut Self::Database {
        self.inner.db()
    }
}

impl<INSP, DB, CTX> ErrorGetter for InspectorContext<INSP, DB, CTX>
where
    CTX: ErrorGetter + DatabaseGetter<Database = DB>,
{
    type Error = <CTX as ErrorGetter>::Error;

    fn take_error(&mut self) -> Result<(), Self::Error> {
        self.inner.take_error()
    }
}

impl<INSP, DB, CTX> TransactionGetter for InspectorContext<INSP, DB, CTX>
where
    CTX: TransactionGetter + DatabaseGetter<Database = DB>,
{
    type Transaction = <CTX as TransactionGetter>::Transaction;

    fn tx(&self) -> &Self::Transaction {
        self.inner.tx()
    }
}

impl<INSP, DB, CTX> TransactionSetter for InspectorContext<INSP, DB, CTX>
where
    CTX: TransactionSetter + DatabaseGetter<Database = DB>,
{
    fn set_tx(&mut self, tx: <Self as TransactionGetter>::Transaction) {
        self.inner.set_tx(tx);
    }
}

impl<INSP, DB, CTX> BlockGetter for InspectorContext<INSP, DB, CTX>
where
    CTX: BlockGetter + DatabaseGetter<Database = DB>,
{
    type Block = <CTX as BlockGetter>::Block;

    fn block(&self) -> &Self::Block {
        self.inner.block()
    }
}

impl<INSP, DB, CTX> BlockSetter for InspectorContext<INSP, DB, CTX>
where
    CTX: BlockSetter + DatabaseGetter<Database = DB>,
{
    fn set_block(&mut self, block: <Self as BlockGetter>::Block) {
        self.inner.set_block(block);
    }
}

impl<INSP, DB, CTX> JournalExtGetter for InspectorContext<INSP, DB, CTX>
where
    CTX: JournalExtGetter + DatabaseGetter<Database = DB>,
{
    type JournalExt = <CTX as JournalExtGetter>::JournalExt;

    fn journal_ext(&self) -> &Self::JournalExt {
        self.inner.journal_ext()
    }
}

impl<BLOCK: Block, TX, CFG, DB: Database, JOURNAL: Journal<Database = DB> + JournalExt, CHAIN>
    JournalExtGetter for Context<BLOCK, TX, CFG, DB, JOURNAL, CHAIN>
{
    type JournalExt = JOURNAL;

    fn journal_ext(&self) -> &Self::JournalExt {
        &self.journaled_state
    }
}

#[derive(Clone)]
pub struct InspectorInstruction<IT: InterpreterTypes, HOST> {
    pub instruction: fn(&mut Interpreter<IT>, &mut HOST),
}

impl<IT: InterpreterTypes, HOST> CustomInstruction for InspectorInstruction<IT, HOST>
where
    HOST: InspectorCtx<IT = IT>,
{
    type Wire = IT;
    type Host = HOST;

    fn exec(&self, interpreter: &mut Interpreter<Self::Wire>, host: &mut Self::Host) {
        // SAFETY: As the PC was already incremented we need to subtract 1 to preserve the
        // old Inspector behavior.
        interpreter.bytecode.relative_jump(-1);

        // Call step.
        host.step(interpreter);
        if interpreter.control.instruction_result() != InstructionResult::Continue {
            return;
        }

        // Reset PC to previous value.
        interpreter.bytecode.relative_jump(1);

        // Execute instruction.
        (self.instruction)(interpreter, host);

        // Call step_end.
        host.step_end(interpreter);
    }

    fn from_base(instruction: Instruction<Self::Wire, Self::Host>) -> Self {
        Self { instruction }
    }
}

pub struct InspectorInstructionProvider<WIRE: InterpreterTypes, HOST> {
    instruction_table: Rc<[InspectorInstruction<WIRE, HOST>; 256]>,
}

impl<WIRE, HOST> Clone for InspectorInstructionProvider<WIRE, HOST>
where
    WIRE: InterpreterTypes,
{
    fn clone(&self) -> Self {
        Self {
            instruction_table: self.instruction_table.clone(),
        }
    }
}

pub trait JournalExt {
    fn logs(&self) -> &[Log];

    fn last_journal(&self) -> &[JournalEntry];
}

impl<DB: Database> JournalExt for JournaledState<DB> {
    fn logs(&self) -> &[Log] {
        &self.logs
    }

    fn last_journal(&self) -> &[JournalEntry] {
        self.journal.last().expect("Journal is never empty")
    }
}

#[auto_impl(&, &mut, Box, Arc)]
pub trait JournalExtGetter {
    type JournalExt: JournalExt;

    fn journal_ext(&self) -> &Self::JournalExt;
}

impl<WIRE, HOST> InstructionProvider for InspectorInstructionProvider<WIRE, HOST>
where
    WIRE: InterpreterTypes,
    HOST: Host + JournalExtGetter + JournalGetter + InspectorCtx<IT = WIRE>,
{
    type WIRE = WIRE;
    type Host = HOST;

    fn new(_context: &mut Self::Host) -> Self {
        let main_table = table::make_instruction_table::<WIRE, HOST>();
        let mut table: [MaybeUninit<InspectorInstruction<WIRE, HOST>>; 256] =
            unsafe { MaybeUninit::uninit().assume_init() };

        for (i, element) in table.iter_mut().enumerate() {
            let function = InspectorInstruction {
                instruction: main_table[i],
            };
            *element = MaybeUninit::new(function);
        }

        let mut table = unsafe {
            core::mem::transmute::<
                [MaybeUninit<InspectorInstruction<WIRE, HOST>>; 256],
                [InspectorInstruction<WIRE, HOST>; 256],
            >(table)
        };

        // Inspector log wrapper
        fn inspector_log<CTX: Host + JournalExtGetter + InspectorCtx>(
            interpreter: &mut Interpreter<<CTX as InspectorCtx>::IT>,
            context: &mut CTX,
            prev: Instruction<<CTX as InspectorCtx>::IT, CTX>,
        ) {
            prev(interpreter, context);

            if interpreter.control.instruction_result() == InstructionResult::Continue {
                let last_log = context.journal_ext().logs().last().unwrap().clone();
                context.inspector_log(interpreter, &last_log);
            }
        }

        /* LOG and Selfdestruct instructions */
        table[OpCode::LOG0.as_usize()] = InspectorInstruction {
            instruction: |interp, context| {
                inspector_log(interp, context, log::<0, HOST>);
            },
        };
        table[OpCode::LOG1.as_usize()] = InspectorInstruction {
            instruction: |interp, context| {
                inspector_log(interp, context, log::<1, HOST>);
            },
        };
        table[OpCode::LOG2.as_usize()] = InspectorInstruction {
            instruction: |interp, context| {
                inspector_log(interp, context, log::<2, HOST>);
            },
        };
        table[OpCode::LOG3.as_usize()] = InspectorInstruction {
            instruction: |interp, context| {
                inspector_log(interp, context, log::<3, HOST>);
            },
        };
        table[OpCode::LOG4.as_usize()] = InspectorInstruction {
            instruction: |interp, context| {
                inspector_log(interp, context, log::<4, HOST>);
            },
        };

        table[OpCode::SELFDESTRUCT.as_usize()] = InspectorInstruction {
            instruction: |interp, context| {
                selfdestruct::<Self::WIRE, HOST>(interp, context);
                if interp.control.instruction_result() == InstructionResult::SelfDestruct {
                    match context.journal_ext().last_journal().last() {
                        Some(JournalEntry::AccountDestroyed {
                            address,
                            target,
                            had_balance,
                            ..
                        }) => {
                            context.inspector_selfdestruct(*address, *target, *had_balance);
                        }
                        Some(JournalEntry::BalanceTransfer {
                            from, to, balance, ..
                        }) => {
                            context.inspector_selfdestruct(*from, *to, *balance);
                        }
                        _ => {}
                    }
                }
            },
        };

        Self {
            instruction_table: Rc::new(table),
        }
    }

    fn table(&mut self) -> &[impl CustomInstruction<Wire = Self::WIRE, Host = Self::Host>; 256] {
        self.instruction_table.as_ref()
    }
}

pub struct InspectorEthFrame<CTX, ERROR, PRECOMPILE>
where
    CTX: Host,
{
    // TODO : For now, hardcode the InstructionProvider. But in future this should be configurable as generic parameter.
    pub eth_frame: EthFrame<
        CTX,
        ERROR,
        EthInterpreter<()>,
        PRECOMPILE,
        InspectorInstructionProvider<EthInterpreter<()>, CTX>,
    >,
}

impl<CTX, ERROR, PRECOMPILE> Frame for InspectorEthFrame<CTX, ERROR, PRECOMPILE>
where
    CTX: TransactionGetter
        + ErrorGetter<Error = ERROR>
        + BlockGetter
        + JournalGetter
        + CfgGetter
        + JournalExtGetter
        + Host
        + InspectorCtx<IT = EthInterpreter>,
    ERROR: From<JournalDBError<CTX>> + From<PrecompileErrors>,
    PRECOMPILE: PrecompileProvider<Context = CTX, Error = ERROR>,
{
    type Context = CTX;
    type Error = ERROR;
    type FrameInit = FrameInput;
    type FrameResult = FrameResult;

    fn init_first(
        context: &mut CTX,
        mut frame_input: Self::FrameInit,
    ) -> Result<FrameOrResultGen<Self, Self::FrameResult>, Self::Error> {
        if let Some(output) = context.frame_start(&mut frame_input) {
            return Ok(FrameOrResultGen::Result(output));
        }
        let mut ret = EthFrame::init_first(context, frame_input)
            .map(|frame| frame.map_frame(|eth_frame| Self { eth_frame }));

        match &mut ret {
            Ok(FrameOrResultGen::Result(res)) => {
                context.frame_end(res);
            }
            Ok(FrameOrResultGen::Frame(frame)) => {
                context.initialize_interp(&mut frame.eth_frame.interpreter);
            }
            _ => (),
        }

        ret
    }

    fn init(
        &self,
        context: &mut CTX,
        mut frame_input: Self::FrameInit,
    ) -> Result<FrameOrResultGen<Self, Self::FrameResult>, Self::Error> {
        if let Some(output) = context.frame_start(&mut frame_input) {
            return Ok(FrameOrResultGen::Result(output));
        }
        let mut ret = self
            .eth_frame
            .init(context, frame_input)
            .map(|frame| frame.map_frame(|eth_frame| Self { eth_frame }));

        if let Ok(FrameOrResultGen::Frame(frame)) = &mut ret {
            context.initialize_interp(&mut frame.eth_frame.interpreter);
        }

        // TODO : Handle last frame_end. MAKE a separate function for `last_return_result`.

        ret
    }

    fn run(
        &mut self,
        context: &mut CTX,
    ) -> Result<FrameOrResultGen<Self::FrameInit, Self::FrameResult>, Self::Error> {
        self.eth_frame.run(context)
    }

    fn return_result(
        &mut self,
        context: &mut CTX,
        mut result: Self::FrameResult,
    ) -> Result<(), Self::Error> {
        context.frame_end(&mut result);
        self.eth_frame.return_result(context, result)
    }
}

pub type InspCtxType<INSP, DB, CTX> = InspectorContext<INSP, DB, CTX>;

pub type InspectorMainEvm<INSP, CTX, DB = EmptyDB> = Evm<
    Error<DB>,
    InspCtxType<INSP, DB, CTX>,
    EthHandler<
        InspCtxType<INSP, DB, CTX>,
        Error<DB>,
        EthValidation<InspCtxType<INSP, DB, CTX>, Error<DB>>,
        EthPreExecution<InspCtxType<INSP, DB, CTX>, Error<DB>>,
        InspectorEthExecution<InspCtxType<INSP, DB, CTX>, Error<DB>>,
    >,
>;

/// Function to create Inspector Handler.
pub fn inspector_handler<CTX: Host, ERROR, PRECOMPILE>() -> InspectorHandler<CTX, ERROR, PRECOMPILE>
{
    EthHandler::new(
        EthValidation::new(),
        EthPreExecution::new(),
        EthExecution::<_, _, InspectorEthFrame<_, _, PRECOMPILE>>::new(),
        EthPostExecution::new(),
    )
}

/// Composed type for Inspector Execution handler.
pub type InspectorEthExecution<CTX, ERROR, PRECOMPILE = EthPrecompileProvider<CTX, ERROR>> =
    EthExecution<CTX, ERROR, InspectorEthFrame<CTX, ERROR, PRECOMPILE>>;

/// Composed type for Inspector Handler.
pub type InspectorHandler<CTX, ERROR, PRECOMPILE> = EthHandler<
    CTX,
    ERROR,
    EthValidation<CTX, ERROR>,
    EthPreExecution<CTX, ERROR>,
    InspectorEthExecution<CTX, ERROR, PRECOMPILE>,
>;<|MERGE_RESOLUTION|>--- conflicted
+++ resolved
@@ -233,12 +233,7 @@
     }
 
     fn code(&mut self, address: Address) -> Option<Eip7702CodeLoad<Bytes>> {
-<<<<<<< HEAD
         self.inner.code(address)
-=======
-        // TODO : Remove duplicated function name.
-        <Context<_, _, _, _, _, _> as Host>::code(&mut self.inner, address)
->>>>>>> e3f6a352
     }
 
     fn code_hash(&mut self, address: Address) -> Option<Eip7702CodeLoad<B256>> {
