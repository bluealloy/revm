use crate::{
    inspector_context::InspectorContext,
    inspector_instruction::InspectorInstructionProvider,
    journal::{JournalExt, JournalExtGetter},
};
use auto_impl::auto_impl;
use revm::{
    context_interface::{
<<<<<<< HEAD
        block::BlockSetter,
        context::PerformantContextAccess,
        journaled_state::{AccountLoad, Eip7702CodeLoad},
        transaction::TransactionSetter,
        BlockGetter, CfgGetter, DatabaseGetter, ErrorGetter, Journal, JournalDBError,
        JournalGetter, TransactionGetter,
=======
        BlockGetter, CfgGetter, ErrorGetter, Journal, JournalDBError, JournalGetter,
        TransactionGetter,
>>>>>>> 6f3d9f89
    },
    database_interface::{Database, EmptyDB},
    handler::{
        EthExecution, EthFrame, EthHandler, EthPostExecution, EthPreExecution,
        EthPrecompileProvider, EthValidation, FrameResult,
    },
    handler_interface::{Frame, FrameOrResultGen, PrecompileProvider},
    interpreter::{
        interpreter::EthInterpreter,
        interpreter_types::{Jumps, LoopControl},
        table::CustomInstruction,
        CallInputs, CallOutcome, CreateInputs, CreateOutcome, EOFCreateInputs, FrameInput, Host,
        Instruction, InstructionResult, Interpreter, InterpreterTypes,
    },
    precompile::PrecompileErrors,
    primitives::{Address, Log, U256},
    Context, Error, Evm,
};

/// EVM [Interpreter] callbacks.
#[auto_impl(&mut, Box)]
pub trait Inspector<CTX, INTR: InterpreterTypes> {
    /// Called before the interpreter is initialized.
    ///
    /// If `interp.instruction_result` is set to anything other than [revm::interpreter::InstructionResult::Continue] then the execution of the interpreter
    /// is skipped.
    #[inline]
    fn initialize_interp(&mut self, interp: &mut Interpreter<INTR>, context: &mut CTX) {
        let _ = interp;
        let _ = context;
    }

    /// Called on each step of the interpreter.
    ///
    /// Information about the current execution, including the memory, stack and more is available
    /// on `interp` (see [Interpreter]).
    ///
    /// # Example
    ///
    /// To get the current opcode, use `interp.current_opcode()`.
    #[inline]
    fn step(&mut self, interp: &mut Interpreter<INTR>, context: &mut CTX) {
        let _ = interp;
        let _ = context;
    }

    /// Called after `step` when the instruction has been executed.
    ///
    /// Setting `interp.instruction_result` to anything other than [revm::interpreter::InstructionResult::Continue] alters the execution
    /// of the interpreter.
    #[inline]
    fn step_end(&mut self, interp: &mut Interpreter<INTR>, context: &mut CTX) {
        let _ = interp;
        let _ = context;
    }

    /// Called when a log is emitted.
    #[inline]
    fn log(&mut self, interp: &mut Interpreter<INTR>, context: &mut CTX, log: &Log) {
        let _ = interp;
        let _ = context;
        let _ = log;
    }

    /// Called whenever a call to a contract is about to start.
    ///
    /// InstructionResulting anything other than [revm::interpreter::InstructionResult::Continue] overrides the result of the call.
    #[inline]
    fn call(&mut self, context: &mut CTX, inputs: &mut CallInputs) -> Option<CallOutcome> {
        let _ = context;
        let _ = inputs;
        None
    }

    /// Called when a call to a contract has concluded.
    ///
    /// The returned [CallOutcome] is used as the result of the call.
    ///
    /// This allows the inspector to modify the given `result` before returning it.
    #[inline]
    fn call_end(&mut self, context: &mut CTX, inputs: &CallInputs, outcome: &mut CallOutcome) {
        let _ = context;
        let _ = inputs;
        let _ = outcome;
    }

    /// Called when a contract is about to be created.
    ///
    /// If this returns `Some` then the [CreateOutcome] is used to override the result of the creation.
    ///
    /// If this returns `None` then the creation proceeds as normal.
    #[inline]
    fn create(&mut self, context: &mut CTX, inputs: &mut CreateInputs) -> Option<CreateOutcome> {
        let _ = context;
        let _ = inputs;
        None
    }

    /// Called when a contract has been created.
    ///
    /// InstructionResulting anything other than the values passed to this function (`(ret, remaining_gas,
    /// address, out)`) will alter the result of the create.
    #[inline]
    fn create_end(
        &mut self,
        context: &mut CTX,
        inputs: &CreateInputs,
        outcome: &mut CreateOutcome,
    ) {
        let _ = context;
        let _ = inputs;
        let _ = outcome;
    }

    /// Called when EOF creating is called.
    ///
    /// This can happen from create TX or from EOFCREATE opcode.
    fn eofcreate(
        &mut self,
        context: &mut CTX,
        inputs: &mut EOFCreateInputs,
    ) -> Option<CreateOutcome> {
        let _ = context;
        let _ = inputs;
        None
    }

    /// Called when eof creating has ended.
    fn eofcreate_end(
        &mut self,
        context: &mut CTX,
        inputs: &EOFCreateInputs,
        outcome: &mut CreateOutcome,
    ) {
        let _ = context;
        let _ = inputs;
        let _ = outcome;
    }

    /// Called when a contract has been self-destructed with funds transferred to target.
    #[inline]
    fn selfdestruct(&mut self, contract: Address, target: Address, value: U256) {
        let _ = contract;
        let _ = target;
        let _ = value;
    }
}

/// Provides access to an `Inspector` instance.
pub trait GetInspector<CTX, INTR: InterpreterTypes> {
    /// Returns the associated `Inspector`.
    fn get_inspector(&mut self) -> &mut impl Inspector<CTX, INTR>;
}

pub trait InspectorCtx {
    type IT: InterpreterTypes;

    fn step(&mut self, interp: &mut Interpreter<Self::IT>);
    fn step_end(&mut self, interp: &mut Interpreter<Self::IT>);
    fn initialize_interp(&mut self, interp: &mut Interpreter<Self::IT>);
    fn frame_start(&mut self, frame_input: &mut FrameInput) -> Option<FrameResult>;
    fn frame_end(&mut self, frame_output: &mut FrameResult);
    fn inspector_selfdestruct(&mut self, contract: Address, target: Address, value: U256);
    fn inspector_log(&mut self, interp: &mut Interpreter<Self::IT>, log: &Log);
}

impl<CTX, INTR: InterpreterTypes, INSP: Inspector<CTX, INTR>> GetInspector<CTX, INTR> for INSP {
    #[inline]
    fn get_inspector(&mut self) -> &mut impl Inspector<CTX, INTR> {
        self
    }
}

<<<<<<< HEAD
/// EVM context contains data that EVM needs for execution.
#[derive(Clone, Debug)]
pub struct InspectorContext<INSP, DB, CTX>
where
    CTX: DatabaseGetter<Database = DB>,
{
    pub inspector: INSP,
    pub inner: CTX,
    pub frame_input_stack: Vec<FrameInput>,
}

impl<INSP, DB, CTX> InspectorContext<INSP, DB, CTX>
where
    CTX: BlockGetter
        + TransactionGetter
        + CfgGetter
        + DatabaseGetter<Database = DB>
        + JournalGetter
        + ErrorGetter
        + Host,
{
    pub fn new(inner: CTX, inspector: INSP) -> Self {
        Self {
            inner,
            inspector,
            frame_input_stack: Vec::new(),
        }
    }
}

impl<INSP: GetInspector<CTX, EthInterpreter>, DB, CTX> Host for InspectorContext<INSP, DB, CTX>
where
    CTX: Host + DatabaseGetter<Database = DB>,
{
    fn block_hash(&mut self, requested_number: u64) -> Option<B256> {
        self.inner.block_hash(requested_number)
    }

    fn load_account_delegated(&mut self, address: Address) -> Option<AccountLoad> {
        self.inner.load_account_delegated(address)
    }

    fn balance(&mut self, address: Address) -> Option<StateLoad<U256>> {
        self.inner.balance(address)
    }

    fn code(&mut self, address: Address) -> Option<Eip7702CodeLoad<Bytes>> {
        self.inner.code(address)
    }

    fn code_hash(&mut self, address: Address) -> Option<Eip7702CodeLoad<B256>> {
        self.inner.code_hash(address)
    }

    fn sload(&mut self, address: Address, index: U256) -> Option<StateLoad<U256>> {
        self.inner.sload(address, index)
    }

    fn sstore(
        &mut self,
        address: Address,
        index: U256,
        value: U256,
    ) -> Option<StateLoad<SStoreResult>> {
        self.inner.sstore(address, index, value)
    }

    fn tload(&mut self, address: Address, index: U256) -> U256 {
        self.inner.tload(address, index)
    }

    fn tstore(&mut self, address: Address, index: U256, value: U256) {
        self.inner.tstore(address, index, value)
    }

    fn log(&mut self, log: Log) {
        self.inner.log(log);
    }

    fn selfdestruct(
        &mut self,
        address: Address,
        target: Address,
    ) -> Option<StateLoad<SelfDestructResult>> {
        self.inner.selfdestruct(address, target)
    }
}

impl<INSP, DB, CTX> InspectorCtx for InspectorContext<INSP, DB, CTX>
where
    INSP: GetInspector<CTX, EthInterpreter>,
    CTX: DatabaseGetter<Database = DB>,
{
    type IT = EthInterpreter<()>;

    fn step(&mut self, interp: &mut Interpreter<Self::IT>) {
        self.inspector.get_inspector().step(interp, &mut self.inner);
    }

    fn step_end(&mut self, interp: &mut Interpreter<Self::IT>) {
        self.inspector
            .get_inspector()
            .step_end(interp, &mut self.inner);
    }

    fn initialize_interp(&mut self, interp: &mut Interpreter<Self::IT>) {
        self.inspector
            .get_inspector()
            .initialize_interp(interp, &mut self.inner);
    }
    fn inspector_log(&mut self, interp: &mut Interpreter<Self::IT>, log: &Log) {
        self.inspector
            .get_inspector()
            .log(interp, &mut self.inner, log);
    }

    fn frame_start(&mut self, frame_input: &mut FrameInput) -> Option<FrameResult> {
        let insp = self.inspector.get_inspector();
        let context = &mut self.inner;
        match frame_input {
            FrameInput::Call(i) => {
                if let Some(output) = insp.call(context, i) {
                    return Some(FrameResult::Call(output));
                }
            }
            FrameInput::Create(i) => {
                if let Some(output) = insp.create(context, i) {
                    return Some(FrameResult::Create(output));
                }
            }
            FrameInput::EOFCreate(i) => {
                if let Some(output) = insp.eofcreate(context, i) {
                    return Some(FrameResult::EOFCreate(output));
                }
            }
        }
        self.frame_input_stack.push(frame_input.clone());
        None
    }

    fn frame_end(&mut self, frame_output: &mut FrameResult) {
        let insp = self.inspector.get_inspector();
        let context = &mut self.inner;
        let frame_input = self.frame_input_stack.pop().expect("Frame pushed");
        match frame_output {
            FrameResult::Call(outcome) => {
                let FrameInput::Call(i) = frame_input else {
                    panic!("FrameInput::Call expected");
                };
                insp.call_end(context, &i, outcome);
            }
            FrameResult::Create(outcome) => {
                let FrameInput::Create(i) = frame_input else {
                    panic!("FrameInput::Create expected");
                };
                insp.create_end(context, &i, outcome);
            }
            FrameResult::EOFCreate(outcome) => {
                let FrameInput::EOFCreate(i) = frame_input else {
                    panic!("FrameInput::EofCreate expected");
                };
                insp.eofcreate_end(context, &i, outcome);
            }
        }
    }

    fn inspector_selfdestruct(&mut self, contract: Address, target: Address, value: U256) {
        self.inspector
            .get_inspector()
            .selfdestruct(contract, target, value)
    }
}

impl<INSP, DB, CTX> CfgGetter for InspectorContext<INSP, DB, CTX>
where
    CTX: CfgGetter + DatabaseGetter<Database = DB>,
{
    type Cfg = <CTX as CfgGetter>::Cfg;

    fn cfg(&self) -> &Self::Cfg {
        self.inner.cfg()
    }
}

impl<INSP, DB, CTX> JournalGetter for InspectorContext<INSP, DB, CTX>
where
    CTX: JournalGetter + DatabaseGetter<Database = DB>,
    DB: Database,
{
    type Journal = <CTX as JournalGetter>::Journal;

    fn journal(&mut self) -> &mut Self::Journal {
        self.inner.journal()
    }

    fn journal_ref(&self) -> &Self::Journal {
        self.inner.journal_ref()
    }
}

impl<INSP, DB: Database, CTX> PerformantContextAccess for InspectorContext<INSP, DB, CTX>
where
    CTX: PerformantContextAccess<Error = DB::Error> + DatabaseGetter<Database = DB>,
{
    type Error = <CTX as PerformantContextAccess>::Error;

    fn load_access_list(&mut self) -> Result<(), Self::Error> {
        self.inner.load_access_list()
    }
}

impl<INSP, DB, CTX> DatabaseGetter for InspectorContext<INSP, DB, CTX>
where
    CTX: DatabaseGetter<Database = DB>,
    DB: Database,
{
    type Database = <CTX as DatabaseGetter>::Database;

    fn db(&mut self) -> &mut Self::Database {
        self.inner.db()
    }

    fn db_ref(&self) -> &Self::Database {
        self.inner.db_ref()
    }
}

impl<INSP, DB, CTX> ErrorGetter for InspectorContext<INSP, DB, CTX>
where
    CTX: ErrorGetter + JournalGetter<Database = DB>,
{
    type Error = <CTX as ErrorGetter>::Error;

    fn take_error(&mut self) -> Result<(), Self::Error> {
        self.inner.take_error()
    }
}

impl<INSP, DB, CTX> TransactionGetter for InspectorContext<INSP, DB, CTX>
where
    CTX: TransactionGetter + DatabaseGetter<Database = DB>,
{
    type Transaction = <CTX as TransactionGetter>::Transaction;

    fn tx(&self) -> &Self::Transaction {
        self.inner.tx()
    }
}

impl<INSP, DB, CTX> TransactionSetter for InspectorContext<INSP, DB, CTX>
where
    CTX: TransactionSetter + DatabaseGetter<Database = DB>,
{
    fn set_tx(&mut self, tx: <Self as TransactionGetter>::Transaction) {
        self.inner.set_tx(tx);
    }
}

impl<INSP, DB, CTX> BlockGetter for InspectorContext<INSP, DB, CTX>
where
    CTX: BlockGetter + DatabaseGetter<Database = DB>,
{
    type Block = <CTX as BlockGetter>::Block;

    fn block(&self) -> &Self::Block {
        self.inner.block()
    }
}

impl<INSP, DB, CTX> BlockSetter for InspectorContext<INSP, DB, CTX>
where
    CTX: BlockSetter + DatabaseGetter<Database = DB>,
{
    fn set_block(&mut self, block: <Self as BlockGetter>::Block) {
        self.inner.set_block(block);
    }
}

impl<INSP, DB, CTX> JournalExtGetter for InspectorContext<INSP, DB, CTX>
where
    CTX: JournalExtGetter + DatabaseGetter<Database = DB>,
{
    type JournalExt = <CTX as JournalExtGetter>::JournalExt;

    fn journal_ext(&self) -> &Self::JournalExt {
        self.inner.journal_ext()
    }
}

=======
>>>>>>> 6f3d9f89
impl<BLOCK, TX, CFG, DB: Database, JOURNAL: Journal<Database = DB> + JournalExt, CHAIN>
    JournalExtGetter for Context<BLOCK, TX, CFG, DB, JOURNAL, CHAIN>
{
    type JournalExt = JOURNAL;

    fn journal_ext(&self) -> &Self::JournalExt {
        &self.journaled_state
    }
}

#[derive(Clone)]
pub struct InspectorInstruction<IT: InterpreterTypes, HOST> {
    pub instruction: fn(&mut Interpreter<IT>, &mut HOST),
}

impl<IT: InterpreterTypes, HOST> CustomInstruction for InspectorInstruction<IT, HOST>
where
    HOST: InspectorCtx<IT = IT>,
{
    type Wire = IT;
    type Host = HOST;

    fn exec(&self, interpreter: &mut Interpreter<Self::Wire>, host: &mut Self::Host) {
        // SAFETY: As the PC was already incremented we need to subtract 1 to preserve the
        // old Inspector behavior.
        interpreter.bytecode.relative_jump(-1);

        // Call step.
        host.step(interpreter);
        if interpreter.control.instruction_result() != InstructionResult::Continue {
            return;
        }

        // Reset PC to previous value.
        interpreter.bytecode.relative_jump(1);

        // Execute instruction.
        (self.instruction)(interpreter, host);

        // Call step_end.
        host.step_end(interpreter);
    }

    fn from_base(instruction: Instruction<Self::Wire, Self::Host>) -> Self {
        Self { instruction }
    }
}

pub struct InspectorEthFrame<CTX, ERROR, PRECOMPILE>
where
    CTX: Host,
{
    // TODO : For now, hardcode the InstructionProvider. But in future this should be configurable as generic parameter.
    pub eth_frame: EthFrame<
        CTX,
        ERROR,
        EthInterpreter<()>,
        PRECOMPILE,
        InspectorInstructionProvider<EthInterpreter<()>, CTX>,
    >,
}

impl<CTX, ERROR, PRECOMPILE> Frame for InspectorEthFrame<CTX, ERROR, PRECOMPILE>
where
    CTX: TransactionGetter
        + ErrorGetter<Error = JournalDBError<CTX>>
        + BlockGetter
        + JournalGetter
        + CfgGetter
        + JournalExtGetter
        + Host
        + InspectorCtx<IT = EthInterpreter>,
    ERROR: From<JournalDBError<CTX>> + From<PrecompileErrors>,
    PRECOMPILE: PrecompileProvider<Context = CTX, Error = ERROR>,
{
    type Context = CTX;
    type Error = ERROR;
    type FrameInit = FrameInput;
    type FrameResult = FrameResult;

    fn init_first(
        context: &mut CTX,
        mut frame_input: Self::FrameInit,
    ) -> Result<FrameOrResultGen<Self, Self::FrameResult>, Self::Error> {
        if let Some(output) = context.frame_start(&mut frame_input) {
            return Ok(FrameOrResultGen::Result(output));
        }
        let mut ret = EthFrame::init_first(context, frame_input)
            .map(|frame| frame.map_frame(|eth_frame| Self { eth_frame }));

        match &mut ret {
            Ok(FrameOrResultGen::Result(res)) => {
                context.frame_end(res);
            }
            Ok(FrameOrResultGen::Frame(frame)) => {
                context.initialize_interp(&mut frame.eth_frame.interpreter);
            }
            _ => (),
        }
        ret
    }

    fn final_return(
        context: &mut Self::Context,
        result: &mut Self::FrameResult,
    ) -> Result<(), Self::Error> {
        context.frame_end(result);
        Ok(())
    }

    fn init(
        &self,
        context: &mut CTX,
        mut frame_input: Self::FrameInit,
    ) -> Result<FrameOrResultGen<Self, Self::FrameResult>, Self::Error> {
        if let Some(output) = context.frame_start(&mut frame_input) {
            return Ok(FrameOrResultGen::Result(output));
        }
        let mut ret = self
            .eth_frame
            .init(context, frame_input)
            .map(|frame| frame.map_frame(|eth_frame| Self { eth_frame }));

        if let Ok(FrameOrResultGen::Frame(frame)) = &mut ret {
            context.initialize_interp(&mut frame.eth_frame.interpreter);
        }
        ret
    }

    fn run(
        &mut self,
        context: &mut CTX,
    ) -> Result<FrameOrResultGen<Self::FrameInit, Self::FrameResult>, Self::Error> {
        self.eth_frame.run(context)
    }

    fn return_result(
        &mut self,
        context: &mut CTX,
        mut result: Self::FrameResult,
    ) -> Result<(), Self::Error> {
        context.frame_end(&mut result);
        self.eth_frame.return_result(context, result)
    }
}

pub type InspCtxType<INSP, DB, CTX> = InspectorContext<INSP, DB, CTX>;

pub type InspectorMainEvm<INSP, CTX, DB = EmptyDB> = Evm<
    Error<DB>,
    InspCtxType<INSP, DB, CTX>,
    EthHandler<
        InspCtxType<INSP, DB, CTX>,
        Error<DB>,
        EthValidation<InspCtxType<INSP, DB, CTX>, Error<DB>>,
        EthPreExecution<InspCtxType<INSP, DB, CTX>, Error<DB>>,
        InspectorEthExecution<InspCtxType<INSP, DB, CTX>, Error<DB>>,
    >,
>;

/// Function to create Inspector Handler.
pub fn inspector_handler<CTX: Host, ERROR, PRECOMPILE>() -> InspectorHandler<CTX, ERROR, PRECOMPILE>
{
    EthHandler::new(
        EthValidation::new(),
        EthPreExecution::new(),
        EthExecution::<_, _, InspectorEthFrame<_, _, PRECOMPILE>>::new(),
        EthPostExecution::new(),
    )
}

/// Composed type for Inspector Execution handler.
pub type InspectorEthExecution<CTX, ERROR, PRECOMPILE = EthPrecompileProvider<CTX, ERROR>> =
    EthExecution<CTX, ERROR, InspectorEthFrame<CTX, ERROR, PRECOMPILE>>;

/// Composed type for Inspector Handler.
pub type InspectorHandler<CTX, ERROR, PRECOMPILE> = EthHandler<
    CTX,
    ERROR,
    EthValidation<CTX, ERROR>,
    EthPreExecution<CTX, ERROR>,
    InspectorEthExecution<CTX, ERROR, PRECOMPILE>,
>;<|MERGE_RESOLUTION|>--- conflicted
+++ resolved
@@ -6,17 +6,8 @@
 use auto_impl::auto_impl;
 use revm::{
     context_interface::{
-<<<<<<< HEAD
-        block::BlockSetter,
-        context::PerformantContextAccess,
-        journaled_state::{AccountLoad, Eip7702CodeLoad},
-        transaction::TransactionSetter,
-        BlockGetter, CfgGetter, DatabaseGetter, ErrorGetter, Journal, JournalDBError,
-        JournalGetter, TransactionGetter,
-=======
         BlockGetter, CfgGetter, ErrorGetter, Journal, JournalDBError, JournalGetter,
         TransactionGetter,
->>>>>>> 6f3d9f89
     },
     database_interface::{Database, EmptyDB},
     handler::{
@@ -190,298 +181,6 @@
     }
 }
 
-<<<<<<< HEAD
-/// EVM context contains data that EVM needs for execution.
-#[derive(Clone, Debug)]
-pub struct InspectorContext<INSP, DB, CTX>
-where
-    CTX: DatabaseGetter<Database = DB>,
-{
-    pub inspector: INSP,
-    pub inner: CTX,
-    pub frame_input_stack: Vec<FrameInput>,
-}
-
-impl<INSP, DB, CTX> InspectorContext<INSP, DB, CTX>
-where
-    CTX: BlockGetter
-        + TransactionGetter
-        + CfgGetter
-        + DatabaseGetter<Database = DB>
-        + JournalGetter
-        + ErrorGetter
-        + Host,
-{
-    pub fn new(inner: CTX, inspector: INSP) -> Self {
-        Self {
-            inner,
-            inspector,
-            frame_input_stack: Vec::new(),
-        }
-    }
-}
-
-impl<INSP: GetInspector<CTX, EthInterpreter>, DB, CTX> Host for InspectorContext<INSP, DB, CTX>
-where
-    CTX: Host + DatabaseGetter<Database = DB>,
-{
-    fn block_hash(&mut self, requested_number: u64) -> Option<B256> {
-        self.inner.block_hash(requested_number)
-    }
-
-    fn load_account_delegated(&mut self, address: Address) -> Option<AccountLoad> {
-        self.inner.load_account_delegated(address)
-    }
-
-    fn balance(&mut self, address: Address) -> Option<StateLoad<U256>> {
-        self.inner.balance(address)
-    }
-
-    fn code(&mut self, address: Address) -> Option<Eip7702CodeLoad<Bytes>> {
-        self.inner.code(address)
-    }
-
-    fn code_hash(&mut self, address: Address) -> Option<Eip7702CodeLoad<B256>> {
-        self.inner.code_hash(address)
-    }
-
-    fn sload(&mut self, address: Address, index: U256) -> Option<StateLoad<U256>> {
-        self.inner.sload(address, index)
-    }
-
-    fn sstore(
-        &mut self,
-        address: Address,
-        index: U256,
-        value: U256,
-    ) -> Option<StateLoad<SStoreResult>> {
-        self.inner.sstore(address, index, value)
-    }
-
-    fn tload(&mut self, address: Address, index: U256) -> U256 {
-        self.inner.tload(address, index)
-    }
-
-    fn tstore(&mut self, address: Address, index: U256, value: U256) {
-        self.inner.tstore(address, index, value)
-    }
-
-    fn log(&mut self, log: Log) {
-        self.inner.log(log);
-    }
-
-    fn selfdestruct(
-        &mut self,
-        address: Address,
-        target: Address,
-    ) -> Option<StateLoad<SelfDestructResult>> {
-        self.inner.selfdestruct(address, target)
-    }
-}
-
-impl<INSP, DB, CTX> InspectorCtx for InspectorContext<INSP, DB, CTX>
-where
-    INSP: GetInspector<CTX, EthInterpreter>,
-    CTX: DatabaseGetter<Database = DB>,
-{
-    type IT = EthInterpreter<()>;
-
-    fn step(&mut self, interp: &mut Interpreter<Self::IT>) {
-        self.inspector.get_inspector().step(interp, &mut self.inner);
-    }
-
-    fn step_end(&mut self, interp: &mut Interpreter<Self::IT>) {
-        self.inspector
-            .get_inspector()
-            .step_end(interp, &mut self.inner);
-    }
-
-    fn initialize_interp(&mut self, interp: &mut Interpreter<Self::IT>) {
-        self.inspector
-            .get_inspector()
-            .initialize_interp(interp, &mut self.inner);
-    }
-    fn inspector_log(&mut self, interp: &mut Interpreter<Self::IT>, log: &Log) {
-        self.inspector
-            .get_inspector()
-            .log(interp, &mut self.inner, log);
-    }
-
-    fn frame_start(&mut self, frame_input: &mut FrameInput) -> Option<FrameResult> {
-        let insp = self.inspector.get_inspector();
-        let context = &mut self.inner;
-        match frame_input {
-            FrameInput::Call(i) => {
-                if let Some(output) = insp.call(context, i) {
-                    return Some(FrameResult::Call(output));
-                }
-            }
-            FrameInput::Create(i) => {
-                if let Some(output) = insp.create(context, i) {
-                    return Some(FrameResult::Create(output));
-                }
-            }
-            FrameInput::EOFCreate(i) => {
-                if let Some(output) = insp.eofcreate(context, i) {
-                    return Some(FrameResult::EOFCreate(output));
-                }
-            }
-        }
-        self.frame_input_stack.push(frame_input.clone());
-        None
-    }
-
-    fn frame_end(&mut self, frame_output: &mut FrameResult) {
-        let insp = self.inspector.get_inspector();
-        let context = &mut self.inner;
-        let frame_input = self.frame_input_stack.pop().expect("Frame pushed");
-        match frame_output {
-            FrameResult::Call(outcome) => {
-                let FrameInput::Call(i) = frame_input else {
-                    panic!("FrameInput::Call expected");
-                };
-                insp.call_end(context, &i, outcome);
-            }
-            FrameResult::Create(outcome) => {
-                let FrameInput::Create(i) = frame_input else {
-                    panic!("FrameInput::Create expected");
-                };
-                insp.create_end(context, &i, outcome);
-            }
-            FrameResult::EOFCreate(outcome) => {
-                let FrameInput::EOFCreate(i) = frame_input else {
-                    panic!("FrameInput::EofCreate expected");
-                };
-                insp.eofcreate_end(context, &i, outcome);
-            }
-        }
-    }
-
-    fn inspector_selfdestruct(&mut self, contract: Address, target: Address, value: U256) {
-        self.inspector
-            .get_inspector()
-            .selfdestruct(contract, target, value)
-    }
-}
-
-impl<INSP, DB, CTX> CfgGetter for InspectorContext<INSP, DB, CTX>
-where
-    CTX: CfgGetter + DatabaseGetter<Database = DB>,
-{
-    type Cfg = <CTX as CfgGetter>::Cfg;
-
-    fn cfg(&self) -> &Self::Cfg {
-        self.inner.cfg()
-    }
-}
-
-impl<INSP, DB, CTX> JournalGetter for InspectorContext<INSP, DB, CTX>
-where
-    CTX: JournalGetter + DatabaseGetter<Database = DB>,
-    DB: Database,
-{
-    type Journal = <CTX as JournalGetter>::Journal;
-
-    fn journal(&mut self) -> &mut Self::Journal {
-        self.inner.journal()
-    }
-
-    fn journal_ref(&self) -> &Self::Journal {
-        self.inner.journal_ref()
-    }
-}
-
-impl<INSP, DB: Database, CTX> PerformantContextAccess for InspectorContext<INSP, DB, CTX>
-where
-    CTX: PerformantContextAccess<Error = DB::Error> + DatabaseGetter<Database = DB>,
-{
-    type Error = <CTX as PerformantContextAccess>::Error;
-
-    fn load_access_list(&mut self) -> Result<(), Self::Error> {
-        self.inner.load_access_list()
-    }
-}
-
-impl<INSP, DB, CTX> DatabaseGetter for InspectorContext<INSP, DB, CTX>
-where
-    CTX: DatabaseGetter<Database = DB>,
-    DB: Database,
-{
-    type Database = <CTX as DatabaseGetter>::Database;
-
-    fn db(&mut self) -> &mut Self::Database {
-        self.inner.db()
-    }
-
-    fn db_ref(&self) -> &Self::Database {
-        self.inner.db_ref()
-    }
-}
-
-impl<INSP, DB, CTX> ErrorGetter for InspectorContext<INSP, DB, CTX>
-where
-    CTX: ErrorGetter + JournalGetter<Database = DB>,
-{
-    type Error = <CTX as ErrorGetter>::Error;
-
-    fn take_error(&mut self) -> Result<(), Self::Error> {
-        self.inner.take_error()
-    }
-}
-
-impl<INSP, DB, CTX> TransactionGetter for InspectorContext<INSP, DB, CTX>
-where
-    CTX: TransactionGetter + DatabaseGetter<Database = DB>,
-{
-    type Transaction = <CTX as TransactionGetter>::Transaction;
-
-    fn tx(&self) -> &Self::Transaction {
-        self.inner.tx()
-    }
-}
-
-impl<INSP, DB, CTX> TransactionSetter for InspectorContext<INSP, DB, CTX>
-where
-    CTX: TransactionSetter + DatabaseGetter<Database = DB>,
-{
-    fn set_tx(&mut self, tx: <Self as TransactionGetter>::Transaction) {
-        self.inner.set_tx(tx);
-    }
-}
-
-impl<INSP, DB, CTX> BlockGetter for InspectorContext<INSP, DB, CTX>
-where
-    CTX: BlockGetter + DatabaseGetter<Database = DB>,
-{
-    type Block = <CTX as BlockGetter>::Block;
-
-    fn block(&self) -> &Self::Block {
-        self.inner.block()
-    }
-}
-
-impl<INSP, DB, CTX> BlockSetter for InspectorContext<INSP, DB, CTX>
-where
-    CTX: BlockSetter + DatabaseGetter<Database = DB>,
-{
-    fn set_block(&mut self, block: <Self as BlockGetter>::Block) {
-        self.inner.set_block(block);
-    }
-}
-
-impl<INSP, DB, CTX> JournalExtGetter for InspectorContext<INSP, DB, CTX>
-where
-    CTX: JournalExtGetter + DatabaseGetter<Database = DB>,
-{
-    type JournalExt = <CTX as JournalExtGetter>::JournalExt;
-
-    fn journal_ext(&self) -> &Self::JournalExt {
-        self.inner.journal_ext()
-    }
-}
-
-=======
->>>>>>> 6f3d9f89
 impl<BLOCK, TX, CFG, DB: Database, JOURNAL: Journal<Database = DB> + JournalExt, CHAIN>
     JournalExtGetter for Context<BLOCK, TX, CFG, DB, JOURNAL, CHAIN>
 {
