--- conflicted
+++ resolved
@@ -215,11 +215,7 @@
         }
 
         let opcode = interpreter.bytecode.opcode();
-<<<<<<< HEAD
         let ret = interpreter.step(instructions, context);
-=======
-        interpreter.step(instructions, context);
->>>>>>> 3ad31163
 
         if (opcode::LOG0..=opcode::LOG4).contains(&opcode) {
             inspect_log(interpreter, context, &mut inspector);
@@ -227,11 +223,7 @@
 
         inspector.step_end(interpreter, context);
 
-<<<<<<< HEAD
         if !ret.can_continue() {
-=======
-        if interpreter.bytecode.is_end() {
->>>>>>> 3ad31163
             break;
         }
     }
