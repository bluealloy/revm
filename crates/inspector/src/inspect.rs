--- conflicted
+++ resolved
@@ -12,11 +12,7 @@
         self.inspect_replay()
     }
 
-<<<<<<< HEAD
-    fn inspect_previous_with_tx(&mut self, tx: Self::Tx) -> Self::Output {
-=======
-    fn inspect_replay_with_tx(&mut self, tx: <Self as ContextSetters>::Tx) -> Self::Output {
->>>>>>> 2f84d221
+    fn inspect_replay_with_tx(&mut self, tx: Self::Tx) -> Self::Output {
         self.set_tx(tx);
         self.inspect_replay()
     }
