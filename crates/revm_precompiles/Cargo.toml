[package]
authors = ["Dragan Rakita <dragan0rakita@gmail.com>"]
description = "REVM Precompiles - Ethereum compatible precompiled contracts"
edition = "2021"
keywords = ["no_std", "ethereum", "evm", "precompiles"]
license = "MIT"
name = "revm_precompiles"
repository = "https://github.com/bluealloy/revm"
<<<<<<< HEAD
version = "1.2.0"
=======
version = "1.1.2"
>>>>>>> 98baddd8

[dependencies]
bn = { package = "substrate-bn", version = "0.6", default-features = false }
bytes = { version = "1.1", default-features = false }
hashbrown = { version = "0.13" }
k256 = { version = "0.11", default-features = false, features = ["ecdsa", "keccak256"], optional = true }
num = { version = "0.4.0", default-features = false, features = ["alloc"] }
once_cell = "1.14"
<<<<<<< HEAD
=======
primitive-types = { version = "0.12", default-features = false, features = ["rlp"] }
>>>>>>> 98baddd8
ripemd = { version = "0.1", default-features = false }
ruint = { version = "1.7.0", features = ["rlp"] }
secp256k1 = { version = "0.24.0", default-features = false, features = ["alloc", "recovery"], optional = true }
sha2 = { version = "0.10.5", default-features = false }
sha3 = { version = "0.10.4", default-features = false }

[dev-dependencies]
hex = "0.4"

[features]
default = ["secp256k1"]
k256_ecrecover = ["k256"]
<|MERGE_RESOLUTION|>--- conflicted
+++ resolved
@@ -6,11 +6,7 @@
 license = "MIT"
 name = "revm_precompiles"
 repository = "https://github.com/bluealloy/revm"
-<<<<<<< HEAD
-version = "1.2.0"
-=======
 version = "1.1.2"
->>>>>>> 98baddd8
 
 [dependencies]
 bn = { package = "substrate-bn", version = "0.6", default-features = false }
@@ -19,10 +15,6 @@
 k256 = { version = "0.11", default-features = false, features = ["ecdsa", "keccak256"], optional = true }
 num = { version = "0.4.0", default-features = false, features = ["alloc"] }
 once_cell = "1.14"
-<<<<<<< HEAD
-=======
-primitive-types = { version = "0.12", default-features = false, features = ["rlp"] }
->>>>>>> 98baddd8
 ripemd = { version = "0.1", default-features = false }
 ruint = { version = "1.7.0", features = ["rlp"] }
 secp256k1 = { version = "0.24.0", default-features = false, features = ["alloc", "recovery"], optional = true }
