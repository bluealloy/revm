--- conflicted
+++ resolved
@@ -34,18 +34,9 @@
 
       - name: Run Ethereum tests
         run: |
-<<<<<<< HEAD
-          cargo run --profile ethtests -p revme -- statetest \
+          cargo run --profile ${{ matrix.profile }} -p revme -- statetest \
             ethtests/GeneralStateTests/ \
             ethtests/LegacyTests/Constantinople/GeneralStateTests/ \
             ethtests/EIPTests/StateTests/stEIP1153-transientStorage/ \
             ethtests/EIPTests/StateTests/stEIP4844-blobtransactions/ \
-            ethtests/EIPTests/StateTests/stEIP5656-MCOPY/
-=======
-          cargo run --profile ${{ matrix.profile }} -p revme -- \
-          statetest \
-          ethtests/GeneralStateTests/ \
-          ethtests/LegacyTests/Constantinople/GeneralStateTests/ \
-          tests/EIPTests/StateTests/stEIP5656-MCOPY/ \
-          tests/EIPTests/StateTests/stEIP1153-transientStorage/
->>>>>>> 190f90e5
+            ethtests/EIPTests/StateTests/stEIP5656-MCOPY/