--- conflicted
+++ resolved
@@ -73,15 +73,7 @@
 blst = "0.3.13"
 bn = { package = "substrate-bn", version = "0.6", default-features = false }
 c-kzg = { version = "1.0.0", default-features = false }
-<<<<<<< HEAD
-cfg-if = { version = "1.0", default-features = false }
-clap = "4"
-criterion = { package = "codspeed-criterion-compat", version = "2.7" }
-derive-where = { version = "1.2.7", default-features = false }
 eth_pairings = { git = "https://github.com/matter-labs/eip1962", rev = "17ba98bdbdd7bdf239c09cd88ca46a486124f5e7", default-features = false }
-enumn = "0.1"
-=======
->>>>>>> b7a4e0af
 k256 = { version = "0.13.3", default-features = false }
 libsecp256k1 = { version = "0.7", default-features = false }
 kzg-rs = { version = "0.2.4", default-features = false }
