
[workspace]
resolver = "2"
members = [
    "bins/*",
    "crates/*",
]
default-members = ["crates/revm"]

[profile.release]
# debug = true
lto = true
codegen-units = 1

[profile.ethtests]
inherits = "test"
<<<<<<< HEAD
opt-level = 3

[patch.crates-io]
ruint = { git = "https://github.com/shekhirin/uint", branch = "bits-default" }
=======
opt-level = 3
>>>>>>> cc9756b0
<|MERGE_RESOLUTION|>--- conflicted
+++ resolved
@@ -14,11 +14,4 @@
 
 [profile.ethtests]
 inherits = "test"
-<<<<<<< HEAD
-opt-level = 3
-
-[patch.crates-io]
-ruint = { git = "https://github.com/shekhirin/uint", branch = "bits-default" }
-=======
-opt-level = 3
->>>>>>> cc9756b0
+opt-level = 3