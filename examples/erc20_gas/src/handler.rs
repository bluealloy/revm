use revm::{
    context::Cfg,
    context_interface::{result::HaltReason, Block, ContextTr, JournalTr, Transaction},
    handler::{
        pre_execution::validate_account_nonce_and_code, EvmTr, EvmTrError, FrameResult, FrameTr,
        Handler,
    },
    interpreter::interpreter_action::FrameInit,
    primitives::{hardfork::SpecId, U256},
    state::EvmState,
};

use crate::{erc_address_storage, token_operation, TOKEN, TREASURY};

/// Custom handler that implements ERC20 token gas payment.
/// Instead of paying gas in ETH, transactions pay gas using ERC20 tokens.
/// The tokens are transferred from the transaction sender to a treasury address.
#[derive(Debug)]
pub struct Erc20MainnetHandler<EVM, ERROR, FRAME> {
    _phantom: core::marker::PhantomData<(EVM, ERROR, FRAME)>,
}

impl<CTX, ERROR, FRAME> Erc20MainnetHandler<CTX, ERROR, FRAME> {
    /// Creates a new ERC20 gas payment handler
    pub fn new() -> Self {
        Self {
            _phantom: core::marker::PhantomData,
        }
    }
}

impl<EVM, ERROR, FRAME> Default for Erc20MainnetHandler<EVM, ERROR, FRAME> {
    fn default() -> Self {
        Self::new()
    }
}

impl<EVM, ERROR, FRAME> Handler for Erc20MainnetHandler<EVM, ERROR, FRAME>
where
    EVM: EvmTr<Context: ContextTr<Journal: JournalTr<State = EvmState>>, Frame = FRAME>,
    FRAME: FrameTr<FrameResult = FrameResult, FrameInit = FrameInit>,
    ERROR: EvmTrError<EVM>,
{
    type Evm = EVM;
    type Error = ERROR;
    type HaltReason = HaltReason;

    fn validate_against_state_and_deduct_caller(&self, evm: &mut Self::Evm) -> Result<(), ERROR> {
        let context = evm.ctx();
        let basefee = context.block().basefee() as u128;
        let blob_price = context.block().blob_gasprice().unwrap_or_default();
        let is_balance_check_disabled = context.cfg().is_balance_check_disabled();
        let is_eip3607_disabled = context.cfg().is_eip3607_disabled();
        let is_nonce_check_disabled = context.cfg().is_nonce_check_disabled();
        let caller = context.tx().caller();

        let (tx, journal) = context.tx_journal_mut();

        // Load caller's account.
        let caller_account = journal.load_account_code(tx.caller())?.data;

        validate_account_nonce_and_code(
            &mut caller_account.info,
            tx.nonce(),
            is_eip3607_disabled,
            is_nonce_check_disabled,
        )?;

        if tx.kind().is_call() {
            caller_account.info.nonce = caller_account.info.nonce.saturating_add(1);
        }

        // Touch account so we know it is changed.
        caller_account.mark_touch();

<<<<<<< HEAD
        let max_balance_spending = tx.max_balance_spending()?;

        // subtracting max balance spending with value that is going to be deducted later in the call.
        let gas_balance_spending = tx
            .gas_balance_spending(basefee, blob_price)
=======
        let effective_balance_spending = tx
            .effective_balance_spending(basefee, blob_price)
>>>>>>> a32f8f4b
            .expect("effective balance is always smaller than max balance so it can't overflow");

        let account_balance_slot = erc_address_storage(tx.caller());
        journal.load_account(TOKEN)?.data.mark_touch();

        let account_balance = journal
            .sload(TOKEN, account_balance_slot)
            .map(|v| v.data)
            .unwrap_or_default();

        if !is_balance_check_disabled {
            tx.ensure_enough_balance(account_balance)?;
        }

        // Check if account has enough balance for `gas_limit * max_fee`` and value transfer.
        // Transfer will be done inside `*_inner` functions.
        if is_balance_check_disabled {
            // ignore balance check.
        } else {
            token_operation::<EVM::Context, ERROR>(
                context,
                caller,
                TREASURY,
                gas_balance_spending,
            )?;
        }

        Ok(())
    }

    fn reimburse_caller(
        &self,
        evm: &mut Self::Evm,
        exec_result: &mut <<Self::Evm as EvmTr>::Frame as FrameTr>::FrameResult,
    ) -> Result<(), Self::Error> {
        let context = evm.ctx();
        let basefee = context.block().basefee() as u128;
        let caller = context.tx().caller();
        let effective_gas_price = context.tx().effective_gas_price(basefee);
        let gas = exec_result.gas();

        let reimbursement =
            effective_gas_price.saturating_mul((gas.remaining() + gas.refunded() as u64) as u128);

        token_operation::<EVM::Context, ERROR>(
            context,
            TREASURY,
            caller,
            U256::from(reimbursement),
        )?;

        Ok(())
    }

    fn reward_beneficiary(
        &self,
        evm: &mut Self::Evm,
        exec_result: &mut <<Self::Evm as EvmTr>::Frame as FrameTr>::FrameResult,
    ) -> Result<(), Self::Error> {
        let context = evm.ctx();
        let tx = context.tx();
        let beneficiary = context.block().beneficiary();
        let basefee = context.block().basefee() as u128;
        let effective_gas_price = tx.effective_gas_price(basefee);
        let gas = exec_result.gas();

        let coinbase_gas_price = if context.cfg().spec().into().is_enabled_in(SpecId::LONDON) {
            effective_gas_price.saturating_sub(basefee)
        } else {
            effective_gas_price
        };

        let reward = coinbase_gas_price.saturating_mul(gas.used() as u128);
        token_operation::<EVM::Context, ERROR>(context, TREASURY, beneficiary, U256::from(reward))?;

        Ok(())
    }
}<|MERGE_RESOLUTION|>--- conflicted
+++ resolved
@@ -73,17 +73,9 @@
         // Touch account so we know it is changed.
         caller_account.mark_touch();
 
-<<<<<<< HEAD
-        let max_balance_spending = tx.max_balance_spending()?;
-
-        // subtracting max balance spending with value that is going to be deducted later in the call.
         let gas_balance_spending = tx
             .gas_balance_spending(basefee, blob_price)
-=======
-        let effective_balance_spending = tx
-            .effective_balance_spending(basefee, blob_price)
->>>>>>> a32f8f4b
-            .expect("effective balance is always smaller than max balance so it can't overflow");
+            .expect("gas balance is always smaller than max balance so it can't overflow");
 
         let account_balance_slot = erc_address_storage(tx.caller());
         journal.load_account(TOKEN)?.data.mark_touch();
