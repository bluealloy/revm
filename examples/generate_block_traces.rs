// Example Adapted From: https://github.com/bluealloy/revm/issues/672

use ethers_core::types::BlockId;
use ethers_providers::{Http, Middleware, Provider};
use indicatif::ProgressBar;
<<<<<<< HEAD
use revm::{
    db::{CacheDB, EthersDB, StateBuilder},
    inspector_handle_register,
    inspectors::TracerEip3155,
    primitives::{Address, TransactTo, U256},
    Evm,
};
use std::{
    fs::OpenOptions,
    io::{BufWriter, Write},
    sync::{Arc, Mutex},
    time::Instant,
};
=======
use revm::db::{CacheDB, EthersDB, StateBuilder};
use revm::inspectors::TracerEip3155;
use revm::primitives::{AccessListItem, Address, TxKind, B256, U256};
use revm::{inspector_handle_register, Evm};
use std::fs::OpenOptions;
use std::io::BufWriter;
use std::io::Write;
use std::sync::Arc;
use std::sync::Mutex;
use std::time::Instant;
>>>>>>> 4f093996

macro_rules! local_fill {
    ($left:expr, $right:expr, $fun:expr) => {
        if let Some(right) = $right {
            $left = $fun(right.0)
        }
    };
    ($left:expr, $right:expr) => {
        if let Some(right) = $right {
            $left = Address::from(right.as_fixed_bytes())
        }
    };
}

struct FlushWriter {
    writer: Arc<Mutex<BufWriter<std::fs::File>>>,
}

impl FlushWriter {
    fn new(writer: Arc<Mutex<BufWriter<std::fs::File>>>) -> Self {
        Self { writer }
    }
}

impl Write for FlushWriter {
    fn write(&mut self, buf: &[u8]) -> std::io::Result<usize> {
        self.writer.lock().unwrap().write(buf)
    }

    fn flush(&mut self) -> std::io::Result<()> {
        self.writer.lock().unwrap().flush()
    }
}

#[tokio::main]
async fn main() -> anyhow::Result<()> {
    // Create ethers client and wrap it in Arc<M>
    let client = Provider::<Http>::try_from(
        "https://mainnet.infura.io/v3/c60b0bb42f8a4c6481ecd229eddaca27",
    )?;
    let client = Arc::new(client);

    // Params
    let chain_id: u64 = 1;
    let block_number = 10889447;

    // Fetch the transaction-rich block
    let block = match client.get_block_with_txs(block_number).await {
        Ok(Some(block)) => block,
        Ok(None) => anyhow::bail!("Block not found"),
        Err(error) => anyhow::bail!("Error: {:?}", error),
    };
    println!("Fetched block number: {}", block.number.unwrap().0[0]);
    let previous_block_number = block_number - 1;

    // Use the previous block state as the db with caching
    let prev_id: BlockId = previous_block_number.into();
    // SAFETY: This cannot fail since this is in the top-level tokio runtime
    let state_db = EthersDB::new(client, Some(prev_id)).expect("panic");
    let cache_db: CacheDB<EthersDB<Provider<Http>>> = CacheDB::new(state_db);
    let mut state = StateBuilder::new_with_database(cache_db).build();
    let mut evm = Evm::builder()
        .with_db(&mut state)
        .with_external_context(TracerEip3155::new(Box::new(std::io::stdout())))
        .modify_block_env(|b| {
            if let Some(number) = block.number {
                let nn = number.0[0];
                b.number = U256::from(nn);
            }
            local_fill!(b.coinbase, block.author);
            local_fill!(b.timestamp, Some(block.timestamp), U256::from_limbs);
            local_fill!(b.difficulty, Some(block.difficulty), U256::from_limbs);
            local_fill!(b.gas_limit, Some(block.gas_limit), U256::from_limbs);
            if let Some(base_fee) = block.base_fee_per_gas {
                local_fill!(b.basefee, Some(base_fee), U256::from_limbs);
            }
        })
        .modify_cfg_env(|c| {
            c.chain_id = chain_id;
        })
        .append_handler_register(inspector_handle_register)
        .build();

    let txs = block.transactions.len();
    println!("Found {txs} transactions.");

    let console_bar = Arc::new(ProgressBar::new(txs as u64));
    let start = Instant::now();

    // Create the traces directory if it doesn't exist
    std::fs::create_dir_all("traces").expect("Failed to create traces directory");

    // Fill in CfgEnv
    for tx in block.transactions {
        evm = evm
            .modify()
            .modify_tx_env(|etx| {
                etx.caller = Address::from(tx.from.as_fixed_bytes());
                etx.gas_limit = tx.gas.as_u64();
                local_fill!(etx.gas_price, tx.gas_price, U256::from_limbs);
                local_fill!(etx.value, Some(tx.value), U256::from_limbs);
                etx.data = tx.input.0.into();
                let mut gas_priority_fee = U256::ZERO;
                local_fill!(
                    gas_priority_fee,
                    tx.max_priority_fee_per_gas,
                    U256::from_limbs
                );
                etx.gas_priority_fee = Some(gas_priority_fee);
                etx.chain_id = Some(chain_id);
                etx.nonce = Some(tx.nonce.as_u64());
                if let Some(access_list) = tx.access_list {
                    etx.access_list = access_list
                        .0
                        .into_iter()
                        .map(|item| {
                            let storage_keys: Vec<B256> = item
                                .storage_keys
                                .into_iter()
                                .map(|h256| B256::new(h256.0))
                                .collect();

                            AccessListItem {
                                address: Address::new(item.address.0),
                                storage_keys,
                            }
                        })
                        .collect();
                } else {
                    etx.access_list = Default::default();
                }

                etx.transact_to = match tx.to {
                    Some(to_address) => TxKind::Call(Address::from(to_address.as_fixed_bytes())),
                    None => TxKind::Create,
                };
            })
            .build();

        // Construct the file writer to write the trace to
        let tx_number = tx.transaction_index.unwrap().0[0];
        let file_name = format!("traces/{}.json", tx_number);
        let write = OpenOptions::new()
            .write(true)
            .create(true)
            .truncate(true)
            .open(file_name);
        let inner = Arc::new(Mutex::new(BufWriter::new(
            write.expect("Failed to open file"),
        )));
        let writer = FlushWriter::new(Arc::clone(&inner));

        // Inspect and commit the transaction to the EVM
        evm.context.external.set_writer(Box::new(writer));
        if let Err(error) = evm.transact_commit() {
            println!("Got error: {:?}", error);
        }

        // Flush the file writer
        inner.lock().unwrap().flush().expect("Failed to flush file");

        console_bar.inc(1);
    }

    console_bar.finish_with_message("Finished all transactions.");

    let elapsed = start.elapsed();
    println!(
        "Finished execution. Total CPU time: {:.6}s",
        elapsed.as_secs_f64()
    );

    Ok(())
}<|MERGE_RESOLUTION|>--- conflicted
+++ resolved
@@ -1,23 +1,9 @@
 // Example Adapted From: https://github.com/bluealloy/revm/issues/672
 
 use ethers_core::types::BlockId;
-use ethers_providers::{Http, Middleware, Provider};
+use ethers_providers::Middleware;
+use ethers_providers::{Http, Provider};
 use indicatif::ProgressBar;
-<<<<<<< HEAD
-use revm::{
-    db::{CacheDB, EthersDB, StateBuilder},
-    inspector_handle_register,
-    inspectors::TracerEip3155,
-    primitives::{Address, TransactTo, U256},
-    Evm,
-};
-use std::{
-    fs::OpenOptions,
-    io::{BufWriter, Write},
-    sync::{Arc, Mutex},
-    time::Instant,
-};
-=======
 use revm::db::{CacheDB, EthersDB, StateBuilder};
 use revm::inspectors::TracerEip3155;
 use revm::primitives::{AccessListItem, Address, TxKind, B256, U256};
@@ -28,7 +14,6 @@
 use std::sync::Arc;
 use std::sync::Mutex;
 use std::time::Instant;
->>>>>>> 4f093996
 
 macro_rules! local_fill {
     ($left:expr, $right:expr, $fun:expr) => {
