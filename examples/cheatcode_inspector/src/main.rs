//! An example that shows how to implement a Foundry-style Solidity test cheatcode inspector.
//!
//! The code below mimics relevant parts of the implementation of the [`transact`](https://book.getfoundry.sh/cheatcodes/transact)
//! and [`rollFork(uint256 forkId, bytes32 transaction)`](https://book.getfoundry.sh/cheatcodes/roll-fork#rollfork) cheatcodes.
//! Both of these cheatcodes initiate transactions from a call step in the cheatcode inspector which is the most
//! advanced cheatcode use-case.
#![cfg_attr(not(test), warn(unused_crate_dependencies))]

use std::{convert::Infallible, fmt::Debug};

use revm::{
    context::{
        result::InvalidTransaction, BlockEnv, Cfg, CfgEnv, ContextTr, Evm, JournalOutput, TxEnv,
    },
    context_interface::{
        journaled_state::{AccountLoad, JournalCheckpoint, TransferError},
        result::EVMError,
        Block, JournalTr, Transaction,
    },
    database::InMemoryDB,
    handler::{
        instructions::{EthInstructions, InstructionProvider},
        EthPrecompiles, PrecompileProvider,
    },
    inspector::{inspectors::TracerEip3155, JournalExt},
    interpreter::{
        interpreter::EthInterpreter, CallInputs, CallOutcome, InterpreterResult, SStoreResult,
        SelfDestructResult, StateLoad,
    },
    primitives::{hardfork::SpecId, Address, HashSet, Log, B256, U256},
    state::{Account, Bytecode, EvmState},
    Context, Database, DatabaseCommit, InspectEvm, Inspector, Journal, JournalEntry,
};

/// Backend for cheatcodes.
/// The problematic cheatcodes are only supported in fork mode, so we'll omit the non-fork behavior of the Foundry
/// `Backend`.
#[derive(Clone, Debug)]
struct Backend {
    /// In fork mode, Foundry stores (`JournaledState`, `Database`) pairs for each fork.
    journaled_state: Journal<InMemoryDB>,
    /// Counters to be able to assert that we mutated the object that we expected to mutate.
    method_with_inspector_counter: usize,
    method_without_inspector_counter: usize,
}

impl Backend {
    fn new(spec: SpecId, db: InMemoryDB) -> Self {
        Self {
            journaled_state: Journal::new(spec, db),
            method_with_inspector_counter: 0,
            method_without_inspector_counter: 0,
        }
    }
}

impl JournalTr for Backend {
    type Database = InMemoryDB;
    type FinalOutput = JournalOutput;

    fn new(database: InMemoryDB) -> Self {
        Self::new(SpecId::default(), database)
    }

    fn db_ref(&self) -> &Self::Database {
        self.journaled_state.db_ref()
    }

    fn db(&mut self) -> &mut Self::Database {
        self.journaled_state.db()
    }

    fn sload(
        &mut self,
        address: Address,
        key: U256,
    ) -> Result<StateLoad<U256>, <Self::Database as Database>::Error> {
        self.journaled_state.sload(address, key)
    }

    fn sstore(
        &mut self,
        address: Address,
        key: U256,
        value: U256,
    ) -> Result<StateLoad<SStoreResult>, <Self::Database as Database>::Error> {
        self.journaled_state.sstore(address, key, value)
    }

    fn tload(&mut self, address: Address, key: U256) -> U256 {
        self.journaled_state.tload(address, key)
    }

    fn tstore(&mut self, address: Address, key: U256, value: U256) {
        self.journaled_state.tstore(address, key, value)
    }

    fn log(&mut self, log: Log) {
        self.journaled_state.log(log)
    }

    fn selfdestruct(
        &mut self,
        address: Address,
        target: Address,
    ) -> Result<StateLoad<SelfDestructResult>, Infallible> {
        self.journaled_state.selfdestruct(address, target)
    }

    fn warm_account_and_storage(
        &mut self,
        address: Address,
        storage_keys: impl IntoIterator<Item = U256>,
    ) -> Result<(), <Self::Database as Database>::Error> {
        self.journaled_state
            .warm_account_and_storage(address, storage_keys)
    }

    fn warm_account(&mut self, address: Address) {
        self.journaled_state
            .warm_preloaded_addresses
            .insert(address);
    }

    fn warm_precompiles(&mut self, addresses: HashSet<Address>) {
        self.journaled_state.warm_precompiles(addresses)
    }

    fn precompile_addresses(&self) -> &HashSet<Address> {
        self.journaled_state.precompile_addresses()
    }

    fn set_spec_id(&mut self, spec_id: SpecId) {
        self.journaled_state.set_spec_id(spec_id);
    }

    fn touch_account(&mut self, address: Address) {
        self.journaled_state.touch_account(address);
    }

    fn transfer(
        &mut self,
        from: &Address,
        to: &Address,
        balance: U256,
    ) -> Result<Option<TransferError>, Infallible> {
        self.journaled_state.transfer(from, to, balance)
    }

    fn inc_account_nonce(&mut self, address: Address) -> Result<Option<u64>, Infallible> {
        Ok(self.journaled_state.inc_nonce(address))
    }

    fn load_account(&mut self, address: Address) -> Result<StateLoad<&mut Account>, Infallible> {
        self.journaled_state.load_account(address)
    }

    fn load_account_code(
        &mut self,
        address: Address,
    ) -> Result<StateLoad<&mut Account>, Infallible> {
        self.journaled_state.load_account_code(address)
    }

    fn load_account_delegated(
        &mut self,
        address: Address,
    ) -> Result<StateLoad<AccountLoad>, Infallible> {
        self.journaled_state.load_account_delegated(address)
    }

    fn set_code_with_hash(&mut self, address: Address, code: Bytecode, hash: B256) {
        self.journaled_state.set_code_with_hash(address, code, hash);
    }

    fn code(
        &mut self,
        address: Address,
    ) -> Result<StateLoad<revm::primitives::Bytes>, <Self::Database as Database>::Error> {
        self.journaled_state.code(address)
    }

    fn code_hash(
        &mut self,
        address: Address,
    ) -> Result<StateLoad<B256>, <Self::Database as Database>::Error> {
        self.journaled_state.code_hash(address)
    }

    fn clear(&mut self) {
        self.journaled_state.clear();
    }

    fn checkpoint(&mut self) -> JournalCheckpoint {
        self.journaled_state.checkpoint()
    }

    fn checkpoint_commit(&mut self) {
        self.journaled_state.checkpoint_commit()
    }

    fn checkpoint_revert(&mut self, checkpoint: JournalCheckpoint) {
        self.journaled_state.checkpoint_revert(checkpoint)
    }

    fn create_account_checkpoint(
        &mut self,
        caller: Address,
        address: Address,
        balance: U256,
        spec_id: SpecId,
    ) -> Result<JournalCheckpoint, TransferError> {
        self.journaled_state
            .create_account_checkpoint(caller, address, balance, spec_id)
    }

    /// Returns call depth.
    #[inline]
    fn depth(&self) -> usize {
        self.journaled_state.depth()
    }

    fn finalize(&mut self) -> Self::FinalOutput {
        self.journaled_state.finalize()
    }
}

impl JournalExt for Backend {
    fn logs(&self) -> &[Log] {
        self.journaled_state.logs()
    }

    fn last_journal(&self) -> &[JournalEntry] {
        self.journaled_state.last_journal()
    }

    fn evm_state(&self) -> &EvmState {
        self.journaled_state.evm_state()
    }

    fn evm_state_mut(&mut self) -> &mut EvmState {
        self.journaled_state.evm_state_mut()
    }
}

/// Used in Foundry to provide extended functionality to cheatcodes.
/// The methods are called from the `Cheatcodes` inspector.
trait DatabaseExt: JournalTr {
    /// Mimics `DatabaseExt::transact`
    /// See `commit_transaction` for the generics
    fn method_that_takes_inspector_as_argument<
        InspectorT,
        BlockT,
        TxT,
        CfgT,
        InstructionProviderT,
        PrecompileT,
    >(
        &mut self,
        env: Env<BlockT, TxT, CfgT>,
        inspector: InspectorT,
    ) -> anyhow::Result<()>
    where
        InspectorT: Inspector<Context<BlockT, TxT, CfgT, InMemoryDB, Backend>, EthInterpreter>,
        BlockT: Block,
        TxT: Transaction,
        CfgT: Cfg,
        InstructionProviderT: InstructionProvider<
                Context = Context<BlockT, TxT, CfgT, InMemoryDB, Backend>,
                InterpreterTypes = EthInterpreter,
            > + Default,
        PrecompileT: PrecompileProvider<
                Context<BlockT, TxT, CfgT, InMemoryDB, Backend>,
                Output = InterpreterResult,
            > + Default;

    /// Mimics `DatabaseExt::roll_fork_to_transaction`
    fn method_that_constructs_inspector<BlockT, TxT, CfgT, InstructionProviderT, PrecompileT>(
        &mut self,
        env: Env<BlockT, TxT, CfgT>,
    ) -> anyhow::Result<()>
    where
        BlockT: Block,
        TxT: Transaction,
        CfgT: Cfg,
        InstructionProviderT: InstructionProvider<
                Context = Context<BlockT, TxT, CfgT, InMemoryDB, Backend>,
                InterpreterTypes = EthInterpreter,
            > + Default,
        PrecompileT: PrecompileProvider<
                Context<BlockT, TxT, CfgT, InMemoryDB, Backend>,
                Output = InterpreterResult,
            > + Default;
}

impl DatabaseExt for Backend {
    fn method_that_takes_inspector_as_argument<
        InspectorT,
        BlockT,
        TxT,
        CfgT,
        InstructionProviderT,
        PrecompileT,
    >(
        &mut self,
        env: Env<BlockT, TxT, CfgT>,
        inspector: InspectorT,
    ) -> anyhow::Result<()>
    where
        InspectorT: Inspector<Context<BlockT, TxT, CfgT, InMemoryDB, Backend>, EthInterpreter>,
        BlockT: Block,
        TxT: Transaction,
        CfgT: Cfg,
        InstructionProviderT: InstructionProvider<
                Context = Context<BlockT, TxT, CfgT, InMemoryDB, Backend>,
                InterpreterTypes = EthInterpreter,
            > + Default,
        PrecompileT: PrecompileProvider<
                Context<BlockT, TxT, CfgT, InMemoryDB, Backend>,
                Output = InterpreterResult,
            > + Default,
    {
        commit_transaction::<InspectorT, BlockT, TxT, CfgT, InstructionProviderT, PrecompileT>(
            self, env, inspector,
        )?;
        self.method_with_inspector_counter += 1;
        Ok(())
    }

    fn method_that_constructs_inspector<BlockT, TxT, CfgT, InstructionProviderT, PrecompileT>(
        &mut self,
        env: Env<BlockT, TxT, CfgT>,
    ) -> anyhow::Result<()>
    where
        BlockT: Block,
        TxT: Transaction,
        CfgT: Cfg,
        InstructionProviderT: InstructionProvider<
                Context = Context<BlockT, TxT, CfgT, InMemoryDB, Backend>,
                InterpreterTypes = EthInterpreter,
            > + Default,
        PrecompileT: PrecompileProvider<
                Context<BlockT, TxT, CfgT, InMemoryDB, Backend>,
                Output = InterpreterResult,
            > + Default,
    {
        let inspector = TracerEip3155::new(Box::new(std::io::sink()));
        commit_transaction::<
            // Generic interpreter types are not supported yet in the `Evm` implementation
            TracerEip3155,
            BlockT,
            TxT,
            CfgT,
            InstructionProviderT,
            PrecompileT,
        >(self, env, inspector)?;

        self.method_without_inspector_counter += 1;
        Ok(())
    }
}

/// An REVM inspector that intercepts calls to the cheatcode address and executes them with the help of the
/// `DatabaseExt` trait.
#[derive(Clone, Default)]
struct Cheatcodes<BlockT, TxT, CfgT, InstructionProviderT, PrecompileT> {
    call_count: usize,
    phantom: core::marker::PhantomData<(BlockT, TxT, CfgT, InstructionProviderT, PrecompileT)>,
}

impl<BlockT, TxT, CfgT, InstructionProviderT, PrecompileT>
    Cheatcodes<BlockT, TxT, CfgT, InstructionProviderT, PrecompileT>
where
    BlockT: Block + Clone,
    TxT: Transaction + Clone,
    CfgT: Cfg + Clone,
    InstructionProviderT: InstructionProvider<
            Context = Context<BlockT, TxT, CfgT, InMemoryDB, Backend>,
            InterpreterTypes = EthInterpreter,
        > + Default,
    PrecompileT: PrecompileProvider<
            Context<BlockT, TxT, CfgT, InMemoryDB, Backend>,
            Output = InterpreterResult,
        > + Default,
{
    fn apply_cheatcode(
        &mut self,
        context: &mut Context<BlockT, TxT, CfgT, InMemoryDB, Backend>,
    ) -> anyhow::Result<()> {
        // We cannot avoid cloning here, because we need to mutably borrow the context to get the journal.
        let block = context.block.clone();
        let tx = context.tx.clone();
        let cfg = context.cfg.clone();

        // `transact` cheatcode would do this
        context
            .journal()
            .method_that_takes_inspector_as_argument::<_, _, _, _, InstructionProviderT, PrecompileT>(
                Env {
                    block: block.clone(),
                    tx: tx.clone(),
                    cfg: cfg.clone(),
                },
                self,
            )?;

        // `rollFork(bytes32 transaction)` cheatcode would do this
        context
            .journal()
            .method_that_constructs_inspector::<_, _, _, InstructionProviderT, PrecompileT>(
                Env { block, tx, cfg },
            )?;
        Ok(())
    }
}

impl<BlockT, TxT, CfgT, InstructionProviderT, PrecompileT>
    Inspector<Context<BlockT, TxT, CfgT, InMemoryDB, Backend>>
    for Cheatcodes<BlockT, TxT, CfgT, InstructionProviderT, PrecompileT>
where
    BlockT: Block + Clone,
    TxT: Transaction + Clone,
    CfgT: Cfg + Clone,
    InstructionProviderT: InstructionProvider<
            Context = Context<BlockT, TxT, CfgT, InMemoryDB, Backend>,
            InterpreterTypes = EthInterpreter,
        > + Default,
    PrecompileT: PrecompileProvider<
            Context<BlockT, TxT, CfgT, InMemoryDB, Backend>,
            Output = InterpreterResult,
        > + Default,
{
    /// Note that precompiles are no longer accessible via `EvmContext::precompiles`.
    fn call(
        &mut self,
        context: &mut Context<BlockT, TxT, CfgT, InMemoryDB, Backend>,
        _inputs: &mut CallInputs,
    ) -> Option<CallOutcome> {
        self.call_count += 1;
        // Don't apply cheatcodes recursively.
        if self.call_count == 1 {
            // Instead of calling unwrap here, we would want to return an appropriate call outcome based on the result
            // in a real project.
            self.apply_cheatcode(context).unwrap();
        }
        None
    }
}

/// EVM environment
#[derive(Clone, Debug)]
struct Env<BlockT, TxT, CfgT> {
    block: BlockT,
    tx: TxT,
    cfg: CfgT,
}

impl Env<BlockEnv, TxEnv, CfgEnv> {
    fn mainnet() -> Self {
        // `CfgEnv` is non-exhaustive, so we need to set the field after construction.
        let mut cfg = CfgEnv::default();
        cfg.disable_nonce_check = true;

        Self {
            block: BlockEnv::default(),
            tx: TxEnv::default(),
            cfg,
        }
    }
}

/// Executes a transaction and runs the inspector using the `Backend` as the state.
/// Mimics `commit_transaction` <https://github.com/foundry-rs/foundry/blob/25cc1ac68b5f6977f23d713c01ec455ad7f03d21/crates/evm/core/src/backend/mod.rs#L1931>
fn commit_transaction<InspectorT, BlockT, TxT, CfgT, InstructionProviderT, PrecompileT>(
    backend: &mut Backend,
    env: Env<BlockT, TxT, CfgT>,
    inspector: InspectorT,
) -> Result<(), EVMError<Infallible, InvalidTransaction>>
where
    InspectorT: Inspector<Context<BlockT, TxT, CfgT, InMemoryDB, Backend>, EthInterpreter>,
    BlockT: Block,
    TxT: Transaction,
    CfgT: Cfg,
    InstructionProviderT: InstructionProvider<
            Context = Context<BlockT, TxT, CfgT, InMemoryDB, Backend>,
            InterpreterTypes = EthInterpreter,
        > + Default,
    PrecompileT: PrecompileProvider<
            Context<BlockT, TxT, CfgT, InMemoryDB, Backend>,
            Output = InterpreterResult,
        > + Default,
{
    // Create new journaled state and backend with the same DB and journaled state as the original for the transaction.
    // This new backend and state will be discarded after the transaction is done and the changes are applied to the
    // original backend.
    // Mimics https://github.com/foundry-rs/foundry/blob/25cc1ac68b5f6977f23d713c01ec455ad7f03d21/crates/evm/core/src/backend/mod.rs#L1950-L1953
    let new_backend = backend.clone();

    let context = Context {
        tx: env.tx,
        block: env.block,
        cfg: env.cfg,
        journaled_state: new_backend,
        chain: (),
        error: Ok(()),
    };

    let mut evm = Evm::new_with_inspector(
        context,
        inspector,
        InstructionProviderT::default(),
        PrecompileT::default(),
    );
    let result = evm.inspect_replay()?;

    // Persist the changes to the original backend.
    backend.journaled_state.database.commit(result.state);
    update_state(
        &mut backend.journaled_state.state,
        &mut backend.journaled_state.database,
    )?;

    Ok(())
}

/// Mimics <https://github.com/foundry-rs/foundry/blob/25cc1ac68b5f6977f23d713c01ec455ad7f03d21/crates/evm/core/src/backend/mod.rs#L1968>
/// Omits persistent accounts (accounts that should be kept persistent when switching forks) for simplicity.
fn update_state<DB: Database>(state: &mut EvmState, db: &mut DB) -> Result<(), DB::Error> {
    for (addr, acc) in state.iter_mut() {
        acc.info = db.basic(*addr)?.unwrap_or_default();
        for (key, val) in acc.storage.iter_mut() {
            val.present_value = db.storage(*addr, *key)?;
        }
    }

    Ok(())
}

fn main() -> anyhow::Result<()> {
<<<<<<< HEAD
    let backend = Backend::new(SpecId::default(), InMemoryDB::default());
    let mut inspector = Cheatcodes::<BlockEnv, TxEnv, CfgEnv>::default();
=======
    let backend = Backend::new(SpecId::LATEST, InMemoryDB::default());
    let mut inspector = Cheatcodes::<
        BlockEnv,
        TxEnv,
        CfgEnv,
        EthInstructions<EthInterpreter, Context<BlockEnv, TxEnv, CfgEnv, InMemoryDB, Backend>>,
        EthPrecompiles,
    >::default();
>>>>>>> daa7163b
    let env = Env::mainnet();

    let context = Context {
        tx: env.tx,
        block: env.block,
        cfg: env.cfg,
        journaled_state: backend,
        chain: (),
        error: Ok(()),
    };

    let mut evm = Evm::new_with_inspector(
        context,
        &mut inspector,
        EthInstructions::default(),
        EthPrecompiles::default(),
    );
    evm.inspect_replay()?;

    // Sanity check
    assert_eq!(evm.data.inspector.call_count, 2);
    assert_eq!(evm.journaled_state.method_with_inspector_counter, 1);
    assert_eq!(evm.journaled_state.method_without_inspector_counter, 1);

    Ok(())
}<|MERGE_RESOLUTION|>--- conflicted
+++ resolved
@@ -537,11 +537,7 @@
 }
 
 fn main() -> anyhow::Result<()> {
-<<<<<<< HEAD
     let backend = Backend::new(SpecId::default(), InMemoryDB::default());
-    let mut inspector = Cheatcodes::<BlockEnv, TxEnv, CfgEnv>::default();
-=======
-    let backend = Backend::new(SpecId::LATEST, InMemoryDB::default());
     let mut inspector = Cheatcodes::<
         BlockEnv,
         TxEnv,
@@ -549,7 +545,6 @@
         EthInstructions<EthInterpreter, Context<BlockEnv, TxEnv, CfgEnv, InMemoryDB, Backend>>,
         EthPrecompiles,
     >::default();
->>>>>>> daa7163b
     let env = Env::mainnet();
 
     let context = Context {
