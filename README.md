### Revm

[![CI](https://github.com/bluealloy/revm/actions/workflows/ci.yml/badge.svg)][gh-ci]
[![License](https://img.shields.io/badge/License-MIT-orange.svg)][mit-license]
![revm](https://img.shields.io/crates/v/revm.svg)
[![Chat][tg-badge]][tg-url]

Revm is a highly efficient and stable implementation of the Ethereum Virtual Machine (EVM) written in Rust.

![banner](https://raw.githubusercontent.com/bluealloy/revm/refs/heads/main/assets/logo/revm-banner.png)

[mit-license]: https://opensource.org/license/mit/

[gh-ci]: https://github.com/bluealloy/revm/actions/workflows/ci.yml

[tg-url]: https://t.me/+Ig4WDWOzikA3MzA0

[tg-badge]: https://img.shields.io/badge/chat-telegram-blue

<<<<<<< HEAD
**Rust Ethereum Virtual Machine**

![](./assets/logo/revm-banner.png)

Revm is an EVM written in Rust that is focused on **speed** and **simplicity**.
It has a fast and flexible implementation with a simple interface and embedded Host.
It passes all `ethereum/tests` test suites.

Here is a list of guiding principles that Revm follows.

* **EVM compatibility and stability** - this goes without saying but it is nice to put it here. In the blockchain
  industry, stability is the most desired attribute of any system.
* **Speed** - is one of the most important things and most decisions are made to complement this.
* **Simplicity** - simplification of internals so that it can be easily understood and extended, and interface that can
  be easily used or integrated into other projects.
* **interfacing** - `[no_std]` so that it can be used as wasm lib and integrate with JavaScript and cpp binding if
  needed.

# Project

Structure:

* crates
    * revm -> main EVM library.
    * revm-primitives -> Primitive data types.
    * revm-interpreter -> Execution loop with instructions
    * revm-precompile -> EVM precompiles
* bins:
    * revme: cli binary, used for running state test jsons

This project tends to use the newest rust version, so if you're encountering a build error try running `rustup update`
first.

There were some big efforts on optimization of revm:

* Optimizing interpreter loop: https://github.com/bluealloy/revm/issues/7
* Introducing Bytecode format (and better bytecode analysis): https://github.com/bluealloy/revm/issues/121
* Unification of instruction signatures: https://github.com/bluealloy/revm/pull/283

# Building from source

```shell
git clone https://github.com/bluealloy/revm.git
cd revm
cargo build --release
```

**_Note:_** `clang` is required for building revm with `c-kzg` or `secp256k1` feature flags as they depend on `C`
libraries. If you don't have it installed, you can install it with `apt install clang`.

# Running eth tests

go to `cd bins/revme/`

Download eth tests from (this will take some time): `git clone https://github.com/ethereum/tests`

run tests with command:
`cargo run --release -- statetest tests/GeneralStateTests/ tests/LegacyTests/Constantinople/GeneralStateTests`
=======
Known for its robustness, it stands as one of the most popular libraries and a critical component of the Ethereum ecosystem. Revm plays a crucial role across various projects, being widely utilized by almost all tooling and block builders. It is integrated into Reth, multiple Layer 2 variants and other clients and serving as a standard for zkVMs.

Revm offers two primary applications: firstly, it functions as an executor where users can set up block info and process mainnet transactions; secondly, it acts as a framework that facilitates the extension and support of different EVM variants such as op-revm.
>>>>>>> 9e06b57f

### How to use:

Here is a straightforward example of using the Execution API: It allows us to create an Ethereum Virtual Machine (EVM) and execute transactions. Additionally, it can be utilized to generate traces with the inspector or more complex example of foundry cheatcodes.

```rust,ignore
let mut evm = Context::mainnet().with_block(block).build_mainnet();
let out = evm.transact(tx);

<<<<<<< HEAD
Currently, available benches include the following.

- *analysis*
- *snailtracer*
- *transfer*

To run the `snailtracer` bench, execute the `cargo bench` subcommand below.

```shell
cargo bench --package revm --profile release -- snailtracer
=======
// or you can use powerful inspection tool to trace it
let mut evm = evm.with_inspector(tracer);
let out = evm.inspect_with_tx(tx);
>>>>>>> 9e06b57f
```

The Evm Framework API is somewhat complex to use, but this document provides a detailed explanation. It enables users to extend logic, incorporate various context types, and offers built-in support for inspection. For a practical example, you can refer to the [op-revm crate](https://github.com/op-rs/op-revm).

### Users:

<<<<<<< HEAD
This command will produce a flamegraph image output to `flamegraph.svg`.
Flamegraph also requires sudo mode to run (hence the `--root` cli arg) and will prompt you for your password if not in
sudo mode already.
=======
As previously noted, there are several groups of projects that utilize this technology:
>>>>>>> 9e06b57f

* **Major block builders**.
* **Clients**: [Reth](https://github.com/paradigmxyz/reth), [Helios](https://github.com/a16z/helios), [Trin](https://github.com/ethereum/trin),..
* **Tooling**: [Foundry](https://github.com/foundry-rs/foundry/), [Hardhat](https://github.com/NomicFoundation/hardhat),..
* **L2s**: [Optimism](https://github.com/bluealloy/revm/tree/main/crates/op-revm), [Coinbase](https://www.base.org/), [Scroll](https://github.com/scroll-tech/revm),..
* **zkVM**: [Risc0](https://github.com/risc0/risc0-ethereum), [Succinct](https://github.com/succinctlabs/rsp),..

The full list of projects that use Revm is available in the [awesome-revm](https://bluealloy.github.io/revm/awesome.html) section of the book.

### How to, dev section

The [book](https://bluealloy.github.io/revm/) and [`Architecture and API`](https://bluealloy.github.io/revm/architecture.html) page is the best starting resource.

<<<<<<< HEAD
```shell
cargo run -p revm --features std,serde-json,ethersdb --example generate_block_traces
```

# Used by:

* [Foundry](https://github.com/foundry-rs/foundry) is a blazing fast, portable and modular toolkit for Ethereum
  application development written in Rust.
* [Helios](https://github.com/a16z/helios) is a fully trustless, efficient, and portable Ethereum light client written
  in Rust.
* [Reth](https://github.com/paradigmxyz/reth) Modular, contributor-friendly and blazing-fast implementation of the
  Ethereum protocol
* [Arbiter](https://github.com/primitivefinance/arbiter) is a framework for stateful Ethereum smart-contract simulation
* [Zeth](https://github.com/risc0/zeth) is an open-source ZK block prover for Ethereum built on the RISC Zero zkVM.
* [VERBS](https://github.com/simtopia/verbs) an open-source Ethereum agent-based modelling and simulation library with a
  Python API.
* [Hardhat](https://github.com/NomicFoundation/hardhat) is a development environment to compile, deploy, test, and debug
  your Ethereum software.
* [Trin](https://github.com/ethereum/trin) is Portal Network client. An execution and consensus layer Ethereum light
  client written in Rust. Portal Network client's provide complete, provable, and distributed execution archival access.
* [Simular](https://github.com/simular-fi/simular/) is a Python smart-contract API with a fast, embedded, Ethereum
  Virtual Machine.
* [rbuilder](https://github.com/flashbots/rbuilder) is a state of the art Ethereum MEV-Boost block builder written in
  Rust and designed to work with Reth.
* ...

(If you want to add project to the list, ping me or open the PR)
=======
Some quick links can be found here. Some point to code documentation or the book. code docs are there to explain usage of a particular part of the code where the book is to get more of an overview of the architecture or how components/projects fit together.
>>>>>>> 9e06b57f

* How to build and use revm can be found here. [book](https://bluealloy.github.io/revm/dev.html)
* Architecture overview can be seen here. [book](https://bluealloy.github.io/revm/architecture.html)
* Structure of the project (list of crates and their versions) can be seen here. [book](https://github.com/bluealloy/revm/tree/main/crates)
* How to use Revm Framework can be found in MyEvm example. [book](https://github.com/bluealloy/revm/tree/main/examples/my_evm)
* Release procedure and changelogs explanation. [book](https://bluealloy.github.io/revm/release_procedure.html)
* How to use revme (Revm binary with few commands) can be found here. [code](https://github.com/bluealloy/revm/tree/main/bins/revme)
* How to run Ethereum test can be found here: [book](https://bluealloy.github.io/revm/revme.html#running-eth-tests)
* If there is more need for explanations please open a PR request.

### Community:
For questions please open a github issue or join the public telegram group: [https://t.me/+Ig4WDWOzikA3MzA0](https://t.me/+Ig4WDWOzikA3MzA0)

<<<<<<< HEAD
The documentation (alas needs some love) can be found here: https://bluealloy.github.io/revm/docs/

To serve the mdbook documentation in a local environment, ensure you have mdbook installed (if not install it with
cargo) and then run:

```shell
mdbook serve documentation
```
=======
### Licence
Revm is licensed under MIT Licence.
>>>>>>> 9e06b57f

Unless you explicitly state otherwise, any contribution intentionally submitted for inclusion in these crates by you, shall be licensed as above, without any additional terms or conditions.

### Security

For any security questions or findings, please reach out to me directly via email at dragan0rakita@gmail.com or contact me on Keybase under the username @draganrakita.<|MERGE_RESOLUTION|>--- conflicted
+++ resolved
@@ -10,77 +10,13 @@
 ![banner](https://raw.githubusercontent.com/bluealloy/revm/refs/heads/main/assets/logo/revm-banner.png)
 
 [mit-license]: https://opensource.org/license/mit/
-
 [gh-ci]: https://github.com/bluealloy/revm/actions/workflows/ci.yml
-
 [tg-url]: https://t.me/+Ig4WDWOzikA3MzA0
-
 [tg-badge]: https://img.shields.io/badge/chat-telegram-blue
 
-<<<<<<< HEAD
-**Rust Ethereum Virtual Machine**
-
-![](./assets/logo/revm-banner.png)
-
-Revm is an EVM written in Rust that is focused on **speed** and **simplicity**.
-It has a fast and flexible implementation with a simple interface and embedded Host.
-It passes all `ethereum/tests` test suites.
-
-Here is a list of guiding principles that Revm follows.
-
-* **EVM compatibility and stability** - this goes without saying but it is nice to put it here. In the blockchain
-  industry, stability is the most desired attribute of any system.
-* **Speed** - is one of the most important things and most decisions are made to complement this.
-* **Simplicity** - simplification of internals so that it can be easily understood and extended, and interface that can
-  be easily used or integrated into other projects.
-* **interfacing** - `[no_std]` so that it can be used as wasm lib and integrate with JavaScript and cpp binding if
-  needed.
-
-# Project
-
-Structure:
-
-* crates
-    * revm -> main EVM library.
-    * revm-primitives -> Primitive data types.
-    * revm-interpreter -> Execution loop with instructions
-    * revm-precompile -> EVM precompiles
-* bins:
-    * revme: cli binary, used for running state test jsons
-
-This project tends to use the newest rust version, so if you're encountering a build error try running `rustup update`
-first.
-
-There were some big efforts on optimization of revm:
-
-* Optimizing interpreter loop: https://github.com/bluealloy/revm/issues/7
-* Introducing Bytecode format (and better bytecode analysis): https://github.com/bluealloy/revm/issues/121
-* Unification of instruction signatures: https://github.com/bluealloy/revm/pull/283
-
-# Building from source
-
-```shell
-git clone https://github.com/bluealloy/revm.git
-cd revm
-cargo build --release
-```
-
-**_Note:_** `clang` is required for building revm with `c-kzg` or `secp256k1` feature flags as they depend on `C`
-libraries. If you don't have it installed, you can install it with `apt install clang`.
-
-# Running eth tests
-
-go to `cd bins/revme/`
-
-Download eth tests from (this will take some time): `git clone https://github.com/ethereum/tests`
-
-run tests with command:
-`cargo run --release -- statetest tests/GeneralStateTests/ tests/LegacyTests/Constantinople/GeneralStateTests`
-=======
 Known for its robustness, it stands as one of the most popular libraries and a critical component of the Ethereum ecosystem. Revm plays a crucial role across various projects, being widely utilized by almost all tooling and block builders. It is integrated into Reth, multiple Layer 2 variants and other clients and serving as a standard for zkVMs.
 
 Revm offers two primary applications: firstly, it functions as an executor where users can set up block info and process mainnet transactions; secondly, it acts as a framework that facilitates the extension and support of different EVM variants such as op-revm.
->>>>>>> 9e06b57f
 
 ### How to use:
 
@@ -90,35 +26,16 @@
 let mut evm = Context::mainnet().with_block(block).build_mainnet();
 let out = evm.transact(tx);
 
-<<<<<<< HEAD
-Currently, available benches include the following.
-
-- *analysis*
-- *snailtracer*
-- *transfer*
-
-To run the `snailtracer` bench, execute the `cargo bench` subcommand below.
-
-```shell
-cargo bench --package revm --profile release -- snailtracer
-=======
 // or you can use powerful inspection tool to trace it
 let mut evm = evm.with_inspector(tracer);
 let out = evm.inspect_with_tx(tx);
->>>>>>> 9e06b57f
 ```
 
 The Evm Framework API is somewhat complex to use, but this document provides a detailed explanation. It enables users to extend logic, incorporate various context types, and offers built-in support for inspection. For a practical example, you can refer to the [op-revm crate](https://github.com/op-rs/op-revm).
 
 ### Users:
 
-<<<<<<< HEAD
-This command will produce a flamegraph image output to `flamegraph.svg`.
-Flamegraph also requires sudo mode to run (hence the `--root` cli arg) and will prompt you for your password if not in
-sudo mode already.
-=======
 As previously noted, there are several groups of projects that utilize this technology:
->>>>>>> 9e06b57f
 
 * **Major block builders**.
 * **Clients**: [Reth](https://github.com/paradigmxyz/reth), [Helios](https://github.com/a16z/helios), [Trin](https://github.com/ethereum/trin),..
@@ -132,37 +49,7 @@
 
 The [book](https://bluealloy.github.io/revm/) and [`Architecture and API`](https://bluealloy.github.io/revm/architecture.html) page is the best starting resource.
 
-<<<<<<< HEAD
-```shell
-cargo run -p revm --features std,serde-json,ethersdb --example generate_block_traces
-```
-
-# Used by:
-
-* [Foundry](https://github.com/foundry-rs/foundry) is a blazing fast, portable and modular toolkit for Ethereum
-  application development written in Rust.
-* [Helios](https://github.com/a16z/helios) is a fully trustless, efficient, and portable Ethereum light client written
-  in Rust.
-* [Reth](https://github.com/paradigmxyz/reth) Modular, contributor-friendly and blazing-fast implementation of the
-  Ethereum protocol
-* [Arbiter](https://github.com/primitivefinance/arbiter) is a framework for stateful Ethereum smart-contract simulation
-* [Zeth](https://github.com/risc0/zeth) is an open-source ZK block prover for Ethereum built on the RISC Zero zkVM.
-* [VERBS](https://github.com/simtopia/verbs) an open-source Ethereum agent-based modelling and simulation library with a
-  Python API.
-* [Hardhat](https://github.com/NomicFoundation/hardhat) is a development environment to compile, deploy, test, and debug
-  your Ethereum software.
-* [Trin](https://github.com/ethereum/trin) is Portal Network client. An execution and consensus layer Ethereum light
-  client written in Rust. Portal Network client's provide complete, provable, and distributed execution archival access.
-* [Simular](https://github.com/simular-fi/simular/) is a Python smart-contract API with a fast, embedded, Ethereum
-  Virtual Machine.
-* [rbuilder](https://github.com/flashbots/rbuilder) is a state of the art Ethereum MEV-Boost block builder written in
-  Rust and designed to work with Reth.
-* ...
-
-(If you want to add project to the list, ping me or open the PR)
-=======
 Some quick links can be found here. Some point to code documentation or the book. code docs are there to explain usage of a particular part of the code where the book is to get more of an overview of the architecture or how components/projects fit together.
->>>>>>> 9e06b57f
 
 * How to build and use revm can be found here. [book](https://bluealloy.github.io/revm/dev.html)
 * Architecture overview can be seen here. [book](https://bluealloy.github.io/revm/architecture.html)
@@ -176,19 +63,8 @@
 ### Community:
 For questions please open a github issue or join the public telegram group: [https://t.me/+Ig4WDWOzikA3MzA0](https://t.me/+Ig4WDWOzikA3MzA0)
 
-<<<<<<< HEAD
-The documentation (alas needs some love) can be found here: https://bluealloy.github.io/revm/docs/
-
-To serve the mdbook documentation in a local environment, ensure you have mdbook installed (if not install it with
-cargo) and then run:
-
-```shell
-mdbook serve documentation
-```
-=======
 ### Licence
 Revm is licensed under MIT Licence.
->>>>>>> 9e06b57f
 
 Unless you explicitly state otherwise, any contribution intentionally submitted for inclusion in these crates by you, shall be licensed as above, without any additional terms or conditions.
 
