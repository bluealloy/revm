use std::io::stdout;
use std::sync::atomic::Ordering;
use std::{
    collections::HashMap,
    ffi::OsStr,
    path::{Path, PathBuf},
    sync::{atomic::AtomicBool, Arc, Mutex},
    time::{Duration, Instant},
};

use hex_literal::hex;
use indicatif::ProgressBar;
use thiserror::Error;
use walkdir::{DirEntry, WalkDir};

use revm::common::keccak256;
use revm::{
    db::AccountState,
    inspectors::CustomPrintTracer,
    interpreter::CreateScheme,
    primitives::{Bytecode, Env, ExecutionResult, SpecId, TransactTo, B160, B256, U256},
};
use tracer_eip3155::TracerEip3155;

use crate::tracer_eip3155;

use super::{
    merkle_trie::{log_rlp_hash, state_merkle_trie_root},
    models::{SpecName, TestSuit},
};
<<<<<<< HEAD
=======
use hex_literal::hex;
use revm::primitives::keccak256;
use thiserror::Error;
>>>>>>> 9b663bbc

#[derive(Debug, Error)]
pub enum TestError {
    #[error(" Test:{spec_id:?}:{id}, Root missmatched, Expected: {expect:?} got:{got:?}")]
    RootMissmatch {
        spec_id: SpecId,
        id: usize,
        got: B256,
        expect: B256,
    },
    #[error("Serde json error")]
    SerdeDeserialize(#[from] serde_json::Error),
    #[error("Internal system error")]
    SystemError,
    #[error("Unknown private key: {private_key:?}")]
    UnknownPrivateKey { private_key: B256 },
}

pub fn find_all_json_tests(path: &Path) -> Vec<PathBuf> {
    WalkDir::new(path)
        .into_iter()
        .filter_map(|e| e.ok())
        .filter(|e| e.file_name().to_string_lossy().ends_with(".json"))
        .map(DirEntry::into_path)
        .collect::<Vec<PathBuf>>()
}

pub fn execute_test_suit(
    path: &Path,
    elapsed: &Arc<Mutex<Duration>>,
    trace: bool,
) -> Result<(), TestError> {
    // funky test with `bigint 0x00` value in json :) not possible to happen on mainnet and require custom json parser.
    // https://github.com/ethereum/tests/issues/971
    if path.file_name() == Some(OsStr::new("ValueOverflow.json")) {
        return Ok(());
    }
    // txbyte is of type 02 and we dont parse tx bytes for this test to fail.
    if path.file_name() == Some(OsStr::new("typeTwoBerlin.json")) {
        return Ok(());
    }
    // Test checks if nonce overflows. We are handling this correctly but we are not parsing exception in testsuite
    // There are more nonce overflow tests that are in internal call/create, and those tests are passing and are enabled.
    if path.file_name() == Some(OsStr::new("CreateTransactionHighNonce.json")) {
        return Ok(());
    }

    // Need to handle Test errors
    if path.file_name() == Some(OsStr::new("transactionIntinsicBug.json")) {
        return Ok(());
    }

    // Test check if gas price overflows, we handle this correctly but does not match tests specific exception.
    if path.file_name() == Some(OsStr::new("HighGasPrice.json")) {
        return Ok(());
    }

    // Skip test where basefee/accesslist/diffuculty is present but it shouldn't be supported in London/Berlin/TheMerge.
    // https://github.com/ethereum/tests/blob/5b7e1ab3ffaf026d99d20b17bb30f533a2c80c8b/GeneralStateTests/stExample/eip1559.json#L130
    // It is expected to not execute these tests.
    if path.file_name() == Some(OsStr::new("accessListExample.json"))
        || path.file_name() == Some(OsStr::new("basefeeExample.json"))
        || path.file_name() == Some(OsStr::new("eip1559.json"))
        || path.file_name() == Some(OsStr::new("mergeTest.json"))
    {
        return Ok(());
    }

    // These tests are passing, but they take a lot of time to execute so we are going to skip them.
    if path.file_name() == Some(OsStr::new("loopExp.json"))
        || path.file_name() == Some(OsStr::new("Call50000_sha256.json"))
        || path.file_name() == Some(OsStr::new("static_Call50000_sha256.json"))
        || path.file_name() == Some(OsStr::new("loopMul.json"))
        || path.file_name() == Some(OsStr::new("CALLBlake2f_MaxRounds.json"))
    {
        return Ok(());
    }

    let json_reader = std::fs::read(path).unwrap();
    let suit: TestSuit = serde_json::from_reader(&*json_reader)?;

    let map_caller_keys: HashMap<_, _> = vec![
        (
            B256(hex!(
                "45a915e4d060149eb4365960e6a7a45f334393093061116b197e3240065ff2d8"
            )),
            B160(hex!("a94f5374fce5edbc8e2a8697c15331677e6ebf0b")),
        ),
        (
            B256(hex!(
                "c85ef7d79691fe79573b1a7064c19c1a9819ebdbd1faaab1a8ec92344438aaf4"
            )),
            B160(hex!("cd2a3d9f938e13cd947ec05abc7fe734df8dd826")),
        ),
        (
            B256(hex!(
                "044852b2a670ade5407e78fb2863c51de9fcb96542a07186fe3aeda6bb8a116d"
            )),
            B160(hex!("82a978b3f5962a5b0957d9ee9eef472ee55b42f1")),
        ),
        (
            B256(hex!(
                "6a7eeac5f12b409d42028f66b0b2132535ee158cfda439e3bfdd4558e8f4bf6c"
            )),
            B160(hex!("c9c5a15a403e41498b6f69f6f89dd9f5892d21f7")),
        ),
        (
            B256(hex!(
                "a95defe70ebea7804f9c3be42d20d24375e2a92b9d9666b832069c5f3cd423dd"
            )),
            B160(hex!("3fb1cd2cd96c6d5c0b5eb3322d807b34482481d4")),
        ),
        (
            B256(hex!(
                "fe13266ff57000135fb9aa854bbfe455d8da85b21f626307bf3263a0c2a8e7fe"
            )),
            B160(hex!("dcc5ba93a1ed7e045690d722f2bf460a51c61415")),
        ),
    ]
    .into_iter()
    .collect();

    for (name, unit) in suit.0.into_iter() {
        // Create database and insert cache
        let mut database = revm::InMemoryDB::default();
        for (address, info) in unit.pre.iter() {
            let acc_info = revm::primitives::AccountInfo {
                balance: info.balance,
                code_hash: keccak256(&info.code), // try with dummy hash.
                code: Some(Bytecode::new_raw(info.code.clone())),
                nonce: info.nonce,
            };
            database.insert_account_info(*address, acc_info);
            // insert storage:
            for (&slot, &value) in info.storage.iter() {
                let _ = database.insert_account_storage(*address, slot, value);
            }
        }
        let mut env = Env::default();
        // cfg env. SpecId is set down the road
        env.cfg.chain_id = U256::from(1); // for mainnet

        // block env
        env.block.number = unit.env.current_number;
        env.block.coinbase = unit.env.current_coinbase;
        env.block.timestamp = unit.env.current_timestamp;
        env.block.gas_limit = unit.env.current_gas_limit;
        env.block.basefee = unit.env.current_base_fee.unwrap_or_default();
        env.block.difficulty = unit.env.current_difficulty;
        // after the Merge prevrandao replaces mix_hash field in block and replaced difficulty opcode in EVM.
        env.block.prevrandao = Some(unit.env.current_difficulty.to_be_bytes().into());

        //tx env
        env.tx.caller =
            if let Some(caller) = map_caller_keys.get(&unit.transaction.secret_key.unwrap()) {
                *caller
            } else {
                let private_key = unit.transaction.secret_key.unwrap();
                return Err(TestError::UnknownPrivateKey { private_key });
            };
        env.tx.gas_price = unit
            .transaction
            .gas_price
            .unwrap_or_else(|| unit.transaction.max_fee_per_gas.unwrap_or_default());
        env.tx.gas_priority_fee = unit.transaction.max_priority_fee_per_gas;

        // post and execution
        for (spec_name, tests) in unit.post {
            if matches!(
                spec_name,
                SpecName::ByzantiumToConstantinopleAt5
                    | SpecName::Constantinople
                    | SpecName::MergeEOF
                    | SpecName::MergeMeterInitCode
                    | SpecName::MergePush0
                    | SpecName::Unknown
            ) {
                continue;
            }

            env.cfg.spec_id = spec_name.to_spec_id();

            for (id, test) in tests.into_iter().enumerate() {
                let gas_limit = *unit.transaction.gas_limit.get(test.indexes.gas).unwrap();
                let gas_limit = u64::try_from(gas_limit).unwrap_or(u64::MAX);
                env.tx.gas_limit = gas_limit;
                env.tx.data = unit
                    .transaction
                    .data
                    .get(test.indexes.data)
                    .unwrap()
                    .clone();
                env.tx.value = *unit.transaction.value.get(test.indexes.value).unwrap();

                let access_list = match unit.transaction.access_lists {
                    Some(ref access_list) => access_list
                        .get(test.indexes.data)
                        .cloned()
                        .flatten()
                        .unwrap_or_default()
                        .into_iter()
                        .map(|item| {
                            (
                                item.address,
                                item.storage_keys
                                    .into_iter()
                                    .map(|key| U256::from_be_bytes(key.0))
                                    .collect::<Vec<_>>(),
                            )
                        })
                        .collect(),
                    None => Vec::new(),
                };
                env.tx.access_list = access_list;

                let to = match unit.transaction.to {
                    Some(add) => TransactTo::Call(add),
                    None => TransactTo::Create(CreateScheme::Create),
                };
                env.tx.transact_to = to;

                let mut database_cloned = database.clone();
                let mut evm = revm::new();
                evm.database(&mut database_cloned);
                evm.env = env.clone();
                // do the deed

                let timer = Instant::now();
<<<<<<< HEAD
                let exec_result: ExecutionResult = if trace {
                    evm.inspect_commit(TracerEip3155::new(Box::new(stdout()), false, false))
                } else {
                    evm.transact_commit()
                };
                let ExecutionResult {
                    exit_reason,
                    gas_used,
                    gas_refunded,
                    logs,
                    ..
                } = exec_result;
=======
                let out = evm.transact_commit();
>>>>>>> 9b663bbc
                let timer = timer.elapsed();

                *elapsed.lock().unwrap() += timer;

                let is_legacy = !SpecId::enabled(
                    evm.env.cfg.spec_id,
                    revm::primitives::SpecId::SPURIOUS_DRAGON,
                );
                let db = evm.db().unwrap();
                let state_root = state_merkle_trie_root(
                    db.accounts
                        .iter()
                        .filter(|(_address, acc)| {
                            (is_legacy && !matches!(acc.account_state, AccountState::NotExisting))
                                || (!is_legacy
                                    && (!(acc.info.is_empty())
                                        || matches!(acc.account_state, AccountState::None)))
                        })
                        .map(|(k, v)| (*k, v.clone())),
                );
                let logs = match &out {
                    Ok(ExecutionResult::Success { logs, .. }) => logs.clone(),
                    _ => Vec::new(),
                };
                let logs_root = log_rlp_hash(logs);
                if test.hash != state_root || test.logs != logs_root {
                    println!(
                        "ROOTS mismath:\nstate_root:{:?}:{state_root:?}\nlogs_root:{:?}:{logs_root:?}",
                        test.hash, test.logs
                    );
                    let mut database_cloned = database.clone();
                    evm.database(&mut database_cloned);
<<<<<<< HEAD
                    evm.inspect_commit(TracerEip3155::new(Box::new(stdout()), false, false));
                    let db = evm.db().unwrap();
                    println!("{path:?} UNIT_TEST:{name}\n");
                    println!(
                        "failed reason: {exit_reason:?} {path:?} UNIT_TEST:{name}\n gas:{gas_used:?} ({gas_refunded:?} refunded)",
                    );
=======
                    let _ = evm.inspect_commit(CustomPrintTracer::default());
                    let db = evm.db().unwrap();
                    println!("{path:?} UNIT_TEST:{name}\n");
                    println!("Output: {out:?}");
>>>>>>> 9b663bbc
                    println!("\nApplied state:{db:?}\n");
                    println!("\nStateroot: {state_root:?}\n");
                    return Err(TestError::RootMissmatch {
                        spec_id: env.cfg.spec_id,
                        id,
                        got: state_root,
                        expect: test.hash,
                    });
                }
            }
        }
    }
    Ok(())
}

pub fn run(test_files: Vec<PathBuf>, single_thread: bool, trace: bool) -> Result<(), TestError> {
    let endjob = Arc::new(AtomicBool::new(false));
    let console_bar = Arc::new(ProgressBar::new(test_files.len() as u64));
    let mut joins: Vec<std::thread::JoinHandle<Result<(), TestError>>> = Vec::new();
    let queue = Arc::new(Mutex::new((0, test_files)));
    let elapsed = Arc::new(Mutex::new(std::time::Duration::ZERO));
    let num_threads = if single_thread { 1 } else { 10 };
    for _ in 0..num_threads {
        let queue = queue.clone();
        let endjob = endjob.clone();
        let console_bar = console_bar.clone();
        let elapsed = elapsed.clone();

        joins.push(
            std::thread::Builder::new()
                .stack_size(50 * 1024 * 1024)
                .spawn(move || loop {
                    let (index, test_path) = {
                        let mut queue = queue.lock().unwrap();
                        if queue.1.len() <= queue.0 {
                            return Ok(());
                        }
                        let test_path = queue.1[queue.0].clone();
                        queue.0 += 1;
                        (queue.0 - 1, test_path)
                    };
                    if endjob.load(Ordering::SeqCst) {
                        return Ok(());
                    }
                    //println!("Test:{:?}\n",test_path);
                    if let Err(err) = execute_test_suit(&test_path, &elapsed, trace) {
                        endjob.store(true, Ordering::SeqCst);
                        println!("Test[{index}] named:\n{test_path:?} failed: {err}\n");
                        return Err(err);
                    }

                    //println!("TestDone:{:?}\n",test_path);
                    console_bar.inc(1);
                })
                .unwrap(),
        );
    }
    for handler in joins {
        handler.join().map_err(|_| TestError::SystemError)??;
    }
    console_bar.finish();
    println!("Finished execution. Time:{:?}", elapsed.lock().unwrap());
    Ok(())
}<|MERGE_RESOLUTION|>--- conflicted
+++ resolved
@@ -28,12 +28,9 @@
     merkle_trie::{log_rlp_hash, state_merkle_trie_root},
     models::{SpecName, TestSuit},
 };
-<<<<<<< HEAD
-=======
 use hex_literal::hex;
 use revm::primitives::keccak256;
 use thiserror::Error;
->>>>>>> 9b663bbc
 
 #[derive(Debug, Error)]
 pub enum TestError {
@@ -262,7 +259,6 @@
                 // do the deed
 
                 let timer = Instant::now();
-<<<<<<< HEAD
                 let exec_result: ExecutionResult = if trace {
                     evm.inspect_commit(TracerEip3155::new(Box::new(stdout()), false, false))
                 } else {
@@ -275,9 +271,6 @@
                     logs,
                     ..
                 } = exec_result;
-=======
-                let out = evm.transact_commit();
->>>>>>> 9b663bbc
                 let timer = timer.elapsed();
 
                 *elapsed.lock().unwrap() += timer;
@@ -310,19 +303,12 @@
                     );
                     let mut database_cloned = database.clone();
                     evm.database(&mut database_cloned);
-<<<<<<< HEAD
-                    evm.inspect_commit(TracerEip3155::new(Box::new(stdout()), false, false));
+                    let _ = evm.inspect_commit(TracerEip3155::new(Box::default(stdout()), false, false));
                     let db = evm.db().unwrap();
                     println!("{path:?} UNIT_TEST:{name}\n");
                     println!(
                         "failed reason: {exit_reason:?} {path:?} UNIT_TEST:{name}\n gas:{gas_used:?} ({gas_refunded:?} refunded)",
                     );
-=======
-                    let _ = evm.inspect_commit(CustomPrintTracer::default());
-                    let db = evm.db().unwrap();
-                    println!("{path:?} UNIT_TEST:{name}\n");
-                    println!("Output: {out:?}");
->>>>>>> 9b663bbc
                     println!("\nApplied state:{db:?}\n");
                     println!("\nStateroot: {state_root:?}\n");
                     return Err(TestError::RootMissmatch {
