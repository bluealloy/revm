<<<<<<< HEAD
use std::io::stdout;
use std::{
    path::{Path, PathBuf},
    sync::{atomic::AtomicBool, Arc, Mutex},
    time::{Duration, Instant},
};

=======
>>>>>>> 190f90e5
use super::{
    merkle_trie::{log_rlp_hash, state_merkle_trie_root},
    models::{SpecName, TestSuite},
};
use hex_literal::hex;
use indicatif::ProgressBar;
<<<<<<< HEAD
use revm::inspectors::TracerEip3155;
use revm::primitives::{calc_excess_blob_gas, keccak256};
=======
>>>>>>> 190f90e5
use revm::{
    inspectors::TracerEip3155,
    interpreter::CreateScheme,
    primitives::{
        keccak256, Bytecode, Env, ExecutionResult, HashMap, SpecId, TransactTo, B160, B256, U256,
    },
};
use std::{
    ffi::OsStr,
    io::stdout,
    path::{Path, PathBuf},
    sync::atomic::Ordering,
    sync::{atomic::AtomicBool, Arc, Mutex},
    time::{Duration, Instant},
};
use thiserror::Error;
use walkdir::{DirEntry, WalkDir};

#[derive(Debug, Error)]
#[error("Test {name} failed: {kind}")]
pub struct TestError {
    pub name: String,
    pub kind: TestErrorKind,
}

#[derive(Debug, Error)]
pub enum TestErrorKind {
    #[error("logs root mismatch: expected {expected:?}, got {got:?}")]
    LogsRootMismatch { got: B256, expected: B256 },
    #[error("state root mismatch: expected {expected:?}, got {got:?}")]
    StateRootMismatch { got: B256, expected: B256 },
    #[error("Unknown private key: {0:?}")]
    UnknownPrivateKey(B256),
    #[error(transparent)]
    SerdeDeserialize(#[from] serde_json::Error),
}

pub fn find_all_json_tests(path: &Path) -> Vec<PathBuf> {
    WalkDir::new(path)
        .into_iter()
        .filter_map(|e| e.ok())
        .filter(|e| e.file_name().to_string_lossy().ends_with(".json"))
        .map(DirEntry::into_path)
        .collect::<Vec<PathBuf>>()
}

fn skip_test(path: &Path) -> bool {
    let path_str = path.to_str().expect("Path is not valid UTF-8");
    let name = path.file_name().unwrap().to_str().unwrap();

    matches!(
        name,
        // funky test with `bigint 0x00` value in json :) not possible to happen on mainnet and require
        // custom json parser. https://github.com/ethereum/tests/issues/971
        | "ValueOverflow.json"

        // precompiles having storage is not possible
        | "RevertPrecompiledTouch_storage.json"
        | "RevertPrecompiledTouch.json"

        // txbyte is of type 02 and we dont parse tx bytes for this test to fail.
        | "typeTwoBerlin.json"

        // Test checks if nonce overflows. We are handling this correctly but we are not parsing
        // exception in testsuite There are more nonce overflow tests that are in internal
        // call/create, and those tests are passing and are enabled.
        | "CreateTransactionHighNonce.json"

        // Need to handle Test errors
        | "transactionIntinsicBug.json"

        // Test check if gas price overflows, we handle this correctly but does not match tests specific exception.
        | "HighGasPrice.json"
        | "CREATE_HighNonce.json"
        | "CREATE_HighNonceMinus1.json"

        // Skip test where basefee/accesslist/difficulty is present but it shouldn't be supported in
        // London/Berlin/TheMerge. https://github.com/ethereum/tests/blob/5b7e1ab3ffaf026d99d20b17bb30f533a2c80c8b/GeneralStateTests/stExample/eip1559.json#L130
        // It is expected to not execute these tests.
        | "accessListExample.json"
        | "basefeeExample.json"
        | "eip1559.json"
        | "mergeTest.json"

        // These tests are passing, but they take a lot of time to execute so we are going to skip them.
        | "loopExp.json"
        | "Call50000_sha256.json"
        | "static_Call50000_sha256.json"
        | "loopMul.json"
        | "CALLBlake2f_MaxRounds.json"
        | "shiftCombinations.json"

        // TODO: These EIP-4844 tests might be outdated
        | "emptyBlobhashList.json"
        | "wrongBlobhashVersion.json"
        | "createBlobhashTx.json"
        | "blobhashListBounds5.json"
    ) || path_str.contains("stEOF")
}

pub fn execute_test_suite(
    path: &Path,
    elapsed: &Arc<Mutex<Duration>>,
    trace: bool,
) -> Result<(), TestError> {
    if skip_test(path) {
        return Ok(());
    }

    let s = std::fs::read_to_string(path).unwrap();
    let suite: TestSuite = serde_json::from_str(&s).map_err(|e| TestError {
        name: path.to_string_lossy().into_owned(),
        kind: e.into(),
    })?;

    let map_caller_keys: HashMap<_, _> = [
        (
            B256(hex!(
                "45a915e4d060149eb4365960e6a7a45f334393093061116b197e3240065ff2d8"
            )),
            B160(hex!("a94f5374fce5edbc8e2a8697c15331677e6ebf0b")),
        ),
        (
            B256(hex!(
                "c85ef7d79691fe79573b1a7064c19c1a9819ebdbd1faaab1a8ec92344438aaf4"
            )),
            B160(hex!("cd2a3d9f938e13cd947ec05abc7fe734df8dd826")),
        ),
        (
            B256(hex!(
                "044852b2a670ade5407e78fb2863c51de9fcb96542a07186fe3aeda6bb8a116d"
            )),
            B160(hex!("82a978b3f5962a5b0957d9ee9eef472ee55b42f1")),
        ),
        (
            B256(hex!(
                "6a7eeac5f12b409d42028f66b0b2132535ee158cfda439e3bfdd4558e8f4bf6c"
            )),
            B160(hex!("c9c5a15a403e41498b6f69f6f89dd9f5892d21f7")),
        ),
        (
            B256(hex!(
                "a95defe70ebea7804f9c3be42d20d24375e2a92b9d9666b832069c5f3cd423dd"
            )),
            B160(hex!("3fb1cd2cd96c6d5c0b5eb3322d807b34482481d4")),
        ),
        (
            B256(hex!(
                "fe13266ff57000135fb9aa854bbfe455d8da85b21f626307bf3263a0c2a8e7fe"
            )),
            B160(hex!("dcc5ba93a1ed7e045690d722f2bf460a51c61415")),
        ),
    ]
    .into();

    for (name, unit) in suite.0 {
        // Create database and insert cache
        let mut cache_state = revm::CacheState::new(false);
        for (address, info) in unit.pre {
            let acc_info = revm::primitives::AccountInfo {
                balance: info.balance,
                code_hash: keccak256(&info.code),
                code: Some(Bytecode::new_raw(info.code)),
                nonce: info.nonce,
            };
            cache_state.insert_account_with_storage(address, acc_info, info.storage);
        }

        let mut env = Env::default();
<<<<<<< HEAD
        // for mainnet
        env.cfg.chain_id = U256::from(1);
        // env.cfg.spec_id is set down the road
=======
        // cfg env. SpecId is set down the road
        env.cfg.chain_id = 1; // for mainnet
>>>>>>> 190f90e5

        // block env
        env.block.number = unit.env.current_number;
        env.block.coinbase = unit.env.current_coinbase;
        env.block.timestamp = unit.env.current_timestamp;
        env.block.gas_limit = unit.env.current_gas_limit;
        env.block.basefee = unit.env.current_base_fee.unwrap_or_default();
        env.block.difficulty = unit.env.current_difficulty;
        // after the Merge prevrandao replaces mix_hash field in block and replaced difficulty opcode in EVM.
        env.block.prevrandao = Some(unit.env.current_difficulty.to_be_bytes().into());
        // EIP-4844
        if let (Some(parent_blob_gas_used), Some(parent_excess_blob_gas)) = (
            unit.env.parent_blob_gas_used,
            unit.env.parent_excess_blob_gas,
        ) {
            env.block.excess_blob_gas = Some(calc_excess_blob_gas(
                parent_blob_gas_used.to(),
                parent_excess_blob_gas.to(),
            ));
        }

        // tx env
        let pk = unit.transaction.secret_key;
        env.tx.caller = map_caller_keys.get(&pk).copied().ok_or_else(|| TestError {
            name: name.clone(),
            kind: TestErrorKind::UnknownPrivateKey(pk),
        })?;
        env.tx.gas_price = unit
            .transaction
            .gas_price
            .or(unit.transaction.max_fee_per_gas)
            .unwrap_or_default();
        env.tx.gas_priority_fee = unit.transaction.max_priority_fee_per_gas;
        // EIP-4844
        env.tx.blob_hashes = unit.transaction.blob_versioned_hashes;
        env.tx.max_fee_per_blob_gas = unit.transaction.max_fee_per_blob_gas;

        // post and execution
        for (spec_name, tests) in unit.post {
            if matches!(
                spec_name,
                SpecName::ByzantiumToConstantinopleAt5
                    | SpecName::Constantinople
                    | SpecName::Unknown
            ) {
                continue;
            }

            env.cfg.spec_id = spec_name.to_spec_id();

            for (id, test) in tests.into_iter().enumerate() {
                let gas_limit = *unit.transaction.gas_limit.get(test.indexes.gas).unwrap();
                let gas_limit = u64::try_from(gas_limit).unwrap_or(u64::MAX);
                env.tx.gas_limit = gas_limit;
                env.tx.data = unit
                    .transaction
                    .data
                    .get(test.indexes.data)
                    .unwrap()
                    .clone();
                env.tx.value = *unit.transaction.value.get(test.indexes.value).unwrap();

                env.tx.access_list = unit
                    .transaction
                    .access_lists
                    .get(test.indexes.data)
                    .and_then(Option::as_deref)
                    .unwrap_or_default()
                    .iter()
                    .map(|item| {
                        (
                            item.address,
                            item.storage_keys
                                .iter()
                                .map(|key| U256::from_be_bytes(key.0))
                                .collect::<Vec<_>>(),
                        )
                    })
                    .collect();

                let to = match unit.transaction.to {
                    Some(add) => TransactTo::Call(add),
                    None => TransactTo::Create(CreateScheme::Create),
                };
                env.tx.transact_to = to;

                let mut cache = cache_state.clone();
                cache.set_state_clear_flag(SpecId::enabled(
                    env.cfg.spec_id,
                    revm::primitives::SpecId::SPURIOUS_DRAGON,
                ));
                let mut state = revm::db::State::builder()
                    .with_cached_prestate(cache)
                    .with_bundle_update()
                    .build();
                let mut evm = revm::new();
                evm.database(&mut state);
                evm.env = env.clone();

                // do the deed
                let timer = Instant::now();
                let exec_result = if trace {
                    evm.inspect_commit(TracerEip3155::new(Box::new(stdout()), false, false))
                } else {
                    evm.transact_commit()
                };
                *elapsed.lock().unwrap() += timer.elapsed();

                // validate results
                // this is in a closure so we can have a common printing routine for errors
                let check = || {
                    let logs = match &exec_result {
                        Ok(ExecutionResult::Success { logs, .. }) => logs.clone(),
                        _ => Vec::new(),
                    };
                    let logs_root = log_rlp_hash(logs);

                    if logs_root != test.logs {
                        return Err(TestError {
                            name: name.clone(),
                            kind: TestErrorKind::LogsRootMismatch {
                                got: logs_root,
                                expected: test.logs,
                            },
                        });
                    }

                    let db = evm.db.as_ref().unwrap();
                    let state_root = state_merkle_trie_root(db.cache.trie_account());

                    if state_root != test.hash {
                        return Err(TestError {
                            name: name.clone(),
                            kind: TestErrorKind::StateRootMismatch {
                                got: state_root,
                                expected: test.hash,
                            },
                        });
                    }

                    Ok(())
                };
<<<<<<< HEAD

                // dump state and traces if test failed
                let Err(e) = check() else { continue };

                // print only once
                static FAILED: AtomicBool = AtomicBool::new(false);
                if FAILED.swap(true, Ordering::SeqCst) {
                    return Err(e);
=======
                let logs_root = log_rlp_hash(logs);
                if test.hash != state_root || test.logs != logs_root {
                    println!(
                        "Roots did not match:\nState root: wanted {:?}, got {state_root:?}\nLogs root: wanted {:?}, got {logs_root:?}",
                        test.hash, test.logs
                    );

                    let mut cache = cache_state.clone();
                    cache.set_state_clear_flag(SpecId::enabled(
                        env.cfg.spec_id,
                        revm::primitives::SpecId::SPURIOUS_DRAGON,
                    ));
                    let mut state = revm::db::StateBuilder::default()
                        .with_cached_prestate(cache)
                        .with_bundle_update()
                        .build();
                    evm.database(&mut state);
                    let _ =
                        evm.inspect_commit(TracerEip3155::new(Box::new(stdout()), false, false));
                    let db = evm.db().unwrap();
                    println!("{path:?} UNIT_TEST:{name}\n");
                    match &exec_result {
                        Ok(ExecutionResult::Success {
                            reason,
                            gas_used,
                            gas_refunded,
                            ..
                        }) => {
                            println!("Failed reason: {reason:?} {path:?} UNIT_TEST:{name}\n gas:{gas_used:?} ({gas_refunded:?} refunded)");
                        }
                        Ok(ExecutionResult::Revert { gas_used, output }) => {
                            println!(
                                "Reverted: {output:?} {path:?} UNIT_TEST:{name}\n gas:{gas_used:?}"
                            );
                        }
                        Ok(ExecutionResult::Halt { reason, gas_used }) => {
                            println!(
                                "Halted: {reason:?} {path:?} UNIT_TEST:{name}\n gas:{gas_used:?}"
                            );
                        }
                        Err(out) => {
                            println!("Output: {out:?} {path:?} UNIT_TEST:{name}\n");
                        }
                    }
                    println!(" TEST NAME: {:?}", name);
                    println!("\nApplied state:\n{:#?}\n", db.cache);
                    println!("\nState root: {state_root:?}\n");
                    println!("env.tx: {:?}\n", env.tx);
                    println!("env.block: {:?}\n", env.block);
                    println!("env.cfg: {:?}\n", env.cfg);
                    return Err(TestError::RootMismatch {
                        spec_id: env.cfg.spec_id,
                        id,
                        got: state_root,
                        expect: test.hash,
                    });
>>>>>>> 190f90e5
                }

                // re build to run with tracing
                let mut cache = cache_state.clone();
                cache.set_state_clear_flag(SpecId::enabled(
                    env.cfg.spec_id,
                    revm::primitives::SpecId::SPURIOUS_DRAGON,
                ));
                let mut state = revm::db::StateBuilder::default()
                    .with_cached_prestate(cache)
                    .build();
                evm.database(&mut state);

                let path = path.display();
                println!("Test {name:?} (id: {id}, path: {path}) failed:\n{e}");

                println!("\nTraces:");
                let _ = evm.inspect_commit(TracerEip3155::new(Box::new(stdout()), false, false));

                println!("\nExecution result: {exec_result:#?}");
                println!("\nExpected exception: {:?}", test.expect_exception);
                println!("\nState before: {cache_state:#?}");
                println!("\nState after: {:#?}", evm.db().unwrap().cache);
                println!("\nEnvironment: {env:#?}");
                return Err(e);
            }
        }
    }
    Ok(())
}

pub fn run(
    test_files: Vec<PathBuf>,
    mut single_thread: bool,
    trace: bool,
) -> Result<(), TestError> {
    if trace {
        single_thread = true;
    }
    let n_files = test_files.len();

    let endjob = Arc::new(AtomicBool::new(false));
    let console_bar = Arc::new(ProgressBar::new(n_files as u64));
    let queue = Arc::new(Mutex::new((0usize, test_files)));
    let elapsed = Arc::new(Mutex::new(std::time::Duration::ZERO));

    let num_threads = match (single_thread, std::thread::available_parallelism()) {
        (true, _) | (false, Err(_)) => 1,
        (false, Ok(n)) => n.get(),
    };
    let num_threads = num_threads.min(n_files);
    let mut handles = Vec::with_capacity(num_threads);
    for i in 0..num_threads {
        let queue = queue.clone();
        let endjob = endjob.clone();
        let console_bar = console_bar.clone();
        let elapsed = elapsed.clone();

<<<<<<< HEAD
        let mut thread = std::thread::Builder::new().name(format!("runner-{i}"));

        // Allow bigger stack in debug mode to prevent stack overflow errors
        if cfg!(debug_assertions) {
            thread = thread.stack_size(4 * 1024 * 1024);
        }

        let f = move || loop {
            if endjob.load(Ordering::SeqCst) {
                return Ok(());
            }
=======
        let thread: std::thread::Builder = std::thread::Builder::new();

        joins.push(
            thread
                .spawn(move || loop {
                    let (index, test_path) = {
                        let mut queue = queue.lock().unwrap();
                        if queue.1.len() <= queue.0 {
                            return Ok(());
                        }
                        let test_path = queue.1[queue.0].clone();
                        queue.0 += 1;
                        (queue.0 - 1, test_path)
                    };
                    if endjob.load(Ordering::SeqCst) {
                        return Ok(());
                    }
                    //println!("Test:{:?}\n",test_path);
                    if let Err(err) = execute_test_suit(&test_path, &elapsed, trace) {
                        endjob.store(true, Ordering::SeqCst);
                        println!("Test[{index}] named:\n{test_path:?} failed: {err}\n");
                        return Err(err);
                    }
>>>>>>> 190f90e5

            let (_index, test_path) = {
                let (current_idx, queue) = &mut *queue.lock().unwrap();
                let prev_idx = *current_idx;
                let Some(test_path) = queue.get(prev_idx).cloned() else {
                    return Ok(());
                };
                *current_idx = prev_idx + 1;
                (prev_idx, test_path)
            };

            if let Err(err) = execute_test_suite(&test_path, &elapsed, trace) {
                endjob.store(true, Ordering::SeqCst);
                return Err(err);
            }

            console_bar.inc(1);
        };
        handles.push(thread.spawn(f).unwrap());
    }

    // join all threads before returning an error
    let mut errors = Vec::new();
    for handle in handles {
        if let Err(e) = handle.join().unwrap() {
            errors.push(e);
        }
    }

    console_bar.finish();

    println!(
        "Finished execution. Total CPU time: {:.6}s",
        elapsed.lock().unwrap().as_secs_f64()
    );
    if errors.is_empty() {
        println!("All tests passed!");
        Ok(())
    } else {
        let n = errors.len();
        if n > 1 {
            println!("{n} threads returned an error, out of {num_threads} total:");
            for error in &errors {
                println!("{error}");
            }
        }
        Err(errors.swap_remove(0))
    }
}<|MERGE_RESOLUTION|>--- conflicted
+++ resolved
@@ -1,33 +1,18 @@
-<<<<<<< HEAD
-use std::io::stdout;
-use std::{
-    path::{Path, PathBuf},
-    sync::{atomic::AtomicBool, Arc, Mutex},
-    time::{Duration, Instant},
-};
-
-=======
->>>>>>> 190f90e5
 use super::{
     merkle_trie::{log_rlp_hash, state_merkle_trie_root},
     models::{SpecName, TestSuite},
 };
 use hex_literal::hex;
 use indicatif::ProgressBar;
-<<<<<<< HEAD
-use revm::inspectors::TracerEip3155;
-use revm::primitives::{calc_excess_blob_gas, keccak256};
-=======
->>>>>>> 190f90e5
 use revm::{
     inspectors::TracerEip3155,
     interpreter::CreateScheme,
     primitives::{
-        keccak256, Bytecode, Env, ExecutionResult, HashMap, SpecId, TransactTo, B160, B256, U256,
+        calc_excess_blob_gas, keccak256, Bytecode, Env, ExecutionResult, HashMap, SpecId,
+        TransactTo, B160, B256, U256,
     },
 };
 use std::{
-    ffi::OsStr,
     io::stdout,
     path::{Path, PathBuf},
     sync::atomic::Ordering,
@@ -188,14 +173,9 @@
         }
 
         let mut env = Env::default();
-<<<<<<< HEAD
         // for mainnet
-        env.cfg.chain_id = U256::from(1);
+        env.cfg.chain_id = 1;
         // env.cfg.spec_id is set down the road
-=======
-        // cfg env. SpecId is set down the road
-        env.cfg.chain_id = 1; // for mainnet
->>>>>>> 190f90e5
 
         // block env
         env.block.number = unit.env.current_number;
@@ -338,7 +318,6 @@
 
                     Ok(())
                 };
-<<<<<<< HEAD
 
                 // dump state and traces if test failed
                 let Err(e) = check() else { continue };
@@ -347,64 +326,6 @@
                 static FAILED: AtomicBool = AtomicBool::new(false);
                 if FAILED.swap(true, Ordering::SeqCst) {
                     return Err(e);
-=======
-                let logs_root = log_rlp_hash(logs);
-                if test.hash != state_root || test.logs != logs_root {
-                    println!(
-                        "Roots did not match:\nState root: wanted {:?}, got {state_root:?}\nLogs root: wanted {:?}, got {logs_root:?}",
-                        test.hash, test.logs
-                    );
-
-                    let mut cache = cache_state.clone();
-                    cache.set_state_clear_flag(SpecId::enabled(
-                        env.cfg.spec_id,
-                        revm::primitives::SpecId::SPURIOUS_DRAGON,
-                    ));
-                    let mut state = revm::db::StateBuilder::default()
-                        .with_cached_prestate(cache)
-                        .with_bundle_update()
-                        .build();
-                    evm.database(&mut state);
-                    let _ =
-                        evm.inspect_commit(TracerEip3155::new(Box::new(stdout()), false, false));
-                    let db = evm.db().unwrap();
-                    println!("{path:?} UNIT_TEST:{name}\n");
-                    match &exec_result {
-                        Ok(ExecutionResult::Success {
-                            reason,
-                            gas_used,
-                            gas_refunded,
-                            ..
-                        }) => {
-                            println!("Failed reason: {reason:?} {path:?} UNIT_TEST:{name}\n gas:{gas_used:?} ({gas_refunded:?} refunded)");
-                        }
-                        Ok(ExecutionResult::Revert { gas_used, output }) => {
-                            println!(
-                                "Reverted: {output:?} {path:?} UNIT_TEST:{name}\n gas:{gas_used:?}"
-                            );
-                        }
-                        Ok(ExecutionResult::Halt { reason, gas_used }) => {
-                            println!(
-                                "Halted: {reason:?} {path:?} UNIT_TEST:{name}\n gas:{gas_used:?}"
-                            );
-                        }
-                        Err(out) => {
-                            println!("Output: {out:?} {path:?} UNIT_TEST:{name}\n");
-                        }
-                    }
-                    println!(" TEST NAME: {:?}", name);
-                    println!("\nApplied state:\n{:#?}\n", db.cache);
-                    println!("\nState root: {state_root:?}\n");
-                    println!("env.tx: {:?}\n", env.tx);
-                    println!("env.block: {:?}\n", env.block);
-                    println!("env.cfg: {:?}\n", env.cfg);
-                    return Err(TestError::RootMismatch {
-                        spec_id: env.cfg.spec_id,
-                        id,
-                        got: state_root,
-                        expect: test.hash,
-                    });
->>>>>>> 190f90e5
                 }
 
                 // re build to run with tracing
@@ -463,43 +384,12 @@
         let console_bar = console_bar.clone();
         let elapsed = elapsed.clone();
 
-<<<<<<< HEAD
-        let mut thread = std::thread::Builder::new().name(format!("runner-{i}"));
-
-        // Allow bigger stack in debug mode to prevent stack overflow errors
-        if cfg!(debug_assertions) {
-            thread = thread.stack_size(4 * 1024 * 1024);
-        }
+        let thread = std::thread::Builder::new().name(format!("runner-{i}"));
 
         let f = move || loop {
             if endjob.load(Ordering::SeqCst) {
                 return Ok(());
             }
-=======
-        let thread: std::thread::Builder = std::thread::Builder::new();
-
-        joins.push(
-            thread
-                .spawn(move || loop {
-                    let (index, test_path) = {
-                        let mut queue = queue.lock().unwrap();
-                        if queue.1.len() <= queue.0 {
-                            return Ok(());
-                        }
-                        let test_path = queue.1[queue.0].clone();
-                        queue.0 += 1;
-                        (queue.0 - 1, test_path)
-                    };
-                    if endjob.load(Ordering::SeqCst) {
-                        return Ok(());
-                    }
-                    //println!("Test:{:?}\n",test_path);
-                    if let Err(err) = execute_test_suit(&test_path, &elapsed, trace) {
-                        endjob.store(true, Ordering::SeqCst);
-                        println!("Test[{index}] named:\n{test_path:?} failed: {err}\n");
-                        return Err(err);
-                    }
->>>>>>> 190f90e5
 
             let (_index, test_path) = {
                 let (current_idx, queue) = &mut *queue.lock().unwrap();
