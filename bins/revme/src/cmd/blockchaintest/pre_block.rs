--- conflicted
+++ resolved
@@ -37,13 +37,9 @@
     }
 
     if let Some(parent_beacon_block_root) = parent_beacon_block_root {
-<<<<<<< HEAD
         if spec.is_enabled_in(SpecId::CANCUN) {
-            system_call_eip4844_beacon_root(evm, parent_beacon_block_root);
+            system_call_eip4788_beacon_root(evm, parent_beacon_block_root);
         }
-=======
-        system_call_eip4788_beacon_root(spec, parent_beacon_block_root, evm);
->>>>>>> ee8c7dc6
     }
 }
 
@@ -66,13 +62,7 @@
 pub const BEACON_ROOTS_ADDRESS: Address = address!("000F3df6D732807Ef1319fB7B8bB8522d0Beac02");
 
 /// Beacon root system call EIP-4788
-<<<<<<< HEAD
-pub(crate) fn system_call_eip4844_beacon_root(
-=======
 pub(crate) fn system_call_eip4788_beacon_root(
-    spec: SpecId,
-    parent_beacon_block_root: B256,
->>>>>>> ee8c7dc6
     evm: &mut impl SystemCallCommitEvm<Error: core::fmt::Debug>,
     parent_beacon_block_root: B256,
 ) {
