pub mod post_block;
pub mod pre_block;

use clap::Parser;

use revm::{
    bytecode::Bytecode,
    context::{cfg::CfgEnv, ContextTr},
    context_interface::{block::BlobExcessGasAndPrice, result::HaltReason},
    database::{states::bundle_state::BundleRetention, EmptyDB, State},
    handler::EvmTr,
    inspector::inspectors::TracerEip3155,
    primitives::{hardfork::SpecId, hex, Address, HashMap, U256},
    state::AccountInfo,
    Context, Database, ExecuteCommitEvm, ExecuteEvm, InspectEvm, MainBuilder, MainContext,
};
use serde_json::json;
<<<<<<< HEAD
use state::bal::Bal;
use state::AccountInfo;
=======
>>>>>>> ee8c7dc6
use statetest_types::blockchain::{
    Account, BlockchainTest, BlockchainTestCase, ForkSpec, Withdrawal,
};
use std::collections::BTreeMap;
use std::fs;
use std::path::{Path, PathBuf};
use std::sync::Arc;
use std::time::Instant;
use thiserror::Error;
use walkdir::{DirEntry, WalkDir};

/// `blockchaintest` subcommand
#[derive(Parser, Debug)]
pub struct Cmd {
    /// Path to folder or file containing the blockchain tests
    ///
    /// If multiple paths are specified they will be run in sequence.
    ///
    /// Folders will be searched recursively for files with the extension `.json`.
    #[arg(required = true, num_args = 1..)]
    paths: Vec<PathBuf>,
    /// Omit progress output
    #[arg(long)]
    omit_progress: bool,
    /// Keep going after a test failure
    #[arg(long, alias = "no-fail-fast")]
    keep_going: bool,
    /// Print environment information (pre-state, post-state, env) when an error occurs
    #[arg(long)]
    print_env_on_error: bool,
    /// Output results in JSON format
    #[arg(long)]
    json: bool,
}

impl Cmd {
    /// Runs `blockchaintest` command.
    pub fn run(&self) -> Result<(), Error> {
        for path in &self.paths {
            if !path.exists() {
                return Err(Error::PathNotFound(path.clone()));
            }

            if !self.json {
                println!("\nRunning blockchain tests in {}...", path.display());
            }
            let test_files = find_all_json_tests(path);

            if test_files.is_empty() {
                return Err(Error::NoJsonFiles(path.clone()));
            }

            run_tests(
                test_files,
                self.omit_progress,
                self.keep_going,
                self.print_env_on_error,
                self.json,
            )?;
        }
        Ok(())
    }
}

/// Find all JSON test files in the given path
/// If path is a file, returns it in a vector
/// If path is a directory, recursively finds all .json files
pub fn find_all_json_tests(path: &Path) -> Vec<PathBuf> {
    if path.is_file() {
        vec![path.to_path_buf()]
    } else {
        WalkDir::new(path)
            .into_iter()
            .filter_map(Result::ok)
            .filter(|e| e.path().extension() == Some("json".as_ref()))
            .map(DirEntry::into_path)
            .collect()
    }
}

/// Run all blockchain tests from the given files
fn run_tests(
    test_files: Vec<PathBuf>,
    omit_progress: bool,
    keep_going: bool,
    print_env_on_error: bool,
    json_output: bool,
) -> Result<(), Error> {
    let mut passed = 0;
    let mut failed = 0;
    let mut skipped = 0;
    let mut failed_paths = Vec::new();

    let start_time = Instant::now();
    let total_files = test_files.len();

    for (file_index, file_path) in test_files.into_iter().enumerate() {
        let current_file = file_index + 1;
        if skip_test(&file_path) {
            skipped += 1;
            if json_output {
                let output = json!({
                    "file": file_path.display().to_string(),
                    "status": "skipped",
                    "reason": "known_issue"
                });
                println!("{}", serde_json::to_string(&output).unwrap());
            } else if !omit_progress {
                println!(
                    "Skipping ({}/{}): {}",
                    current_file,
                    total_files,
                    file_path.display()
                );
            }
            continue;
        }

        let result = run_test_file(&file_path, json_output, print_env_on_error);

        match result {
            Ok(test_count) => {
                passed += test_count;
                if json_output {
                    // JSON output handled in run_test_file
                } else if !omit_progress {
                    println!(
                        "✓ ({}/{}) {} ({} tests)",
                        current_file,
                        total_files,
                        file_path.display(),
                        test_count
                    );
                }
            }
            Err(e) => {
                failed += 1;
                if keep_going {
                    failed_paths.push(file_path.clone());
                }
                if json_output {
                    let output = json!({
                        "file": file_path.display().to_string(),
                        "error": e.to_string(),
                        "status": "failed"
                    });
                    println!("{}", serde_json::to_string(&output).unwrap());
                } else if !omit_progress {
                    eprintln!(
                        "✗ ({}/{}) {} - {}",
                        current_file,
                        total_files,
                        file_path.display(),
                        e
                    );
                }

                if !keep_going {
                    return Err(e);
                }
            }
        }
    }

    let duration = start_time.elapsed();

    if json_output {
        let results = json!({
            "summary": {
                "passed": passed,
                "failed": failed,
                "skipped": skipped,
                "duration_secs": duration.as_secs_f64(),
            }
        });
        println!("{}", serde_json::to_string(&results).unwrap());
    } else {
        // Print failed test paths if keep-going was enabled
        if keep_going && !failed_paths.is_empty() {
            println!("\nFailed test files:");
            for path in &failed_paths {
                println!("  {}", path.display());
            }
        }

        println!("\nTest results:");
        println!("  Passed:  {passed}");
        println!("  Failed:  {failed}");
        println!("  Skipped: {skipped}");
        println!("  Time:    {:.2}s", duration.as_secs_f64());
    }

    if failed > 0 {
        Err(Error::TestsFailed { failed })
    } else {
        Ok(())
    }
}

/// Run tests from a single file
fn run_test_file(
    file_path: &Path,
    json_output: bool,
    print_env_on_error: bool,
) -> Result<usize, Error> {
    let content =
        fs::read_to_string(file_path).map_err(|e| Error::FileRead(file_path.to_path_buf(), e))?;

    let blockchain_test: BlockchainTest = serde_json::from_str(&content)
        .map_err(|e| Error::JsonDecode(file_path.to_path_buf(), e))?;

    let mut test_count = 0;

    for (test_name, test_case) in blockchain_test.0 {
        if json_output {
            // Output test start in JSON format
            let output = json!({
                "test": test_name,
                "file": file_path.display().to_string(),
                "status": "running"
            });
            println!("{}", serde_json::to_string(&output).unwrap());
        } else {
            println!("  Running: {test_name}");
        }
        // Execute the blockchain test
        let result = execute_blockchain_test(&test_case, print_env_on_error, json_output);

        match result {
            Ok(()) => {
                if json_output {
                    let output = json!({
                        "test": test_name,
                        "file": file_path.display().to_string(),
                        "status": "passed"
                    });
                    println!("{}", serde_json::to_string(&output).unwrap());
                }
                test_count += 1;
            }
            Err(e) => {
                if json_output {
                    let output = json!({
                        "test": test_name,
                        "file": file_path.display().to_string(),
                        "status": "failed",
                        "error": e.to_string()
                    });
                    println!("{}", serde_json::to_string(&output).unwrap());
                }
                return Err(Error::TestExecution {
                    test_name: test_name.clone(),
                    test_path: file_path.to_path_buf(),
                    error: e.to_string(),
                });
            }
        }
    }

    Ok(test_count)
}

/// Debug information captured during test execution
#[derive(Debug, Clone)]
struct DebugInfo {
    /// Initial pre-state before any execution
    pre_state: HashMap<Address, (AccountInfo, HashMap<U256, U256>)>,
    /// Transaction environment
    tx_env: Option<revm::context::tx::TxEnv>,
    /// Block environment
    block_env: revm::context::block::BlockEnv,
    /// Configuration environment
    cfg_env: CfgEnv,
    /// Block index where error occurred
    block_idx: usize,
    /// Transaction index where error occurred
    tx_idx: usize,
    /// Withdrawals in the block
    withdrawals: Option<Vec<Withdrawal>>,
}

impl DebugInfo {
    /// Capture current state from the State database
    fn capture_committed_state(
        state: &State<EmptyDB>,
    ) -> HashMap<Address, (AccountInfo, HashMap<U256, U256>)> {
        let mut committed_state = HashMap::new();

        // Access the cache state to get all accounts
        for (address, cache_account) in &state.cache.accounts {
            if let Some(plain_account) = &cache_account.account {
                let mut storage = HashMap::new();
                for (key, value) in &plain_account.storage {
                    storage.insert(*key, *value);
                }
                committed_state.insert(*address, (plain_account.info.clone(), storage));
            }
        }

        committed_state
    }
}

/// Validate post state against expected values
fn validate_post_state(
    state: &mut State<EmptyDB>,
    expected_post_state: &BTreeMap<Address, Account>,
    debug_info: &DebugInfo,
    print_env_on_error: bool,
) -> Result<(), TestExecutionError> {
    for (address, expected_account) in expected_post_state {
        // Load account from final state
        let actual_account = state
            .load_cache_account(*address)
            .map_err(|e| TestExecutionError::Database(format!("Account load failed: {e}")))?;
        let info = actual_account
            .account
            .as_ref()
            .map(|a| a.info.clone())
            .unwrap_or_default();

        // Validate balance
        if info.balance != expected_account.balance {
            if print_env_on_error {
                print_error_with_state(debug_info, state, Some(expected_post_state));
            }
            return Err(TestExecutionError::PostStateValidation {
                address: *address,
                field: "balance".to_string(),
                expected: format!("{}", expected_account.balance),
                actual: format!("{}", info.balance),
            });
        }

        // Validate nonce
        let expected_nonce = expected_account.nonce.to::<u64>();
        if info.nonce != expected_nonce {
            if print_env_on_error {
                print_error_with_state(debug_info, state, Some(expected_post_state));
            }
            return Err(TestExecutionError::PostStateValidation {
                address: *address,
                field: "nonce".to_string(),
                expected: format!("{expected_nonce}"),
                actual: format!("{}", info.nonce),
            });
        }

        // Validate code if present
        if !expected_account.code.is_empty() {
            if let Some(actual_code) = &info.code {
                if actual_code.original_bytes() != expected_account.code {
                    if print_env_on_error {
                        print_error_with_state(debug_info, state, Some(expected_post_state));
                    }
                    return Err(TestExecutionError::PostStateValidation {
                        address: *address,
                        field: "code".to_string(),
                        expected: format!("0x{}", hex::encode(&expected_account.code)),
                        actual: format!("0x{}", hex::encode(actual_code.bytecode())),
                    });
                }
            } else {
                if print_env_on_error {
                    print_error_with_state(debug_info, state, Some(expected_post_state));
                }
                return Err(TestExecutionError::PostStateValidation {
                    address: *address,
                    field: "code".to_string(),
                    expected: format!("0x{}", hex::encode(&expected_account.code)),
                    actual: "empty".to_string(),
                });
            }
        }

        // Check for unexpected storage entries. Avoid allocating a temporary HashMap when the account is None.
        if let Some(acc) = actual_account.account.as_ref() {
            for (slot, actual_value) in &acc.storage {
                let slot = *slot;
                let actual_value = *actual_value;
                if !expected_account.storage.contains_key(&slot) && !actual_value.is_zero() {
                    if print_env_on_error {
                        print_error_with_state(debug_info, state, Some(expected_post_state));
                    }
                    return Err(TestExecutionError::PostStateValidation {
                        address: *address,
                        field: format!("storage_unexpected[{slot}]"),
                        expected: "0x0".to_string(),
                        actual: format!("{actual_value}"),
                    });
                }
            }
        }

        // Validate storage slots
        for (slot, expected_value) in &expected_account.storage {
            let actual_value = state.storage(*address, *slot);
            let actual_value = actual_value.unwrap_or_default();

            if actual_value != *expected_value {
                if print_env_on_error {
                    print_error_with_state(debug_info, state, Some(expected_post_state));
                }

                return Err(TestExecutionError::PostStateValidation {
                    address: *address,
                    field: format!("storage_validation[{slot}]"),
                    expected: format!("{expected_value}"),
                    actual: format!("{actual_value}"),
                });
            }
        }
    }
    Ok(())
}

/// Print comprehensive error information including environment and state comparison
fn print_error_with_state(
    debug_info: &DebugInfo,
    current_state: &State<EmptyDB>,
    expected_post_state: Option<&BTreeMap<Address, Account>>,
) {
    eprintln!("\n========== TEST EXECUTION ERROR ==========");

    // Print error location
    eprintln!(
        "\n📍 Error occurred at block {} transaction {}",
        debug_info.block_idx, debug_info.tx_idx
    );

    // Print configuration environment
    eprintln!("\n📋 Configuration Environment:");
    eprintln!("  Spec ID: {:?}", debug_info.cfg_env.spec);
    eprintln!("  Chain ID: {}", debug_info.cfg_env.chain_id);
    eprintln!(
        "  Limit contract code size: {:?}",
        debug_info.cfg_env.limit_contract_code_size
    );
    eprintln!(
        "  Limit contract initcode size: {:?}",
        debug_info.cfg_env.limit_contract_initcode_size
    );

    // Print block environment
    eprintln!("\n🔨 Block Environment:");
    eprintln!("  Number: {}", debug_info.block_env.number);
    eprintln!("  Timestamp: {}", debug_info.block_env.timestamp);
    eprintln!("  Gas limit: {}", debug_info.block_env.gas_limit);
    eprintln!("  Base fee: {:?}", debug_info.block_env.basefee);
    eprintln!("  Difficulty: {}", debug_info.block_env.difficulty);
    eprintln!("  Prevrandao: {:?}", debug_info.block_env.prevrandao);
    eprintln!("  Beneficiary: {:?}", debug_info.block_env.beneficiary);
    eprintln!(
        "  Blob excess gas: {:?}",
        debug_info.block_env.blob_excess_gas_and_price
    );

    // Print withdrawals
    if let Some(withdrawals) = &debug_info.withdrawals {
        eprintln!("  Withdrawals: {} items", withdrawals.len());
        if !withdrawals.is_empty() {
            for (i, withdrawal) in withdrawals.iter().enumerate().take(3) {
                eprintln!("    Withdrawal {i}:");
                eprintln!("      Index: {}", withdrawal.index);
                eprintln!("      Validator Index: {}", withdrawal.validator_index);
                eprintln!("      Address: {:?}", withdrawal.address);
                eprintln!(
                    "      Amount: {} Gwei ({:.6} ETH)",
                    withdrawal.amount,
                    withdrawal.amount.to::<u128>() as f64 / 1_000_000_000.0
                );
            }
            if withdrawals.len() > 3 {
                eprintln!("    ... and {} more withdrawals", withdrawals.len() - 3);
            }
        }
    }

    // Print transaction environment if available
    if let Some(tx_env) = &debug_info.tx_env {
        eprintln!("\n📄 Transaction Environment:");
        eprintln!("  Transaction type: {}", tx_env.tx_type);
        eprintln!("  Caller: {:?}", tx_env.caller);
        eprintln!("  Gas limit: {}", tx_env.gas_limit);
        eprintln!("  Gas price: {}", tx_env.gas_price);
        eprintln!("  Gas priority fee: {:?}", tx_env.gas_priority_fee);
        eprintln!("  Transaction kind: {:?}", tx_env.kind);
        eprintln!("  Value: {}", tx_env.value);
        eprintln!("  Data length: {} bytes", tx_env.data.len());
        if !tx_env.data.is_empty() {
            let preview_len = std::cmp::min(64, tx_env.data.len());
            eprintln!(
                "  Data preview: 0x{}{}",
                hex::encode(&tx_env.data[..preview_len]),
                if tx_env.data.len() > 64 { "..." } else { "" }
            );
        }
        eprintln!("  Nonce: {}", tx_env.nonce);
        eprintln!("  Chain ID: {:?}", tx_env.chain_id);
        eprintln!("  Access list: {} entries", tx_env.access_list.len());
        if !tx_env.access_list.is_empty() {
            for (i, access) in tx_env.access_list.iter().enumerate().take(3) {
                eprintln!(
                    "    Access {}: address={:?}, {} storage keys",
                    i,
                    access.address,
                    access.storage_keys.len()
                );
            }
            if tx_env.access_list.len() > 3 {
                eprintln!(
                    "    ... and {} more access list entries",
                    tx_env.access_list.len() - 3
                );
            }
        }
        eprintln!("  Blob hashes: {} blobs", tx_env.blob_hashes.len());
        if !tx_env.blob_hashes.is_empty() {
            for (i, hash) in tx_env.blob_hashes.iter().enumerate().take(3) {
                eprintln!("    Blob {i}: {hash:?}");
            }
            if tx_env.blob_hashes.len() > 3 {
                eprintln!(
                    "    ... and {} more blob hashes",
                    tx_env.blob_hashes.len() - 3
                );
            }
        }
        eprintln!("  Max fee per blob gas: {}", tx_env.max_fee_per_blob_gas);
        eprintln!(
            "  Authorization list: {} items",
            tx_env.authorization_list.len()
        );
        if !tx_env.authorization_list.is_empty() {
            eprintln!("    (EIP-7702 authorizations present)");
        }
    } else {
        eprintln!(
            "\n📄 Transaction Environment: Not available (error occurred before tx creation)"
        );
    }

    // Print state comparison
    eprintln!("\n💾 Pre-State (Initial):");
    for (address, (info, storage)) in &debug_info.pre_state {
        eprintln!("  Account {address:?}:");
        eprintln!("    Balance: 0x{:x}", info.balance);
        eprintln!("    Nonce: {}", info.nonce);
        eprintln!("    Code hash: {:?}", info.code_hash);
        eprintln!(
            "    Code size: {} bytes",
            info.code.as_ref().map_or(0, |c| c.bytecode().len())
        );
        if !storage.is_empty() {
            eprintln!("    Storage ({} slots):", storage.len());
            for (key, value) in storage.iter().take(5) {
                eprintln!("      {key:?} => {value:?}");
            }
            if storage.len() > 5 {
                eprintln!("      ... and {} more slots", storage.len() - 5);
            }
        }
    }

    eprintln!("\n📝 Current State (Actual):");
    let committed_state = DebugInfo::capture_committed_state(current_state);
    for (address, (info, storage)) in &committed_state {
        eprintln!("  Account {address:?}:");
        eprintln!("    Balance: 0x{:x}", info.balance);
        eprintln!("    Nonce: {}", info.nonce);
        eprintln!("    Code hash: {:?}", info.code_hash);
        eprintln!(
            "    Code size: {} bytes",
            info.code.as_ref().map_or(0, |c| c.bytecode().len())
        );
        if !storage.is_empty() {
            eprintln!("    Storage ({} slots):", storage.len());
            for (key, value) in storage.iter().take(5) {
                eprintln!("      {key:?} => {value:?}");
            }
            if storage.len() > 5 {
                eprintln!("      ... and {} more slots", storage.len() - 5);
            }
        }
    }

    // Print expected post-state if available
    if let Some(expected_post_state) = expected_post_state {
        eprintln!("\n✅ Expected Post-State:");
        for (address, account) in expected_post_state {
            eprintln!("  Account {address:?}:");
            eprintln!("    Balance: 0x{:x}", account.balance);
            eprintln!("    Nonce: {}", account.nonce);
            if !account.code.is_empty() {
                eprintln!("    Code size: {} bytes", account.code.len());
            }
            if !account.storage.is_empty() {
                eprintln!("    Storage ({} slots):", account.storage.len());
                for (key, value) in account.storage.iter().take(5) {
                    eprintln!("      {key:?} => {value:?}");
                }
                if account.storage.len() > 5 {
                    eprintln!("      ... and {} more slots", account.storage.len() - 5);
                }
            }
        }
    }

    eprintln!("\n===========================================\n");
}

/// Execute a single blockchain test case
fn execute_blockchain_test(
    test_case: &BlockchainTestCase,
    print_env_on_error: bool,
    json_output: bool,
) -> Result<(), TestExecutionError> {
    // Skip all transition forks for now.
    if matches!(
        test_case.network,
        ForkSpec::ByzantiumToConstantinopleAt5
            | ForkSpec::ParisToShanghaiAtTime15k
            | ForkSpec::ShanghaiToCancunAtTime15k
            | ForkSpec::CancunToPragueAtTime15k
            | ForkSpec::PragueToOsakaAtTime15k
            | ForkSpec::BPO1ToBPO2AtTime15k
    ) {
        eprintln!("⚠️  Skipping transition fork: {:?}", test_case.network);
        return Ok(());
    }

    // Create database with initial state
    let mut state = State::builder().with_bal_builder().build();

    // Capture pre-state for debug info
    let mut pre_state_debug = HashMap::new();

    // Insert genesis state into database
    let genesis_state = test_case.pre.clone().into_genesis_state();
    for (address, account) in genesis_state {
        let account_info = AccountInfo {
            balance: account.balance,
            nonce: account.nonce,
            code_hash: revm::primitives::keccak256(&account.code),
            code: Some(Bytecode::new_raw(account.code.clone())),
        };

        // Store for debug info
        if print_env_on_error {
            pre_state_debug.insert(address, (account_info.clone(), account.storage.clone()));
        }

        state.insert_account_with_storage(address, account_info, account.storage);
    }

    // insert genesis hash
    state
        .block_hashes
        .insert(0, test_case.genesis_block_header.hash);

    // Setup configuration based on fork
    let spec_id = fork_to_spec_id(test_case.network);
    let mut cfg = CfgEnv::default();
    cfg.spec = spec_id;

    // Genesis block is not used yet.
    let mut parent_block_hash = Some(test_case.genesis_block_header.hash);
    let mut parent_excess_blob_gas = test_case
        .genesis_block_header
        .excess_blob_gas
        .unwrap_or_default()
        .to::<u64>();
    let mut block_env = test_case.genesis_block_env();

    // Process each block in the test
    for (block_idx, block) in test_case.blocks.iter().enumerate() {
        println!("Run block {block_idx}/{}", test_case.blocks.len());

        // Check if this block should fail
        let should_fail = block.expect_exception.is_some();

        let transactions = block.transactions.as_deref().unwrap_or_default();

        // Update block environment for this blockk

        let mut block_hash = None;
        let mut beacon_root = None;
        let this_excess_blob_gas;

        if let Some(block_header) = block.block_header.as_ref() {
            block_hash = Some(block_header.hash);
            beacon_root = block_header.parent_beacon_block_root;
            block_env = block_header.to_block_env(Some(BlobExcessGasAndPrice::new_with_spec(
                parent_excess_blob_gas,
                spec_id,
            )));
            this_excess_blob_gas = block_header.excess_blob_gas.map(|i| i.to::<u64>());
        } else {
            this_excess_blob_gas = None;
        }

        let bal_test = block
            .block_access_list
            .as_ref()
            .map(|bal| Bal::try_from(bal.clone()).ok())
            .flatten()
            .map(|bal| Arc::new(bal));

        state.bal = bal_test;
        state.bal_index = 0;
        state.bal_builder = Some(Bal::new());

        // Create EVM context for each transaction to ensure fresh state access
        let evm_context = Context::mainnet()
            .with_block(&block_env)
            .with_cfg(&cfg)
            .with_db(&mut state);

        // Build and execute with EVM - always use inspector when JSON output is enabled
        let mut evm = evm_context.build_mainnet_with_inspector(TracerEip3155::new_stdout());

        // Pre block system calls
        pre_block::pre_block_transition(&mut evm, spec_id, parent_block_hash, beacon_root);

        // Execute each transaction in the block
        for (tx_idx, tx) in transactions.iter().enumerate() {
            if tx.sender.is_none() {
                if print_env_on_error {
                    let debug_info = DebugInfo {
                        pre_state: pre_state_debug.clone(),
                        tx_env: None,
                        block_env: block_env.clone(),
                        cfg_env: cfg.clone(),
                        block_idx,
                        tx_idx,
                        withdrawals: block.withdrawals.clone(),
                    };
                    print_error_with_state(
                        &debug_info,
                        evm.ctx().db_ref(),
                        test_case.post_state.as_ref(),
                    );
                }
                if json_output {
                    let output = json!({
                        "block": block_idx,
                        "tx": tx_idx,
                        "error": "missing sender",
                        "status": "skipped"
                    });
                    println!("{}", serde_json::to_string(&output).unwrap());
                } else {
                    eprintln!("⚠️  Skipping block {block_idx} due to missing sender");
                }
                break; // Skip to next block
            }

            let tx_env = match tx.to_tx_env() {
                Ok(env) => env,
                Err(e) => {
                    if should_fail {
                        // Expected failure during tx env creation
                        continue;
                    }
                    if print_env_on_error {
                        let debug_info = DebugInfo {
                            pre_state: pre_state_debug.clone(),
                            tx_env: None,
                            block_env: block_env.clone(),
                            cfg_env: cfg.clone(),
                            block_idx,
                            tx_idx,
                            withdrawals: block.withdrawals.clone(),
                        };
                        print_error_with_state(
                            &debug_info,
                            evm.ctx().db_ref(),
                            test_case.post_state.as_ref(),
                        );
                    }
                    if json_output {
                        let output = json!({
                            "block": block_idx,
                            "tx": tx_idx,
                            "error": format!("tx env creation error: {e}"),
                            "status": "skipped"
                        });
                        println!("{}", serde_json::to_string(&output).unwrap());
                    } else {
                        eprintln!(
                            "⚠️  Skipping block {block_idx} due to transaction env creation error: {e}"
                        );
                    }
                    break; // Skip to next block
                }
            };

            // bump bal index
            evm.db_mut().bal_index += 1;

            // If JSON output requested, output transaction details
            let execution_result = if json_output {
                evm.inspect_tx(tx_env.clone())
            } else {
                evm.transact(tx_env.clone())
            };

            match execution_result {
                Ok(result) => {
                    if should_fail {
                        // Unexpected success - should have failed but didn't
                        // If not expected to fail, use inspector to trace the transaction
                        if print_env_on_error {
                            // Re-run with inspector to get detailed trace
                            if json_output {
                                eprintln!("=== Transaction trace (unexpected success) ===");
                            }
                            let _ = evm.inspect_tx(tx_env.clone());
                        }

                        if print_env_on_error {
                            let debug_info = DebugInfo {
                                pre_state: pre_state_debug.clone(),
                                tx_env: Some(tx_env.clone()),
                                block_env: block_env.clone(),
                                cfg_env: cfg.clone(),
                                block_idx,
                                tx_idx,
                                withdrawals: block.withdrawals.clone(),
                            };
                            print_error_with_state(
                                &debug_info,
                                evm.ctx().db_ref(),
                                test_case.post_state.as_ref(),
                            );
                        }
                        let exception = block.expect_exception.clone().unwrap_or_default();
                        if json_output {
                            let output = json!({
                                "block": block_idx,
                                "tx": tx_idx,
                                "error": format!("expected failure: {exception}"),
                                "gas_used": result.result.gas_used(),
                                "status": "unexpected_success"
                            });
                            println!("{}", serde_json::to_string(&output).unwrap());
                        } else {
                            eprintln!(
                                "⚠️  Skipping block {block_idx} due to expected failure: {exception}"
                            );
                        }
                        break; // Skip to next block
                    }
                    evm.commit(result.state);
                }
                Err(e) => {
                    if !should_fail {
                        // Unexpected error - use inspector to trace the transaction
                        if print_env_on_error {
                            if json_output {
                                eprintln!("=== Transaction trace (unexpected failure) ===");
                            }
                            let _ = evm.inspect_tx(tx_env.clone());
                        }

                        if print_env_on_error {
                            let debug_info = DebugInfo {
                                pre_state: pre_state_debug.clone(),
                                tx_env: Some(tx_env.clone()),
                                block_env: block_env.clone(),
                                cfg_env: cfg.clone(),
                                block_idx,
                                tx_idx,
                                withdrawals: block.withdrawals.clone(),
                            };
                            print_error_with_state(
                                &debug_info,
                                evm.ctx().db_ref(),
                                test_case.post_state.as_ref(),
                            );
                        }
                        if json_output {
                            let output = json!({
                                "block": block_idx,
                                "tx": tx_idx,
                                "error": format!("{e:?}"),
                                "status": "unexpected_failure"
                            });
                            println!("{}", serde_json::to_string(&output).unwrap());
                        } else {
                            eprintln!(
                                "⚠️  Skipping block {block_idx} due to unexpected failure: {e:?}"
                            );
                        }
                        break; // Skip to next block
                    } else if json_output {
                        // Expected failure
                        let output = json!({
                            "block": block_idx,
                            "tx": tx_idx,
                            "error": format!("{e:?}"),
                            "status": "expected_failure"
                        });
                        println!("{}", serde_json::to_string(&output).unwrap());
                    }
                }
            }
        }

        // bump bal index
        evm.db_mut().bal_index += 1;

        // uncle rewards are not implemented yet
        post_block::post_block_transition(
            &mut evm,
            &block_env,
            block.withdrawals.as_deref().unwrap_or_default(),
            spec_id,
        );

        // insert present block hash.
        state
            .block_hashes
            .insert(block_env.number.to::<u64>(), block_hash.unwrap_or_default());

        if let Some(bal) = state.bal_builder.take() {
            if let Some(state_bal) = state.bal.as_ref() {
                if &bal != state_bal.as_ref() {
                    println!("Bal mismatch");
                    println!("Test bal");
                    state_bal.pretty_print();
                    println!("Bal:");
                    bal.pretty_print();
                    return Err(TestExecutionError::BalMismatchError);
                }
            }
        }

        parent_block_hash = block_hash;
        if let Some(excess_blob_gas) = this_excess_blob_gas {
            parent_excess_blob_gas = excess_blob_gas;
        }

        state.merge_transitions(BundleRetention::Reverts);
    }

    // Validate post state if present
    if let Some(expected_post_state) = &test_case.post_state {
        // Create debug info for post-state validation
        let debug_info = DebugInfo {
            pre_state: pre_state_debug.clone(),
            tx_env: None, // Last transaction is done
            block_env: block_env.clone(),
            cfg_env: cfg.clone(),
            block_idx: test_case.blocks.len(),
            tx_idx: 0,
            withdrawals: test_case.blocks.last().and_then(|b| b.withdrawals.clone()),
        };
        validate_post_state(
            &mut state,
            expected_post_state,
            &debug_info,
            print_env_on_error,
        )?;
    }

    Ok(())
}

/// Convert ForkSpec to SpecId
fn fork_to_spec_id(fork: ForkSpec) -> SpecId {
    match fork {
        ForkSpec::Frontier => SpecId::FRONTIER,
        ForkSpec::Homestead | ForkSpec::FrontierToHomesteadAt5 => SpecId::HOMESTEAD,
        ForkSpec::EIP150 | ForkSpec::HomesteadToDaoAt5 | ForkSpec::HomesteadToEIP150At5 => {
            SpecId::TANGERINE
        }
        ForkSpec::EIP158 => SpecId::SPURIOUS_DRAGON,
        ForkSpec::Byzantium
        | ForkSpec::EIP158ToByzantiumAt5
        | ForkSpec::ByzantiumToConstantinopleFixAt5 => SpecId::BYZANTIUM,
        ForkSpec::Constantinople | ForkSpec::ByzantiumToConstantinopleAt5 => SpecId::PETERSBURG,
        ForkSpec::ConstantinopleFix => SpecId::PETERSBURG,
        ForkSpec::Istanbul => SpecId::ISTANBUL,
        ForkSpec::Berlin => SpecId::BERLIN,
        ForkSpec::London | ForkSpec::BerlinToLondonAt5 => SpecId::LONDON,
        ForkSpec::Paris | ForkSpec::ParisToShanghaiAtTime15k => SpecId::MERGE,
        ForkSpec::Shanghai => SpecId::SHANGHAI,
        ForkSpec::Cancun | ForkSpec::ShanghaiToCancunAtTime15k => SpecId::CANCUN,
        ForkSpec::Prague | ForkSpec::CancunToPragueAtTime15k => SpecId::PRAGUE,
        ForkSpec::Osaka | ForkSpec::PragueToOsakaAtTime15k => SpecId::OSAKA,
        ForkSpec::Amsterdam => SpecId::AMSTERDAM,
        _ => SpecId::AMSTERDAM, // For any unknown forks, use latest available
    }
}

/// Check if a test should be skipped based on its filename
fn skip_test(path: &Path) -> bool {
    let path_str = path.to_str().unwrap_or_default();
    // blobs excess gas calculation is not supported or osaka BPO configuration
    if path_str.contains("paris/eip7610_create_collision")
        || path_str.contains("cancun/eip4844_blobs")
        // || path_str.contains("prague/eip7251_consolidations")
        || path_str.contains("prague/eip7685_general_purpose_el_requests")
        // || path_str.contains("prague/eip7002_el_triggerable_withdrawals")
        || path_str.contains("osaka/eip7918_blob_reserve_price")
    {
        return true;
    }

    let name = path.file_name().unwrap().to_str().unwrap();
    // Add any problematic tests here that should be skipped
    matches!(
        name,
        // Test check if gas price overflows, we handle this correctly but does not match tests specific exception.
        "CreateTransactionHighNonce.json"

        // Test with some storage check.
        | "RevertInCreateInInit_Paris.json"
        | "RevertInCreateInInit.json"
        | "dynamicAccountOverwriteEmpty.json"
        | "dynamicAccountOverwriteEmpty_Paris.json"
        | "RevertInCreateInInitCreate2Paris.json"
        | "create2collisionStorage.json"
        | "RevertInCreateInInitCreate2.json"
        | "create2collisionStorageParis.json"
        | "InitCollision.json"
        | "InitCollisionParis.json"

        // Malformed value.
        | "ValueOverflow.json"
        | "ValueOverflowParis.json"

        // These tests are passing, but they take a lot of time to execute so we are going to skip them.
        | "Call50000_sha256.json"
        | "static_Call50000_sha256.json"
        | "loopMul.json"
        | "CALLBlake2f_MaxRounds.json"
        // TODO tests not checked, maybe related to parent block hashes as it is currently not supported in test.
        | "scenarios.json"
        // IT seems that post state is wrong, we properly handle max blob gas and state should stay the same.
        | "invalid_tx_max_fee_per_blob_gas.json"
        | "correct_increasing_blob_gas_costs.json"
        | "correct_decreasing_blob_gas_costs.json"

        // test-fixtures/main/develop/blockchain_tests/prague/eip2935_historical_block_hashes_from_state/block_hashes/block_hashes_history.json
        | "block_hashes_history.json"
    )
}

#[derive(Debug, Error)]
pub enum TestExecutionError {
    #[error("Database error: {0}")]
    Database(String),

    #[error("Skipped fork: {0}")]
    SkippedFork(String),

    #[error("Sender is required")]
    SenderRequired,

    #[error("Expected failure at block {block_idx}, tx {tx_idx}: {message}")]
    ExpectedFailure {
        block_idx: usize,
        tx_idx: usize,
        message: String,
    },

    #[error("Unexpected failure at block {block_idx}, tx {tx_idx}: {error}")]
    UnexpectedFailure {
        block_idx: usize,
        tx_idx: usize,
        error: String,
    },

    #[error("Transaction env creation failed at block {block_idx}, tx {tx_idx}: {error}")]
    TransactionEnvCreation {
        block_idx: usize,
        tx_idx: usize,
        error: String,
    },

    #[error("Unexpected revert at block {block_idx}, tx {tx_idx}, gas used: {gas_used}")]
    UnexpectedRevert {
        block_idx: usize,
        tx_idx: usize,
        gas_used: u64,
    },

    #[error("Unexpected halt at block {block_idx}, tx {tx_idx}: {reason:?}, gas used: {gas_used}")]
    UnexpectedHalt {
        block_idx: usize,
        tx_idx: usize,
        reason: HaltReason,
        gas_used: u64,
    },

    #[error("BAL error")]
    BalMismatchError,

    #[error(
        "Post-state validation failed for {address:?}.{field}: expected {expected}, got {actual}"
    )]
    PostStateValidation {
        address: Address,
        field: String,
        expected: String,
        actual: String,
    },
}

#[derive(Debug, Error)]
pub enum Error {
    #[error("Path not found: {0}")]
    PathNotFound(PathBuf),

    #[error("No JSON files found in: {0}")]
    NoJsonFiles(PathBuf),

    #[error("Failed to read file {0}: {1}")]
    FileRead(PathBuf, std::io::Error),

    #[error("Failed to decode JSON from {0}: {1}")]
    JsonDecode(PathBuf, serde_json::Error),

    #[error("Test execution failed for {test_name} in {test_path}: {error}")]
    TestExecution {
        test_name: String,
        test_path: PathBuf,
        error: String,
    },

    #[error("Directory traversal error: {0}")]
    WalkDir(#[from] walkdir::Error),

    #[error("{failed} tests failed")]
    TestsFailed { failed: usize },
}<|MERGE_RESOLUTION|>--- conflicted
+++ resolved
@@ -11,15 +11,10 @@
     handler::EvmTr,
     inspector::inspectors::TracerEip3155,
     primitives::{hardfork::SpecId, hex, Address, HashMap, U256},
-    state::AccountInfo,
+    state::{bal::Bal, AccountInfo},
     Context, Database, ExecuteCommitEvm, ExecuteEvm, InspectEvm, MainBuilder, MainContext,
 };
 use serde_json::json;
-<<<<<<< HEAD
-use state::bal::Bal;
-use state::AccountInfo;
-=======
->>>>>>> ee8c7dc6
 use statetest_types::blockchain::{
     Account, BlockchainTest, BlockchainTestCase, ForkSpec, Withdrawal,
 };
