use crate::cmd::statetest::merkle_trie::{compute_test_roots, TestValidationResult};
use indicatif::{ProgressBar, ProgressDrawTarget};
use revm::{
    context::{block::BlockEnv, cfg::CfgEnv, tx::TxEnv},
<<<<<<< HEAD
    context_interface::result::{EVMError, ExecutionResult, HaltReason, InvalidTransaction},
    database,
=======
    context_interface::{
        result::{EVMError, ExecutionResult, HaltReason, InvalidTransaction},
        Cfg,
    },
    database::{self, bal::EvmDatabaseError},
>>>>>>> ba5bb55a
    database_interface::EmptyDB,
    inspector::{inspectors::TracerEip3155, InspectCommitEvm},
    primitives::{hardfork::SpecId, Bytes, B256, U256},
    Context, ExecuteCommitEvm, MainBuilder, MainContext,
};
use serde_json::json;
use statetest_types::{SpecName, Test, TestSuite, TestUnit};
use std::{
    convert::Infallible,
    fmt::Debug,
    io::stderr,
    path::{Path, PathBuf},
    sync::{
        atomic::{AtomicBool, AtomicUsize, Ordering},
        Arc, Mutex,
    },
    time::{Duration, Instant},
};
use thiserror::Error;
use walkdir::{DirEntry, WalkDir};

/// Error that occurs during test execution
#[derive(Debug, Error)]
#[error("Path: {path}\nName: {name}\nError: {kind}")]
pub struct TestError {
    pub name: String,
    pub path: String,
    pub kind: TestErrorKind,
}

/// Specific kind of error that occurred during test execution
#[derive(Debug, Error)]
pub enum TestErrorKind {
    #[error("logs root mismatch: got {got}, expected {expected}")]
    LogsRootMismatch { got: B256, expected: B256 },
    #[error("state root mismatch: got {got}, expected {expected}")]
    StateRootMismatch { got: B256, expected: B256 },
    #[error("unknown private key: {0:?}")]
    UnknownPrivateKey(B256),
    #[error("unexpected exception: got {got_exception:?}, expected {expected_exception:?}")]
    UnexpectedException {
        expected_exception: Option<String>,
        got_exception: Option<String>,
    },
    #[error("unexpected output: got {got_output:?}, expected {expected_output:?}")]
    UnexpectedOutput {
        expected_output: Option<Bytes>,
        got_output: Option<Bytes>,
    },
    #[error(transparent)]
    SerdeDeserialize(#[from] serde_json::Error),
    #[error("thread panicked")]
    Panic,
    #[error("path does not exist")]
    InvalidPath,
    #[error("no JSON test files found in path")]
    NoJsonFiles,
}

/// Find all JSON test files in the given path
/// If path is a file, returns it in a vector
/// If path is a directory, recursively finds all .json files
pub fn find_all_json_tests(path: &Path) -> Vec<PathBuf> {
    if path.is_file() {
        vec![path.to_path_buf()]
    } else {
        WalkDir::new(path)
            .into_iter()
            .filter_map(Result::ok)
            .filter(|e| e.path().extension() == Some("json".as_ref()))
            .map(DirEntry::into_path)
            .collect()
    }
}

/// Check if a test should be skipped based on its filename
/// Some tests are known to be problematic or take too long
fn skip_test(path: &Path) -> bool {
    let path_str = path.to_str().unwrap_or_default();

    // Skip tets that have storage for newly created account.
    if path_str.contains("paris/eip7610_create_collision") {
        return true;
    }

    let name = path.file_name().unwrap().to_str().unwrap_or_default();

    matches!(
        name,
        // Test check if gas price overflows, we handle this correctly but does not match tests specific exception.
        | "CreateTransactionHighNonce.json"

        // Test with some storage check.
        | "RevertInCreateInInit_Paris.json"
        | "RevertInCreateInInit.json"
        | "dynamicAccountOverwriteEmpty.json"
        | "dynamicAccountOverwriteEmpty_Paris.json"
        | "RevertInCreateInInitCreate2Paris.json"
        | "create2collisionStorage.json"
        | "RevertInCreateInInitCreate2.json"
        | "create2collisionStorageParis.json"
        | "InitCollision.json"
        | "InitCollisionParis.json"
        | "test_init_collision_create_opcode.json"

        // Malformed value.
        | "ValueOverflow.json"
        | "ValueOverflowParis.json"

        // These tests are passing, but they take a lot of time to execute so we are going to skip them.
        | "Call50000_sha256.json"
        | "static_Call50000_sha256.json"
        | "loopMul.json"
        | "CALLBlake2f_MaxRounds.json"
    )
}

struct TestExecutionContext<'a> {
    name: &'a str,
    unit: &'a TestUnit,
    test: &'a Test,
    cfg: &'a CfgEnv,
    block: &'a BlockEnv,
    tx: &'a TxEnv,
    cache_state: &'a database::CacheState,
    elapsed: &'a Arc<Mutex<Duration>>,
    trace: bool,
    print_json_outcome: bool,
}

struct DebugContext<'a> {
    name: &'a str,
    path: &'a str,
    index: usize,
    test: &'a Test,
    cfg: &'a CfgEnv,
    block: &'a BlockEnv,
    tx: &'a TxEnv,
    cache_state: &'a database::CacheState,
    error: &'a TestErrorKind,
}

fn build_json_output(
    test: &Test,
    test_name: &str,
    exec_result: &Result<
        ExecutionResult<HaltReason>,
        EVMError<EvmDatabaseError<Infallible>, InvalidTransaction>,
    >,
    validation: &TestValidationResult,
    spec: SpecId,
    error: Option<String>,
) -> serde_json::Value {
    json!({
        "stateRoot": validation.state_root,
        "logsRoot": validation.logs_root,
        "output": exec_result.as_ref().ok().and_then(|r| r.output().cloned()).unwrap_or_default(),
        "gasUsed": exec_result.as_ref().ok().map(|r| r.gas_used()).unwrap_or_default(),
        "pass": error.is_none(),
        "errorMsg": error.unwrap_or_default(),
        "evmResult": format_evm_result(exec_result),
        "postLogsHash": validation.logs_root,
        "fork": spec,
        "test": test_name,
        "d": test.indexes.data,
        "g": test.indexes.gas,
        "v": test.indexes.value,
    })
}

fn format_evm_result(
    exec_result: &Result<
        ExecutionResult<HaltReason>,
        EVMError<EvmDatabaseError<Infallible>, InvalidTransaction>,
    >,
) -> String {
    match exec_result {
        Ok(r) => match r {
            ExecutionResult::Success { reason, .. } => format!("Success: {reason:?}"),
            ExecutionResult::Revert { .. } => "Revert".to_string(),
            ExecutionResult::Halt { reason, .. } => format!("Halt: {reason:?}"),
        },
        Err(e) => e.to_string(),
    }
}

fn validate_exception(
    test: &Test,
    exec_result: &Result<
        ExecutionResult<HaltReason>,
        EVMError<EvmDatabaseError<Infallible>, InvalidTransaction>,
    >,
) -> Result<bool, TestErrorKind> {
    match (&test.expect_exception, exec_result) {
        (None, Ok(_)) => Ok(false), // No exception expected, execution succeeded
        (Some(_), Err(_)) => Ok(true), // Exception expected and occurred
        _ => Err(TestErrorKind::UnexpectedException {
            expected_exception: test.expect_exception.clone(),
            got_exception: exec_result.as_ref().err().map(|e| e.to_string()),
        }),
    }
}

fn validate_output(
    expected_output: Option<&Bytes>,
    actual_result: &ExecutionResult<HaltReason>,
) -> Result<(), TestErrorKind> {
    if let Some((expected, actual)) = expected_output.zip(actual_result.output()) {
        if expected != actual {
            return Err(TestErrorKind::UnexpectedOutput {
                expected_output: Some(expected.clone()),
                got_output: actual_result.output().cloned(),
            });
        }
    }
    Ok(())
}

fn check_evm_execution(
    test: &Test,
    expected_output: Option<&Bytes>,
    test_name: &str,
    exec_result: &Result<
        ExecutionResult<HaltReason>,
        EVMError<EvmDatabaseError<Infallible>, InvalidTransaction>,
    >,
    db: &mut database::State<EmptyDB>,
    spec: SpecId,
    print_json_outcome: bool,
) -> Result<(), TestErrorKind> {
    let validation = compute_test_roots(exec_result, db);

    let print_json = |error: Option<&TestErrorKind>| {
        if print_json_outcome {
            let json = build_json_output(
                test,
                test_name,
                exec_result,
                &validation,
                spec,
                error.map(|e| e.to_string()),
            );
            eprintln!("{json}");
        }
    };

    // Check if exception handling is correct
    let exception_expected = validate_exception(test, exec_result).inspect_err(|e| {
        print_json(Some(e));
    })?;

    // If exception was expected and occurred, we're done
    if exception_expected {
        print_json(None);
        return Ok(());
    }

    // Validate output if execution succeeded
    if let Ok(result) = exec_result {
        validate_output(expected_output, result).inspect_err(|e| {
            print_json(Some(e));
        })?;
    }

    // Validate logs root
    if validation.logs_root != test.logs {
        let error = TestErrorKind::LogsRootMismatch {
            got: validation.logs_root,
            expected: test.logs,
        };
        print_json(Some(&error));
        return Err(error);
    }

    // Validate state root
    if validation.state_root != test.hash {
        let error = TestErrorKind::StateRootMismatch {
            got: validation.state_root,
            expected: test.hash,
        };
        print_json(Some(&error));
        return Err(error);
    }

    print_json(None);
    Ok(())
}

/// Execute a single test suite file containing multiple tests
///
/// # Arguments
/// * `path` - Path to the JSON test file
/// * `elapsed` - Shared counter for total execution time
/// * `trace` - Whether to enable EVM tracing
/// * `print_json_outcome` - Whether to print JSON formatted results
pub fn execute_test_suite(
    path: &Path,
    elapsed: &Arc<Mutex<Duration>>,
    trace: bool,
    print_json_outcome: bool,
) -> Result<(), TestError> {
    if skip_test(path) {
        return Ok(());
    }

    let s = std::fs::read_to_string(path).unwrap();
    let path = path.to_string_lossy().into_owned();
    let suite: TestSuite = serde_json::from_str(&s).map_err(|e| TestError {
        name: "Unknown".to_string(),
        path: path.clone(),
        kind: e.into(),
    })?;

    for (name, unit) in suite.0 {
        // Prepare initial state
        let cache_state = unit.state();

        // Setup base configuration
        let mut cfg = CfgEnv::default();
        cfg.chain_id = unit
            .env
            .current_chain_id
            .unwrap_or(U256::ONE)
            .try_into()
            .unwrap_or(1);

        // Post and execution
        for (spec_name, tests) in &unit.post {
            // Skip Constantinople spec
            if *spec_name == SpecName::Constantinople {
                continue;
            }

            cfg.spec = spec_name.to_spec_id();

            // Configure max blobs per spec
            if cfg.spec().is_enabled_in(SpecId::OSAKA) {
                cfg.set_max_blobs_per_tx(6);
            } else if cfg.spec().is_enabled_in(SpecId::PRAGUE) {
                cfg.set_max_blobs_per_tx(9);
            } else {
                cfg.set_max_blobs_per_tx(6);
            }

            // Setup block environment for this spec
            let block = unit.block_env(&mut cfg);

            for (index, test) in tests.iter().enumerate() {
                // Setup transaction environment
                let tx = match test.tx_env(&unit) {
                    Ok(tx) => tx,
                    Err(_) if test.expect_exception.is_some() => continue,
                    Err(_) => {
                        return Err(TestError {
                            name: name.clone(),
                            path: path.clone(),
                            kind: TestErrorKind::UnknownPrivateKey(unit.transaction.secret_key),
                        });
                    }
                };

                // Execute the test
                let result = execute_single_test(TestExecutionContext {
                    name: &name,
                    unit: &unit,
                    test,
                    cfg: &cfg,
                    block: &block,
                    tx: &tx,
                    cache_state: &cache_state,
                    elapsed,
                    trace,
                    print_json_outcome,
                });

                if let Err(e) = result {
                    // Handle error with debug trace if needed
                    static FAILED: AtomicBool = AtomicBool::new(false);
                    if print_json_outcome || FAILED.swap(true, Ordering::SeqCst) {
                        return Err(TestError {
                            name: name.clone(),
                            path: path.clone(),
                            kind: e,
                        });
                    }

                    // Re-run with trace for debugging
                    debug_failed_test(DebugContext {
                        name: &name,
                        path: &path,
                        index,
                        test,
                        cfg: &cfg,
                        block: &block,
                        tx: &tx,
                        cache_state: &cache_state,
                        error: &e,
                    });

                    return Err(TestError {
                        path: path.clone(),
                        name: name.clone(),
                        kind: e,
                    });
                }
            }
        }
    }
    Ok(())
}

fn execute_single_test(ctx: TestExecutionContext) -> Result<(), TestErrorKind> {
    // Prepare state
    let mut cache = ctx.cache_state.clone();
    let spec = ctx.cfg.spec();
    cache.set_state_clear_flag(spec.is_enabled_in(SpecId::SPURIOUS_DRAGON));
    let mut state = database::State::builder()
        .with_cached_prestate(cache)
        .with_bundle_update()
        .build();

    let evm_context = Context::mainnet()
        .with_block(ctx.block)
        .with_tx(ctx.tx)
        .with_cfg(ctx.cfg.clone())
        .with_db(&mut state);

    // Execute
    let timer = Instant::now();
    let (db, exec_result) = if ctx.trace {
        let mut evm = evm_context
            .build_mainnet_with_inspector(TracerEip3155::buffered(stderr()).without_summary());
        let res = evm.inspect_tx_commit(ctx.tx);
        let db = evm.ctx.journaled_state.database;
        (db, res)
    } else {
        let mut evm = evm_context.build_mainnet();
        let res = evm.transact_commit(ctx.tx);
        let db = evm.ctx.journaled_state.database;
        (db, res)
    };
    *ctx.elapsed.lock().unwrap() += timer.elapsed();

    let exec_result = exec_result;
    // Check results
    check_evm_execution(
        ctx.test,
        ctx.unit.out.as_ref(),
        ctx.name,
        &exec_result,
        db,
        ctx.cfg.spec(),
        ctx.print_json_outcome,
    )
}

fn debug_failed_test(ctx: DebugContext) {
    println!("\nTraces:");

    // Re-run with tracing
    let mut cache = ctx.cache_state.clone();
    cache.set_state_clear_flag(ctx.cfg.spec().is_enabled_in(SpecId::SPURIOUS_DRAGON));
    let mut state = database::State::builder()
        .with_cached_prestate(cache)
        .with_bundle_update()
        .build();

    let mut evm = Context::mainnet()
        .with_db(&mut state)
        .with_block(ctx.block)
        .with_tx(ctx.tx)
        .with_cfg(ctx.cfg.clone())
        .build_mainnet_with_inspector(TracerEip3155::buffered(stderr()).without_summary());

    let exec_result = evm.inspect_tx_commit(ctx.tx);

    println!("\nExecution result: {exec_result:#?}");
    println!("\nExpected exception: {:?}", ctx.test.expect_exception);
    println!("\nState before:\n{}", ctx.cache_state.pretty_print());
    println!(
        "\nState after:\n{}",
        evm.ctx.journaled_state.database.cache.pretty_print()
    );
    println!("\nSpecification: {:?}", ctx.cfg.spec());
    println!("\nTx: {:#?}", ctx.tx);
    println!("Block: {:#?}", ctx.block);
    println!("Cfg: {:#?}", ctx.cfg);
    println!(
        "\nTest name: {:?} (index: {}, path: {:?}) failed:\n{}",
        ctx.name, ctx.index, ctx.path, ctx.error
    );
}

#[derive(Clone, Copy)]
struct TestRunnerConfig {
    single_thread: bool,
    trace: bool,
    print_outcome: bool,
    keep_going: bool,
}

impl TestRunnerConfig {
    fn new(single_thread: bool, trace: bool, print_outcome: bool, keep_going: bool) -> Self {
        // Trace implies print_outcome
        let print_outcome = print_outcome || trace;
        // print_outcome or trace implies single_thread
        let single_thread = single_thread || print_outcome;

        Self {
            single_thread,
            trace,
            print_outcome,
            keep_going,
        }
    }
}

#[derive(Clone)]
struct TestRunnerState {
    n_errors: Arc<AtomicUsize>,
    console_bar: Arc<ProgressBar>,
    queue: Arc<Mutex<(usize, Vec<PathBuf>)>>,
    elapsed: Arc<Mutex<Duration>>,
}

impl TestRunnerState {
    fn new(test_files: Vec<PathBuf>) -> Self {
        let n_files = test_files.len();
        Self {
            n_errors: Arc::new(AtomicUsize::new(0)),
            console_bar: Arc::new(ProgressBar::with_draw_target(
                Some(n_files as u64),
                ProgressDrawTarget::stdout(),
            )),
            queue: Arc::new(Mutex::new((0usize, test_files))),
            elapsed: Arc::new(Mutex::new(Duration::ZERO)),
        }
    }

    fn next_test(&self) -> Option<PathBuf> {
        let (current_idx, queue) = &mut *self.queue.lock().unwrap();
        let idx = *current_idx;
        let test_path = queue.get(idx).cloned()?;
        *current_idx = idx + 1;
        Some(test_path)
    }
}

fn run_test_worker(state: TestRunnerState, config: TestRunnerConfig) -> Result<(), TestError> {
    loop {
        if !config.keep_going && state.n_errors.load(Ordering::SeqCst) > 0 {
            return Ok(());
        }

        let Some(test_path) = state.next_test() else {
            return Ok(());
        };

        let result = execute_test_suite(
            &test_path,
            &state.elapsed,
            config.trace,
            config.print_outcome,
        );

        state.console_bar.inc(1);

        if let Err(err) = result {
            state.n_errors.fetch_add(1, Ordering::SeqCst);
            if !config.keep_going {
                return Err(err);
            }
        }
    }
}

fn determine_thread_count(single_thread: bool, n_files: usize) -> usize {
    match (single_thread, std::thread::available_parallelism()) {
        (true, _) | (false, Err(_)) => 1,
        (false, Ok(n)) => n.get().min(n_files),
    }
}

/// Run all test files in parallel or single-threaded mode
///
/// # Arguments
/// * `test_files` - List of test files to execute
/// * `single_thread` - Force single-threaded execution
/// * `trace` - Enable EVM execution tracing
/// * `print_outcome` - Print test outcomes in JSON format
/// * `keep_going` - Continue running tests even if some fail
pub fn run(
    test_files: Vec<PathBuf>,
    single_thread: bool,
    trace: bool,
    print_outcome: bool,
    keep_going: bool,
) -> Result<(), TestError> {
    let config = TestRunnerConfig::new(single_thread, trace, print_outcome, keep_going);
    let n_files = test_files.len();
    let state = TestRunnerState::new(test_files);
    let num_threads = determine_thread_count(config.single_thread, n_files);

    // Spawn worker threads
    let mut handles = Vec::with_capacity(num_threads);
    for i in 0..num_threads {
        let state = state.clone();

        let thread = std::thread::Builder::new()
            .name(format!("runner-{i}"))
            .spawn(move || run_test_worker(state, config))
            .unwrap();

        handles.push(thread);
    }

    // Collect results from all threads
    let mut thread_errors = Vec::new();
    for (i, handle) in handles.into_iter().enumerate() {
        match handle.join() {
            Ok(Ok(())) => {}
            Ok(Err(e)) => thread_errors.push(e),
            Err(_) => thread_errors.push(TestError {
                name: format!("thread {i} panicked"),
                path: String::new(),
                kind: TestErrorKind::Panic,
            }),
        }
    }

    state.console_bar.finish();

    // Print summary
    println!(
        "Finished execution. Total CPU time: {:.6}s",
        state.elapsed.lock().unwrap().as_secs_f64()
    );

    let n_errors = state.n_errors.load(Ordering::SeqCst);
    let n_thread_errors = thread_errors.len();

    if n_errors == 0 && n_thread_errors == 0 {
        println!("All tests passed!");
        Ok(())
    } else {
        println!("Encountered {n_errors} errors out of {n_files} total tests");

        if n_thread_errors == 0 {
            std::process::exit(1);
        }

        if n_thread_errors > 1 {
            println!("{n_thread_errors} threads returned an error, out of {num_threads} total:");
            for error in &thread_errors {
                println!("{error}");
            }
        }
        Err(thread_errors.swap_remove(0))
    }
}<|MERGE_RESOLUTION|>--- conflicted
+++ resolved
@@ -2,16 +2,8 @@
 use indicatif::{ProgressBar, ProgressDrawTarget};
 use revm::{
     context::{block::BlockEnv, cfg::CfgEnv, tx::TxEnv},
-<<<<<<< HEAD
     context_interface::result::{EVMError, ExecutionResult, HaltReason, InvalidTransaction},
-    database,
-=======
-    context_interface::{
-        result::{EVMError, ExecutionResult, HaltReason, InvalidTransaction},
-        Cfg,
-    },
     database::{self, bal::EvmDatabaseError},
->>>>>>> ba5bb55a
     database_interface::EmptyDB,
     inspector::{inspectors::TracerEip3155, InspectCommitEvm},
     primitives::{hardfork::SpecId, Bytes, B256, U256},
