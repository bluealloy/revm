--- conflicted
+++ resolved
@@ -14,13 +14,9 @@
     Context, ExecuteCommitEvm, MainBuilder, MainContext,
 };
 use serde_json::json;
-<<<<<<< HEAD
 use state::CodeSize;
-use statetest_types::{SpecName, Test, TestSuite};
-
-=======
 use statetest_types::{SpecName, Test, TestSuite, TestUnit};
->>>>>>> 67f46c59
+
 use std::{
     convert::Infallible,
     fmt::Debug,
@@ -308,26 +304,8 @@
     })?;
 
     for (name, unit) in suite.0 {
-<<<<<<< HEAD
-        // Create database and insert cache
-        let mut cache_state = database::CacheState::new(false);
-        for (address, info) in unit.pre {
-            let code_hash = keccak256(&info.code);
-            let bytecode = Bytecode::new_raw_checked(info.code.clone())
-                .unwrap_or(Bytecode::new_legacy(info.code));
-            let acc_info = revm::state::AccountInfo {
-                balance: info.balance,
-                code_hash,
-                code_size: Some(CodeSize::Known(bytecode.len())),
-                code: Some(bytecode),
-                nonce: info.nonce,
-            };
-            cache_state.insert_account_with_storage(address, acc_info, info.storage);
-        }
-=======
         // Prepare initial state
         let cache_state = unit.state();
->>>>>>> 67f46c59
 
         // Setup base configuration
         let mut cfg = CfgEnv::default();
