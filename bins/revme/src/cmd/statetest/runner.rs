--- conflicted
+++ resolved
@@ -248,25 +248,6 @@
             cache_state.insert_account_with_storage(address, acc_info, info.storage);
         }
 
-<<<<<<< HEAD
-        let mut env = Box::<Env>::default();
-        // for mainnet
-        env.cfg.chain_id = 1;
-        // env.cfg.spec_id is set down the road
-
-        // block env
-        env.block.number = unit.env.current_number;
-        env.block.coinbase = unit.env.current_coinbase;
-        env.block.timestamp = unit.env.current_timestamp;
-        env.block.gas_limit = unit.env.current_gas_limit;
-        env.block.basefee = unit.env.current_base_fee.unwrap_or_default();
-        env.block.difficulty = unit.env.current_difficulty;
-        // after the Merge prevrandao replaces mix_hash field in block and replaced difficulty opcode in EVM.
-        env.block.prevrandao = unit.env.current_random;
-
-        // tx env
-        env.tx.caller = if let Some(address) = unit.transaction.sender {
-=======
         let mut cfg = CfgEnv::default();
         let mut block = BlockEnv::default();
         let mut tx = TxEnv::default();
@@ -290,7 +271,6 @@
 
         // Tx env
         tx.caller = if let Some(address) = unit.transaction.sender {
->>>>>>> 9e06b57f
             address
         } else {
             recover_address(unit.transaction.secret_key.as_slice()).ok_or_else(|| TestError {
@@ -327,16 +307,6 @@
                 continue;
             }
 
-<<<<<<< HEAD
-            // Enable EOF in Prague tests.
-            let spec_id = spec_name.to_spec_id();
-
-            // EIP-4844
-            if let Some(current_excess_blob_gas) = unit.env.current_excess_blob_gas {
-                env.block.set_blob_excess_gas_and_price(
-                    current_excess_blob_gas.to(),
-                    spec_id.is_enabled_in(SpecId::PRAGUE),
-=======
             cfg.spec = spec_name.to_spec_id();
 
             // EIP-4844
@@ -344,32 +314,21 @@
                 block.set_blob_excess_gas_and_price(
                     current_excess_blob_gas.to(),
                     cfg.spec.is_enabled_in(SpecId::PRAGUE),
->>>>>>> 9e06b57f
                 );
             } else if let (Some(parent_blob_gas_used), Some(parent_excess_blob_gas)) = (
                 unit.env.parent_blob_gas_used,
                 unit.env.parent_excess_blob_gas,
             ) {
-<<<<<<< HEAD
-                env.block.set_blob_excess_gas_and_price(
-=======
                 block.set_blob_excess_gas_and_price(
->>>>>>> 9e06b57f
                     calc_excess_blob_gas(
                         parent_blob_gas_used.to(),
                         parent_excess_blob_gas.to(),
                         unit.env
                             .parent_target_blobs_per_block
                             .map(|i| i.to())
-<<<<<<< HEAD
-                            .unwrap_or(3),
-                    ),
-                    spec_id.is_enabled_in(SpecId::PRAGUE),
-=======
                             .unwrap_or(TARGET_BLOB_GAS_PER_BLOCK_CANCUN),
                     ),
                     cfg.spec.is_enabled_in(SpecId::PRAGUE),
->>>>>>> 9e06b57f
                 );
             }
 
