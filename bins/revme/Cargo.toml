--- conflicted
+++ resolved
@@ -16,17 +16,16 @@
 hex = "0.4"
 indicatif = "0.17"
 plain_hasher = "0.2"
-<<<<<<< HEAD
-primitive-types = { version = "0.11", features = ["rlp", "serde"] }
-revm = { path = "../../crates/revm", version = "2.3", default-features = false, features = ["web3db","std","secp256k1","with-serde"] }
-=======
 primitive-types = { version = "0.12", features = ["rlp", "serde"] }
-revm = { path = "../../crates/revm", version = "2.3.1", default-features = false, features = ["web3db","std","secp256k1"] }
->>>>>>> 98baddd8
+revm = { path = "../../crates/revm", version = "2.3.1", default-features = false, features = [
+    "web3db",
+    "std",
+    "secp256k1",
+    "with-serde",
+] }
 rlp = { version = "0.5", default-features = false }
 ruint = { version = "1.7.0", features = ["rlp", "serde"] }
-serde = "1.0"
-serde_derive = "1.0"
+serde = { version = "1.0", features = ["derive", "rc"] }
 serde_json = "1.0"
 sha3 = { version = "0.10", default-features = false }
 structopt = "0.3"
