[package]
authors = ["Dragan Rakita <dragan0rakita@gmail.com>"]
edition = "2021"
name = "revme"
keywords = ["ethereum", "evm"]
license = "MIT"
repository = "https://github.com/bluealloy/revm"
description = "Rust Ethereum Virtual Machine Executable"
version = "0.2.0"
# See more keys and their definitions at https://doc.rust-lang.org/cargo/reference/manifest.html

[dependencies]
bytes = "1.1"
hash-db = "0.15"
hashbrown = "0.12"
hex = "0.4"
indicatif = "0.17"
plain_hasher = "0.2"
primitive-types = { version = "0.11", features = ["rlp", "serde"] }
<<<<<<< HEAD
revm = { path = "../../crates/revm", version = "2.1", default-features = false, features = ["web3db","std","secp256k1","with-serde"] }
=======
revm = { path = "../../crates/revm", version = "2.3", default-features = false, features = ["web3db","std","secp256k1"] }
>>>>>>> 4ef7446f
rlp = { version = "0.5", default-features = false }
ruint = { version = "1.7.0", features = ["rlp", "serde"] }
serde = "1.0"
serde_derive = "1.0"
serde_json = "1.0"
sha3 = { version = "0.10", default-features = false }
structopt = "0.3"
thiserror = "1.0"
triehash = "0.8"
walkdir = "2.3"
hex-literal = "0.3"<|MERGE_RESOLUTION|>--- conflicted
+++ resolved
@@ -17,11 +17,7 @@
 indicatif = "0.17"
 plain_hasher = "0.2"
 primitive-types = { version = "0.11", features = ["rlp", "serde"] }
-<<<<<<< HEAD
-revm = { path = "../../crates/revm", version = "2.1", default-features = false, features = ["web3db","std","secp256k1","with-serde"] }
-=======
-revm = { path = "../../crates/revm", version = "2.3", default-features = false, features = ["web3db","std","secp256k1"] }
->>>>>>> 4ef7446f
+revm = { path = "../../crates/revm", version = "2.3", default-features = false, features = ["web3db","std","secp256k1","with-serde"] }
 rlp = { version = "0.5", default-features = false }
 ruint = { version = "1.7.0", features = ["rlp", "serde"] }
 serde = "1.0"
