[package]
name = "revme"
description = "Rust Ethereum Virtual Machine Executable"
<<<<<<< HEAD
version = "2.3.0"

[dependencies]
hash-db = "0.15"
hex = "0.4"
indicatif = "0.17"
microbench = "0.5"
plain_hasher = "0.2"
revm = { path = "../../crates/revm", version = "19.3.0", default-features = false, features = [
    "ethersdb",
=======
version = "5.0.0"
authors.workspace = true
edition.workspace = true
keywords.workspace = true
license.workspace = true
repository.workspace = true

[dependencies]
# revm
revm = { workspace = true, features = [
>>>>>>> 9e06b57f
    "std",
    "hashbrown",
    "c-kzg",
    "blst",
    "serde-json",
    "hashbrown",
] }
<<<<<<< HEAD
alloy-rlp = { version = "0.3", default-features = false, features = [
    "arrayvec",
    "derive",
] }
serde = { version = "1.0", features = ["derive", "rc"] }
serde_json = { version = "1.0", features = ["preserve_order"] }
structopt = "0.3"
thiserror = "1.0"
triehash = "0.8"
walkdir = "2.5"
k256 = { version = "0.13.3", features = ["ecdsa"] }

[features]
rwasm = [
    "revm/serde-json",
]
=======
primitives.workspace = true
database.workspace = true
database-interface.workspace = true
state.workspace = true
bytecode = { workspace = true, features = ["std", "parse"] }
context.workspace = true
context-interface.workspace = true
inspector = { workspace = true, features = ["std", "serde-json"] }
statetest-types.workspace = true
criterion.workspace = true

# alloy
alloy-rlp = { workspace = true, features = ["arrayvec", "derive"] }
alloy-sol-types.workspace = true

# misc
hash-db.workspace = true
indicatif.workspace = true
plain_hasher.workspace = true
serde = { workspace = true, features = ["derive", "rc"] }
serde_json = { workspace = true, features = ["preserve_order"] }
clap.workspace = true
thiserror.workspace = true
triehash.workspace = true
walkdir.workspace = true
k256 = { workspace = true, features = ["ecdsa"] }

[[bench]]
name = "evm"
harness = false
>>>>>>> 9e06b57f
<|MERGE_RESOLUTION|>--- conflicted
+++ resolved
@@ -1,18 +1,6 @@
 [package]
 name = "revme"
 description = "Rust Ethereum Virtual Machine Executable"
-<<<<<<< HEAD
-version = "2.3.0"
-
-[dependencies]
-hash-db = "0.15"
-hex = "0.4"
-indicatif = "0.17"
-microbench = "0.5"
-plain_hasher = "0.2"
-revm = { path = "../../crates/revm", version = "19.3.0", default-features = false, features = [
-    "ethersdb",
-=======
 version = "5.0.0"
 authors.workspace = true
 edition.workspace = true
@@ -23,7 +11,6 @@
 [dependencies]
 # revm
 revm = { workspace = true, features = [
->>>>>>> 9e06b57f
     "std",
     "hashbrown",
     "c-kzg",
@@ -31,24 +18,6 @@
     "serde-json",
     "hashbrown",
 ] }
-<<<<<<< HEAD
-alloy-rlp = { version = "0.3", default-features = false, features = [
-    "arrayvec",
-    "derive",
-] }
-serde = { version = "1.0", features = ["derive", "rc"] }
-serde_json = { version = "1.0", features = ["preserve_order"] }
-structopt = "0.3"
-thiserror = "1.0"
-triehash = "0.8"
-walkdir = "2.5"
-k256 = { version = "0.13.3", features = ["ecdsa"] }
-
-[features]
-rwasm = [
-    "revm/serde-json",
-]
-=======
 primitives.workspace = true
 database.workspace = true
 database-interface.workspace = true
@@ -78,5 +47,4 @@
 
 [[bench]]
 name = "evm"
-harness = false
->>>>>>> 9e06b57f
+harness = false