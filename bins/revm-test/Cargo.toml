--- conflicted
+++ resolved
@@ -7,12 +7,7 @@
 [dependencies]
 bytes = "1.1"
 hex = "0.4"
-<<<<<<< HEAD
-revm = { path = "../../crates/revm", version = "2.1" }
-=======
-primitive-types = { version = "0.12", features = ["rlp"] }
 revm = { path = "../../crates/revm", version = "2.3.1" }
->>>>>>> 98baddd8
 
 [[bin]]
 name = "analysis"
